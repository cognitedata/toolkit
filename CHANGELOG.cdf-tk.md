# Changelog

All notable changes to this project will be documented in this file.

The format is based on [Keep a Changelog](https://keepachangelog.com/en/1.0.0/),
and this project adheres to [Semantic Versioning](https://semver.org/spec/v2.0.0.html).

Changes are grouped as follows:

- `Added` for new features.
- `Changed` for changes in existing functionality.
- `Deprecated` for soon-to-be removed features.
- `Improved` for transparent changes, e.g. better performance.
- `Removed` for now removed features.
- `Fixed` for any bug fixes.
- `Security` in case of vulnerabilities.

## TBD

### Fixed

<<<<<<< HEAD
- `run function local` now works with functions that are importing adjacent modules.

### Improved

- `run function local` give a more informative error message if the function code cannot be imported.
- `run function local` now automatically loads environment variables from `.env` file. This is useful if you want to
  run the `run_check.py` script manually, for example, in debug mode with your IDE.
=======
- Environment variables were not replaced in Functions. This is now fixed.
>>>>>>> f408e106

## [0.3.9] - 2024-11-12

### Added

- [alpha-feature] `--force-update` flag to `cdf deploy` to force update of all resources even if they are not changed.

## [0.3.8] - 2024-11-11

### Fixed

- Running `cdf run function local` no longer defaults to `IDP_CLIENT_SECRET` as the environment variable
  for the client secret. Instead, it will use the name specified in the function schedule configuration.
- `cdf auth verify` now asks the user to verify before updating the capabilities of the service principal.

## [0.3.7] - 2024-11-06

### Fixed

- Deploying RAW Tables/Databases no longer raises a `ToolkitRequiredValueError`.
- Deploying Asset given as `.csv`/`.parquet` is now supported again.
- Running `cdf deploy` no longer complains about `!keyvault` syntax in `ExtractionPipelineConfig` resources.

## [0.3.6] - 2024-11-04

### Fixed

- When running `cdf modules add`, the Toolkit removed trailing slash in the module path causing a
  build error. This is now fixed.
- When running `cdf build`, the Toolkit now stops if an error is encountered.
- `Asset` resources without `metadata` are no longer always redeployed when running `cdf deploy`,
  only if the local is different than the CDF configuration.
- Asset centric `LocationFilter`s are no longer always redeployed when running `cdf deploy`,
  only if the local is different than the CDF configuration.
- When deleting a `Function` the file is also removed if it exists.
- The `parentExternalId` in `LocationFilter` is now correctly replaced by `parentId` when running `cdf deploy`.

## [0.3.5] - 2024-10-24

No changes to cdf CLI.

## [0.3.4] - 2024-10-18

### Fixed

- Building a `WorkflowTrigger` will no longer complain that `authentication` is an unused variable.
- In resource `Group`, the following lookups are now done when running `cdf deploy/clean`:
  - `securityCategoriesAcl` `idscope` Security Names are now replaced by IDs.
  - `locationFiltersAcl` `idscope` external LocationFilter Ids are now replaced by IDs.
  - `timeSeriesAcl` `idscope` external TimeSeries IDs are now replaced by internal IDs.
  - `assetRootIdScope` external Asset IDs are now replaced by internal IDs.
- The resource `ResourceScopedGroup` is now correctly deployed after `RAW` `Tables` and `Databases`,
  `LocationFilters`, and `SecurityCategories` when running `cdf deploy`.

## [0.3.3] - 2024-10-15

### Fixed

- Running `cdf deploy --verbose` will no longer raise a `ToolkitRequiredValueError` when creating a new
  `FunctionSchedule`.
- If `--verbose` is set on any command and an error occurs, the Toolkit will now print a full traceback.

## [0.3.2] - 2024-10-11

### Fixed

- Deploying `Robotics` resource `Map` now accounts for the dependencies on `Frame` and `Location`.
- The Hosted Extractor Resources now respects the dependencies between the resources. For example, if a `Job`
  is referencing a `Destination`, the `Destination` will be deployed before the `Job`.
- Deploying a view-based `LocationFilter` no longer raises a `400` error.
- When running `cdf modules init` required modules are now created. Before, the Toolkit would skip creating
  the required modules.
- When running `cdf build`, in the `hosted_extractors` folder, the Toolkit will now give a warning if a `Destination`
  is referring toa non-existing dataset.
- Running `cdf modules upgrade` from version `0.3.0` and earlier will no longer fail if you
  have a view based `LocationFilter` in the `locations` folder.

## [0.3.1] - 2024-10-09

### Fixed

- Views based location filters no longer raises a TypeError when running `cdf clean` or `cdf deploy`.
- CogniteFiles are not recognized by `CogniteFile` and not `.CogniteFile` suffix in the `files` resource folder.

## [0.3.0] - 2024-10-08

### Added

- Support for `$FILENAME` expansion pattern for `CogniteFile` in the `files` folder.
- The `cdf repo init` command now creates a `GitHub` workflow for the Toolkit.

### Changed

- Running `cdf dump datamodels` now dumps containers and views into separate folders.

## [0.3.0b5] - 2024-10-03

### Added

- Added support for device code login flow.
- Support for uploading `CogniteFiles`.
- Docker release of the Toolkit.

### Changed

- When running `deploy --dry-run`, the Toolkit will not require write access to the CDF project.

### Fixed

- Uploading a file will no longer overwrite the `FileMetadata`.

## [0.3.0b4] - 2024-09-30

### Fixed

- Upgrading the `cognite-sdk` to `6.62.5` no longer raises an `ImportError` when running the `cdf` commands.

## [0.3.0b3] - 2024-09-25

### Added

- Support for hosted extractors mappings.

### Fixed

- [Feature Preview] Deploying `GraphQL` resources with `cdf deploy` no longers fails with a `ToolkitRequiredValueError`,
  if there is a comment in the `.graphql` file or a multiline `@import` directive is used. For example:

```graphql
type MyType
  @import(
    dataModel: {
      externalId: "MyModel"
      version: "v1"
      space: "MySpace"
    }
  ) {
  name: String!
}
```

## [0.3.0b2] - 2024-09-24

### Added

- If there are multiple `cognite_toolkit_service_principal`s, the `cdf auth verify` will offer to delete duplicates.

### Fixed

- Running `cdf auth verify` now prompts the user to create the `cognite_toolkit_service_principal` if it does not exist.
- In the `cdf build` command, version variables (`DataModel`, `View`, `Transformations`) are now always read as
  string and not integer. This ensures no false positive warnings for missing dependencies.
- In the `cdf deploy/clean` command, if a transformation is writing to a `DataModel` or a `View` the version is
  now always read as a string. Before if it was for example, `3_0_0` it would be read as `300` and cause
  the deployment of the transformation to fail.
- [Feature Preview] The `GraphQL` loader now includes the `.graphql` file in the `cdf build` command.

## [0.3.0b1] - 2024-09-23

### Added

- Dump for `Assets` and `TimeSeries` with `cdf dump asset` and `cdf dump timeseries` commands.
- Support for Hosted Extractors `Destination` and `Job`.
- Support for `CogniteFile`.

### Changed

- The Toolkit no longer gives a warning if it cannot import Cognite Function code when executing the `cdf build`
  command. This is to separate the build and deploying of artifacts from validating/debugging the function code.
  Validation of the function code is expected to be handled by `cdf run function local`.
- [BREAKING] The resource folder `timeseries_datapoints` is removed and `csv` and `parquet` files with
  datapoints are now expected to be in the `timeseries` folder.
- The dump of data models has changed interface, now the data model id is optionally given as positional instead
  of flags. If now data model is given, the user will be prompted to select one.

### Removed

- CSV files in the `timeseries_datapoins` folder with the string `timeshift_` in the index will no longer
  be timeshifted to today when running `cdf build`
- FileMetadata pattern `$FILENAME` is no longer supports prefix and suffix in the `name` parameter. This is to
  simplify the pattern.
- [BREAKING] The command `cdf describe` is removed. This functionality was not used and thus removing it to simplify
  the Toolkit and to focus on the core functionality.
- [BREAKING] Support for api parameters in `Node` resource is removed.
- Support for Python 3.9.

## [0.3.0a7] - 2024-09-23

### Fixed

- Running `cdf modules upgrade` no longer raises an error when upgrading from `0.2.x`.

## [0.3.0a6] - 2024-09-20

### Added

- Added flag `--modules`/`-m` to select which modules to build in the `cdf build` command.
- The `cdf build` command no longer requires `config.[env].yaml` to be present. If it is not present, the Toolkit
  will use the default values for the environment.

### Fixed

- If you removed `metadata` in any resource file, the Toolkit would not update this change in CDF. This is now fixed.

## [0.3.0a5] - 2024-09-18

### Added

- The new `cdf modules add` subcommand lets users add modules to an existing modules directory.
- [Feature Preview] Support for resource type Hosted Extractor Source. This should be in the `hosted_extractors` folder,
  and the file needs to be suffixed with `.Source.yaml`, for example, `my_eventhub.Source.yaml`.
  [CAUTION] The current implementation will always redeploy the source, even if it has not changed. This will be
  fixed in a future release.
- Added support for resource type `Sequence` in the `classic` folder.
- Added parameter `--selected` to the `cdf build` command to overwrite the `selected` in the `config.[env].yaml` file.
- Made the `config.[env].yaml` optional when running the `cdf build command.

### Changed

- [BREAKING] The command `cdf auth verify` has been split into `cdf auth init` and `cdf auth verify`. The `init` command
  is used to initialize the auth parameters, and the `verify` command is used to verify that required privileges are
  set. The `init` command will by default run the `verify` command after the initialization unless a `--no-verify`
  flag is set. In addition, the two commands have been reworked to be more user-friendly. They are now interactive
  (no longer requires a `--interactive` flag) and have no longer supports passing in a custom Group file. Instead,
  they are intended to only set up and verify a service principal for the Toolkit.

### Fixed

- The `config` value of a `ExtractionPipelineConfig` is now correctly parsed as a string. Before it was parsed as YAML,
  typically an object/dict, which caused loss of information. This is because
  `yaml.safe_dump(yaml.safe_load(config)) != config` as, for example, special YAML tags are lost.
- Deploying a `LocationFilter` with a data model no longer returns a `400` error.

### Removed

- The `--interactive` flag from the `cdf deploy` and `cdf clean` commands.
- The shared flags `--verbose`. This has been deprecated and has been replaced by `--verbose` on each individual
  command. For example, before you could write `cdf --verbose build --env dev`, now you should write
  `cdf build --env dev --verbose`.

## [0.3.0a4] - 2024-09-13

### Added

- The `WorkflowTrigger` config files now supports `object` (`dict`) as a valid type for the
  `data` field. This will automatically be converted to a `json` string when deploying the trigger.

### Fixed

- The field `default_organization_dir` was not read in the `cdf.toml` file. This is now fixed.
- The `cdf modules upgrade` command would fail to update `0.3.0a1` and `0.3.0a2` to `0.3.0a3`. This is now fixed.
- If the version of a `DataModel` or `View` was set to `1_0_0` in the resource file, Toolkit would send
  it as `100` to the API. This is now fixed.
- Groups without metadata no longer triggers redeploy when running `cdf deploy`

## [0.3.0a3] - 2024-09-11

### Fixed

- LocationFilter did not load subclasses properly. This is now fixed.
- When running any command, the terminal would print warnings from the `cognite-sdk`. This is now fixed.
- The `cdf modules init` no longer creates an invalid `cdf.toml` file when the user uses an `organization-dir`.

### Changed

- In the commands `build` and `pull`, `modules upgrade` and `modules list`,  `organization-dir` is now an
  optional argument `--organization-dir` and `-o` instead of positional argument. This is to have consistent
  behavior with other commands.
- The config filed `cdf.toml` is now created with `cdf modules init` instead of `cdf repo init`.
- In `cdf.toml` the `organization_dir` is renamed `default_organization_dir`.

## [0.3.0a2] - 2024-09-10

### Fixed

- Running `cdf repo init` now creates a `cdf.toml` with the correct version.

## [0.3.0a1] - 2024-09-10

### Added

- Loaders for resource types `Assets`, `3DModel`, and `Robotic` (`Map`, `DataPostProcessing`, `RobotCapability`,
  `Frame`, and `Location`). These loaders were earlier available as feature preview.
- Support for `LocationFilter` in the `locations` folder.
- Command `cdf repo init` to initialize the repository with `.gitignore`, `.env`, and the new
  Toolkit configuration file `cdf.toml`
- Command `cdf modules list` to list all modules.
- Command `cdf modules init` to setup modules. This is interactive and will guide you through selecting the
  modules you want to use. You can bypass the interactive mode by using the `--all` flag. which
  will select all modules, similar to the previous `cdf-tk init` command.
- Command `cdf modules upgrade` to upgrade all modules automatically.

## Changed

- The resource `FunctionSchedule` is not uniquely identified by `name` instead of `cronExpression` by the Toolkit.
  This enables multiple schedules with the same cron expression for the same function.
- The Toolkit no longer gives warnings for naming conventions that are not followed.
- [BREAKING] The resource `Label` is now in the resource folder `classic` and not in the `labels` folder.

## Removed

- [BREAKING] The command `cdf-tk init` it now replaced by `cdf repo init` and `cdf modules init`.

## [0.2.20] - 2024-08-31

### Fixed

- Ignore `.pyc` files when hashing function directories in the `cdf-tk deploy` command. This prevents unnecessary
  redeployments of functions.

## [0.2.19] - 2024-08-26

### Fixed

- Views and DataModels with versions that are integers are only being redeployed if they have changed in the
  `cdf-tk deploy` command. They were earlier always redeployed.

## [0.2.18] - 2024-08-22

### Added

- Location Filter support

### Fixed

- When running `cdf-tk deploy`, the Toolkit would not detect `Function` secrets that were changed, which leads to the
  `Function` not being updated. This is now fixed.

- [Feature Preview] improved `--interactive / -i` for `dump asset` and `dump timeseries`
  - which can list datasets or assets with `clear-name (external_id) [count]`

    ```bash
    ? Select a data set listed as 'name (external_id) [count]'
      (Use arrow keys to move, <space> to select, <a> to toggle, <i> to invert)
    » ○ (WITSML) [286,088]
      ○ (DBCalculations) [6,007]
      ○ (SAP) [6]
      ○ (Wells) [0]
      ○ (Drilling) [45]
    ```

  - an "Abort" option is now available

    ```bash
    No data set selected.
    Select a data set to dump (Use arrow keys)
      Data Set
      Done
    » Abort
    ```

- [Feature Preview] new feature `TIMESERIES_DUMP` added
  - `cdf-tk dump timeseries` now dumps to yaml/csv/parquet
  - supports `--data-set / -d` selection
  - supports `--interactive / -i`
  - feature does not include datapoints

- [Feature Preview] In the command `cdf-tk import transformation-cli`, the Toolkit no longer raises
  an `UnicodeDecodeError` when importing a manifest with a query file that contains special characters
  on Windows.

- The Toolkit previously detected a version as changed in the cdf-tk deploy command if it was an integer in
  a DataModel or View resource file. This issue is now fixed.

## [0.2.17] - 2024-07-26

### Changed

- [Feature Preview] `cdf-tk dump asset` now dumps into multiple files and no longer raise an Exception
  when dumping into `.parquet` format.
- [Feature Preview] `cdf-tk dump asset` now also dumps labels used by the assets.

### Fixed

- [Feature Preview] `cdf-tk dump asset` now respects the selected `dataset` when set in interactive mode.
- The Toolkit no longer tries to do variable replacement in `.parquet` files in `cdf-tk build`, which would
  raise an error.
- When running `cdf-tk deploy` with a capability that is undocumented but supported in the API, the Toolkit
  would raise an error. This is now fixed.
- [Feature Preview] When using `functionExternalID`+`name` to identify a function schedule, the `cdf-tk deploy` command
  no longer raise a `ValueError`.

## [0.2.16] - 2024-07-23

### Changed

- In the `cdf-tk build` command, if the `Function` code cannot be imported, the Toolkit will now give a
  warning instead of an `ToolkitValidationError`. This is to allow you to deploy code developed in a
  different environment than the environment used to run Toolkit.

## [0.2.15] - 2024-07-22

### Added

- [Feature Preview] Support for uploading `3DModel` resource to CDF. Note this is the metadata about a 3D model
  Turn on the feature by running `cdf-tk features set model-3d --enable`.

### Fixed

- Running `cdf-tk deploy` after a failed build would raise an incorrect `ToolkitNotADirectoryError`,
  instead of a `ToolkitFileNotFoundError` for the `_build_enviroment.yaml` file. This is now fixed.
- When running `cdf-tk deploy` with `Functions` that have not explicitly set `cpu`, `memory`, or `runtime`,
  would always be classified as changed. This is now fixed.
- [Feature Preview] When dumping assets to `csv`, headers are no longer repeated for each 1000 asset.
- [Feature Preview] When dumping assets to `parquet`, you can now dump more than 1000 assets without
  getting the error `TypeError: write() got an unexpected keyword argument 'mode'`.
- [Feature Preview] When dumping assets to `parquet/csv`, the Toolkit now keeps all asset in memory until it finds
  all unique metadata keys. This is to ensure that header is correct in the resulting `parquet/csv` file.
- In the `config.[env].yaml`, the `name` parameter in the `environment` section is no longer required.
  This was supposed to be remove in `0.2.0a4`.
- If you run `cdf-tk build --env dev`, and then `cdf-tk deploy -env prod` the Toolkit will
  now raise a `ToolkitEnvError`.
- If you run `cdf-tk build`, the Toolkit will no longer complain about resources that exist in
  CDF but not in the build directory (given that the Toolkit has access to CDF).
- If you deploy a data model that already exists in CDF, the API will silently fail to update the data model if
  there are any changes to the views in the data model. The Toolkit will now verify that the update of data models
  was successful and raise an error if it was not.

### Changed

- When running `cdf-tk deploy` for a function the Toolkit checked that it could import the function code
  before deploying the function. This is now removed. The reason is that the toolkit is often run in a
  different Python environment than the function code. This made this check unnecessarily restrictive
  as it would fail even though the function code was correct due to missing dependencies.
- [Feature Preview] Instead of using `functionExternalID`+`cron` expression to identify a function schedule,
  the Toolkit now uses `functionExternalID`+`name`. This is to avoid the Toolkit to create multiple schedules
  for the same function if the cron expression is changed and allow to have multiple schedules with the same
  cron expression for the same function. To enable this feature, run `cdf-tk features set fun-schedule --enable`.

## [0.2.14] - 2024-07-15

### Fixed

- If a container with a direct relation property with a required constraint on another container, the `cdf-tk build`
  would not give a warning if the required container was missing. This is now fixed.
- [Feature Preview] In the feature preview, `robotics`, the properties `inputSchema` or `dataHandlingSchema`
  in `RobotCapability` and `DataPostProcessing` were not updated correctly. This is now fixed.
- When running `cdf-tk build`, with a `Node` resource. You would get a `MissingRequiredIdentifierWarning` even though
  the `Node` had a `space`/`externalId`. This is now fixed.
- In the `cdf-tk deploy/clean` command, the `-i` short flag was used for `--interactive` and `--include` at the same time.
  This is now fixed, and the `-i` flag is only used for `--interactive`.
- Require `cognite-sdk>=7.54.1`, this version fixed a bug in the `cognite-sdk` that caused the `cdf-tk` to raise
  an `CogniteAPIError` when deploying or cleaning more than 10 `functions`.

## [0.2.13] - 2024-07-10

### Fixed

- [Feature Preview] In the feature preview, `cdf-tk import transformation-cli`, the Toolkit would fail to convert
  manifest with `destination: <string>` correctly. This is now fixed.
- On Windows, when reading files from disk, the Toolkit could raise an `UnicodeDecodeError`. This is now fixed.
- [Feature Preview] In the feature preview, `robotics`, if you tried to update a set of resources in which some
  were existing and others not, the Toolkit would create the new resources. This is now fixed.

## [0.2.12] - 2024-07-08

### Added

- [Feature Preview] Robotic support.

## [0.2.11] - 2024-07-05

### Fixed

- When running `cdf-tk build`, if you had two files non-YAML files named the same in different modules, or subdirectories
  in the same module, the Toolkit would overwrite the first file with the second file. This is now fixed.

## [0.2.10] - 2024-07-03

### Fixed

- When running `cdf-tk build`, if you use subdirectories in a resource directories, and have two resources with the
  same file name, the Toolkit would overwrite the first resource with the second resource. This is now fixed. For
  example, if you have `my_module/transformation/subdirectory1/my_transformation.Transformation.yaml` and
  `my_module/transformation/subdirectory2/my_transformation.Transformation.yaml`, the Toolkit would only build the
  second resource.

## [0.2.9] - 2024-07-02

### Changed

- Tracking usage of Toolkit commands.

## [0.2.8] - 2024-07-01

### Added

- [Feature Preview] Option to turn off semantic naming checks for resources. Turn on the feature by running
  `cdf-tk features set no-naming --enable`.

### Fixed

- When running `cdf-tk run function --local`, the toolkit would raise an `ToolkitValidationError`. This is now fixed.
- When running `cdf-tk deploy --dry-run`, if any resource was referencing a `DataSet`, `SecurityCategory`,
  or `ExtractionPipeline`, it would incorrectly be classified as changed. This is now fixed. This applied to
  `ExtractionPipeline`, `FileMetadata`, `Function`, `Group`, `Label`, `TimeSeries`, and `Transformation` resources.

### Changed

- Function configurations for multiple functions can now be in multiple files in the function directory. Before
  all configurations had to be listed in the same YAML file.

## [0.2.7] - 2024-06-28

### Fixed

- Function schedule for functions with a `:` in the external id would raise an `ValueError`.
  This is now fixed.
- Transformation notifications for transformations with a `:` in the external id would raise an `ValueError`.
  This is now fixed.
- When running `cdf-tk deploy`, you would get warnings about unrelated resources that were not part of the deployment.
  This is now fixed.
- The `transformations/notifications` endpoint was giving `500` errors for requests to non-exising transformations.
  This is now handled by the toolkit and will not raise an error.
- When doing variable replacement in a `sql` such as `dataset_id('{{dataset_external_id}}')`, the toolkit would
  remove the quotes. This is now fixed.

## [0.2.6] - 2024-06-26

### Improved

- The `--verbose` flag is now moved to the end of the command. For example, instead of `cdf-tk --verbose build`,
  you should now write `cdf-tk build --verbose`. The old syntax is still supported but will raise a deprecation warning.
- When running `cdf-tk deploy --verbose` you will now get a detailed output for each resource that has changed
  (or will change if you use --dry-run).
- Allow values `test` and `qa` as `type` in the `config.[env].yaml` file.

### Fixed

- When running `cdf-tk build` with `Views` with custom filters, the Toolkit would likely give a `UnusedParameterWarning`.
  This is now fixed by not validating the details of `View.filters`. The motivation is that `View.filters` is a complex
  structure, and it is likely that you will get a false warning. The users that starts to use `View.filters` are
  expected to know what they are doing.
- If you run `cdf-tk deploy` and you had a child view that overrides a property from a parent view, the Toolkit would
  log it as changed even though it was not. This is now fixed.

## [0.2.5] - 2024-06-25

### Fixed

- When running `cdf-tk build`, with `RAW` tables in the selected modules, the Toolkit would always warn that the
  tables were missing, even though they were present. This is now fixed.
- When running `cdf-tk init --upgrade <YOUR PROJECT>` form version `0.1.4` the user would get a
  `ERROR (ToolkitMigrationError): Failed to find migration from version 0.1.4.`. This is now fixed.
- When running `cdf-tk build`, the Toolkit would give you warning when referencing a system `Space`, `View`, `Container`
  or `DataModel`. This is now fixed.
- [Feature Preview] When running `cdf-tk import transformation-cli` on a manifest with a query file that
  is separated from the manifest, the toolkit would raise a `FileNotFoundError`. This is now fixed.

## [0.2.4] - 2024-06-24

### Added

- [Feature Preview] Support for resource type `Asset` in the `assets` folder. Turn on the feature by running
  `cdf-tk features set assets --enable`.

### Improved

- When running `cdf-tk build` and the selected modules is missing, the user will now get a hint about
  how to fix the issue.
- When running `cdf-tk build` and a module contains non-resource directories, the user will now get a warning
  that the directory is not a resource directory.

### Fixed

- The data type of variables `config.[env].yaml` file is now preserved. For example, if you had `my_variable: "123"`,
  then the `cdf-tk build`  would build the resource file with the number instead of the string, `my_variable: 123`.
  This is now fixed.
- File configurations given as a list/array, lost the `dataSetExternalId` in the `cdf-tk deploy` command.
  This is now fixed.
- Added missing required dependency `packaging` to `cognite-toolkit`.

## [0.2.3] - 2024-06-20

### Improved

- When running `cdf-tk build` and missing `CDF_PROJECT` environment variable, the user will now get a more informative
  error message.

### Fixed

- The variable `type` in the `environment` section of the `config.[env].yaml` now raises an error if it is not
  set to `dev`, `staging`, or `prod`.

### Added

- The preview feature `IMPORT_CMD` added. This enables you to import a `transformation-cli` manifest into
  resource configuration files compatible with the `cognite-toolkit`. Activate by running
  `cdf-tk features set IMPORT_CMD --enable`, and deactivate by running `cdf-tk features set IMPORT_CMD --disable`.
  Run `cdf-tk import transformation-cli --help` for more information about the import command.

## [0.2.2] - 2024-06-18

### Improved

- The command line messages have been improved to be more informative and user-friendly when running
  `cdf-tk auth verify`.
- The `variables` section in `config.[env].yaml` is now optional.
- In `cdf-tk build`, more informative error message when a variable is unresolved in a resource file.

### Fixed

- In the `cdf-tk auth verify` command, if the flag `--interactive` was set, the `--update-group` and `create-group`
  flags were not ignored. This is now fixed.
- In the `cdf-tk auth verify` command, if there was no `.env` or `--cluster` and `--project` flags, the toolkit
  would raise an `AuthentciationError`, instead of prompting the user for cluster and project. This is now fixed.
- In the `cdf-tk auth verify` command, the if function service was not activated, the toolkit will
  now activate it.
- When running `cdf-tk build`, and a resource file was missing its identifier, for example, `externalId` for a
  dataset, an error such as `AttributeError: 'NoneType' object has no attribute 'split'` was raised. This is now fixed.

## [0.2.1] - 2024-06-17

### Improved

- When running `cdf-tk auth verify`, if the client does not have access to the `CDF_PROJECT` the user will now get
  a more informative error message.
- When running `cdf-tk auth verify` and missing the `FunctionAcl(READ)` capability, the user will now get a more
  informative error message when checking the function service status

### Added

- Preview feature `MODULES_CMD` to allow interactive init and automatic upgrade of modules. Activate by running
  `cdf-tk features set MODULES_CMD --enable`, and deactivate by running `cdf-tk features set MODULES_CMD --disable`.
  Run `cdf-tk modules init/upgrade` to interactively initialize or upgrade modules.
  
## Fixed

- When running `cdf-tk build`, you would get a `DuplicatedItemWarning` on RAW Databases that are used with multiple
  tables. This is now fixed.

### Added

- Preview feature `MODULES_CMD` to allow interactive init and automatic upgrade of modules. Activate by running
  `cdf-tk features set MODULES_CMD --enable`, and deactivate by running `cdf-tk features set MODULES_CMD --disable`.
  Run `cdf-tk modules init/upgrade` to interactively initialize or upgrade modules.

## [0.2.0] - 2024-06-10

### Fixed

- When running `cdf-tk clean` or `cdf-tk deploy --drop --drop-data` there was an edge case that triggered the bug
  `ValueError: No capabilities given`. This is now fixed.
- When deploying `containers` resources with an index, the `cdf-tk deploy` would consider the resource as changed
  even though it was not. This is now fixed.
- When parsing yaml without `libyaml`, `cognite-toolkit` would raise an
  `AttributeError: module 'yaml' has no attribute 'CSafeLoader'`. This is now fixed by falling back to the
  python `yaml` parser if `libyaml` (c-based) is not available.

## [0.2.0b4] - 2024-06-06

### Added

- Support for resource type `TransformationNotification` in the `transformations` folder.

### Changed

- [BREAKING] In `functions`, the function config file must be in the root function directory. This means
  that, for example, `my_module/function/some_folder/function.yaml` will no longer be included by
  the `cdf-tk build` command. Instead, it must be in `my_module/function/function.yaml`. The motivation
  is to allow arbitrary YAML files as part of the function code.
- The toolkit now only gives a `TemplateVariableWarning` (`Variable my_variable has value <change_me> ...`) if
  the variable is used by `selected` in the `config.[env].yaml`. This is to avoid unnecessary warnings.
- The `FeaturePrevieWarnings` are no longer printed when running `cdf-tk deploy` or `cdf-tk clean`. These warnings
  are from the `cognite-sdk` and can be confusing to the user.

### Fixed

- When running `cdf-tk init --upgrade` from version `0.1.4` the user would get a `ToolkitMigrationError`.
  This is now fixed.

## [0.2.0b3] - 2024-06-04

### Added

- Support for resource type `Label` in the  `labels` folder.

### Fixed

- The toolkit now ensures `Transformations` and `Functions` are deployed before `Workflows`
- The toolkit now ensures `TimeSeries` and `Groups` are deployed before `DatapointSubscriptions`.

## [0.2.0b2] - 2024-06-03

### Fixed

- Running the build command, `cdf-tk build`, with `Group` resources scoped will read to incorrect
  warning such as `WARNING [HIGH]: Space 'spaceIds' is missing and is required by:` and
  `WARNING [HIGH]: DataSet 'ids' is missing and is required by:`. This is now fixed.
- Running the build command, `cdf-tk build`, with a `View` resource with a `hasData` filter would print a
  `UnusedParameterWarning: Parameter 'externalId' is not used in section ('filter', 'hasData', 0, 'externalId').`.
  This is incorrect and is now fixed to not print this warning.
- If you had a `container` with a direct relation property with a required constraint, the `cdf-tk build` command
  would incorrectly yield a warning that the `Parameter 'type' is not used ...`. This is now fixed.

## [0.2.0b1] - 2024-05-20

### Added

- Support for loading `nodes` with `APICall` arguments. The typical use case is when `node types` are part of a
  data model, and the default `APICall` arguments works well.

### Fixed

- Error message displayed to console on failed `cdf-tk deploy` command could be modified. This is now fixed.
- Using display name instead of folder name on a failed `cdf-tk deploy` or `cdf-tk clean` command. For example,
  if `datapoints subscription` was failing the error message would be `Failure to load/deploy timeseries as expected`,
  now it is `Failure to load/deploy timeseries.subscription as expected`.
- Unique display names for all resource types.
- Fixed bug when deploying extraction pipeline config, when none existed from before:
  `There is no config stored for the extraction pipeline`.

### Changed

- In `config.[env].yaml`, in the `environment` section, `selected_modules_and_packages` is renamed to `selected`.
  The old names will still work, but will trigger a deprecation warning.

## [0.2.0a5] - 2024-05-28

### Added

- If a resource is referring to another resource, the `cdf-tk build` will now give a warning if the referred resource
  is not found in the same build. For example, if you have a data model and is missing the space, the build command
  will give a warning that the space required by the data model is missing.
- The `cdf-tk build` command will now give warnings on duplicated resource. For example, if you have two files with
  the same externalId in the same module, the build command will give a warning that the externalId is duplicated,
  and that only the first file is used.
- Support for `securityCategories` in the `auth` folder.
- Added support for resource type `DatapointSubscription` in the `timeseries` folder.

### Fixed

- In a `function` config, if you did not set `fileId` you would get an error when running `cdf-tk deploy`,
  `Missing required field: 'fileId'.`. The `fileId` is generated automatically when the function is created,
  so it is not necessary to set it in the config file. This is now fixed.
- If you do `cdf-tk init --upgrade`, on a pre `0.2.0a3` version, you are met with
  `ERROR (ToolkitModuleVersionError): Failed to load previous version, ...`. This is now fixed.
- The parameter `container.properties.<property>.type.list` was required to be set, even thought it is optional
  in the CDF API. This is now fixed.
- The `ExtractionPipelineConfig` create, update and delete report numbers were incorrect. This is now fixed.

### Improved

- Gives a more informative error message when the authentication segment of a transformation resource file is
  missing a required field.
- Transformation queries can be inline, i.e. set in either the Transformation `query` property in the yaml or
  as a separate file. If set in both, an error is raised because it is ambiguous which query to use.
- In the `cdf-tk pull` command, if an error occurs, the temporary directory was not removed. This is now fixed.
- Improved error message when running `cdf-tk deploy/clean` before running `cdf-tk build`.

### Changed

- [BREAKING] In function YAML config `externalDataSetId` is renamed to `dataSetExternalId` to be consistent with
  the naming convention used in the rest of the toolkit.

## [0.2.0a4] - 2024-04-29

### Removed

- [BREAKING] `cognite-tookit` no longer supports `common_function_code`. The code used by functions must be in each
  function directory. The reason for this is that `cognite-toolkit` is a tool for governance and deployment of
  modules, it is not for development of functions. The `common_function_code` was a feature to support easier
  development of functions. It is expected that functions are developed in a separate environment and then
  moved to the `cognite_modules` folder for deployment and promotion between environments.

### Changed

- In `config.[env].yaml`, in the `environment` section, `name` is no longer required. Instead, the `[env]` part
  of the `config.[env].yaml` file is used as the `name` of the environment. This is to avoid redundancy.

### Improved

- When running `cdf-tk clean --dry-run` the output would show local resources regardless of whether they existed
  in CDF or not. This is now fixed and only resources that exist in CDF are shown in the output.
- Better error message (no exception raised) if the config file has `selected_modules_and_packages`, but with no list items.
- If yaml files are invalid, a link to the API docs for the resource is shown in the error message.

### Fixed

- When deploying a `FunctionSchedule` that requires an update, the `cdf-tk` would fail with error
  `Failed to update functions.schedules. Error 'FunctionSchedulesAPI' object has no attribute 'update'.`.
  This is now fixed.
- When calling `cdf-tk init --upgrade`, the user is met with a `Failed to load previous version, ...`.
  This is now fixed.
- When running `cdf-tk auth verify --interactive` and the user want to create a new group with the necessary
  capabilities, the `cdf-tk` would successfully create a group, but then raise
  an Error: `cognite.client.exceptions.CogniteAPIError: Insufficient access rights.` when trying to validate.
  This is now fixed.

## [0.2.0a3] - 2024-04-23

### Added

- Support for the Workflow and WorkflowVersion resource type
- Support for specifying `selected_modules_and_packages` as paths and parent paths. For example, you can
  now write `cognite_modules/core/cdf_apm_base` instead of just `cdf_apm_base`. This is to support
  modules that have the same name but are in different parent directories. In addition, this also better reflects
  the structure of the `cognite_modules` and `custom_modules` folder better.

### Fixed

- Functions that are deployed with schedules no longer uses a short-lived session (before: failed after ~an hour).

### Changed

- [BREAKING] The `cdf-tk build` will now clean the build directory by default before building the modules to avoid
  unwanted side effects from previous builds. To stop this behavior, use the `--no-clean` flag.
- [BREAKING] The `_system.yaml` is now required to be on the root level when running any `cdf-tk` command. This
  means that the `_system.yaml` file must be in the same directory as the `config.[env].yaml` files. This is to
  support running `cdf-tk` without the `cognite_modules` folder.
- [BREAKING] In the `config.[env].yaml` files, the `modules` section is now renamed to `variables`. This is to
  better reflect the content of this section, which is variables that can be used in the resource files.
- In addition to `cognite_modules` and `custom_modules`, the `cognite-toolkit` now also support `modules` as the
  top-level folder for modules. This together with the two changes above, is to have a better support for running
  the `cognite-toolkit` as a standalone CLI without the `cognite_modules`.
- The `.gitignore` file you get by running `cdf-tk init` now ignores the `/build` by default.
- The dependency `cognite-sdk` must now be `>=7.37.0` to use the `cdf-tk`.

## [0.2.0a2] - 2024-04-03

### Added

- Variables can now have extra spaces between curly braces and the variable name. For example, `{{  my_variable }}` is now
  a valid variable. Before this change, you would have to write `{{my_variable}}`.
- If an environment variable is not found in a resource file, for example, `${CDF_CLUSTER}`, when
  running `cdf-tk deploy` the user will now get a warning message that the variable is missing. Before this change,
  this would pass silently and potentially cause an error when trying to deploy to CDF that was hard to debug.

### Fixed

- When running `cdf-tk` with a Token for initialization, the `cdf-tk` would raise an `IndexError`. This is now fixed.
- Container resources that did not have set the optional property `usedFor` would always be classified as changed,
  when, for example, running `cdf-tk deploy --dry-run`. This is now fixed.

### Changed

- If two modules have the same name, the `cdf-tk build` command will now stop and raise an error. Before this change,
  the `cdf-tk build` command would continue and overwrite the first module with the second module.

## [0.2.0a1] - 2024-03-20

### Added

- Support for interactive login. The user can now set `LOGIN_FLOW=interactive` in the `.env` file
  to use interactive login.

### Changed

- The verification of access by the tool is now scoped to the resources that are being deployed instead of
  the entire project. This means that if the user only has access to a subset of the resources in the project,
  the tool will still be able to deploy those resources.

## [0.1.2] - 2024-03-18

### Fixed

- Running the command `cdf-tk auth verify --interactive` without a `.env` would raise a
  `AttributeError: 'CDFToolConfig' object has no attribute '_client'` error. This is now fixed and instead the user
  gets a guided experience to set up the `.env` file.

### Changed

- `cognite-toolkit` have moved the upper bound on the `cognite-sdk` dependency from `7.27` to `8.0`.
- Creating/Removing `spaces` no longer requires `DataModelingInstances` capability.

## [0.1.1] - 2024-03-01

### Fixed

- When running `cdf-tk clean` or `cdf-tk deploy --drop-data` for a data model with more than 10 containers,
  the command would raise an APIError. This is now fixed.
- A few minor potential `AttributeError` and `KeyError` bugs have been fixed.

## [0.1.0] - 2024-02-29

### Added

- Command `cdf-tk dump datamodel` for dumping data models from CDF into a local folder. The use case for this is to
  dump an existing data model from CDF and use it as a basis for building a new custom module with that data model.
- A Python package API for the cdf-tk. This allows for programmatic access to the cdf-tk functionality. This
  is limited to the `build` and `deploy` functionality. You can start by `from cognite_toolkit import CogniteToolkit`.

### Fixed

- In the function deployment, the hashing function used of the directory was independent of the location of the files
  within the function directory. This caused moving files not to trigger a redeployment of the function. This is now
  fixed.

### Changed

- Removed unused dependencies `mypy`, `pyarrow` and `chardet` from `cognite-toolkit` package.
- Lowered the required version of `pandas` to `1.5.3` in the `cognite-toolkit` package.

## [0.1.0b9] - 2024-02-20

### Added

- Introduced `cdf-tk pull transformation` and `cdf-tk pull node` commands to pull transformation or nodes
  from CDF to the local module.
- Support for using a template for file names `name: prefix_$FILENAME_suffix` in the `files` resource. The files will
  be processed and renamed as part of the build step.

### Fixed

- Fixed a bug that caused `Group` upsert to leave duplicate Groups
- Fixed issue with `run function --local` that did not pick up functions in modules without config variables.
- Fixed error when running `run function --local` on a function without all optional parameters for handle() being set.
- Bug when `cdf-tk deploy` of `ExtractionPipelineConfig` with multiple `config` objects in the same file.
  Then only the first `config` object was deployed. This is now fixed.

### Changed

- `cdf-tk` now uses --external-id consistently instead of --external_id.
- Removed upper limit on Python version requirement, such that, for example, `Python 3.12` is allowed. Note
  that when working with `functions` it is recommended to use `Python 3.9-3.11` as `Python 3.12` is not
  supported yet.
- `cdf-tk deploy`/`cdf-tk clean` now deploys all config files in one go, instead of one by one. This means batching
  is no longer done based on the number of resource files, but instead based on the limit of the CDF API.
- Files in module directories that do not live in a recognised resource directory will be skipped when building. If
  verbose is enabled, a warning will be printed for each skipped file.
- Only .yaml files in functions resource folders and the defined function sub-directories will be processed as part of
  building.

## [0.1.0b8] - 2024-02-14

### Added

- `Group` resource type supports list of groups in the same file

### Fixed

- `View` which implements other views would always be classified as changed, ven though no change
  has been done to the `view`, in the `cdf-tk deploy` command. This is now fixed.
- `DataModels` which are equal would be wrongly classified as changed if the view order was different.
  This is now fixed.
- In the `cdf-tk build`, modules with a nested folder structure under the resource folder were not built correctly.
  For example, if you had `my_module/data_models/container/my_container.container.view`, it would be put inside
  a `build/container/my_container.container.yaml` instead of `build/data_models/my_container.container.yaml`,
  and thus fail in the `cdf-tk deploy/clean` step. This is now fixed.
- When running `cdf-tk deploy` the prefixed number on resource file was not used to sort the deployment order.
  This is now fixed.
- Fixed a bug that caused Extraction Pipeline Config update to fail

## [0.1.0b7] - 2024-02-07

### Added

**NOTE: The function changelog was by accident included in beta6 and has been moved to the correct version.**

- Added support for loading functions and function schedules. Example of a function can be found in `cognite_modules/example/cdf_functions_dummy`.
- Added support for common function code as defined by `common_function_code` parameter in the environment config file.
- Added support for new command, `run function` that runs a function with a one-shot session created using currently
  configured credentials for cdf-tk.
- Added support for running a Cognite function locally using the `run function --local` command. This command will run the
  function locally in a virtual environment simulating CDF hosted run-time environment and print the result to the console.

### Changed

- **BREAKING:** The cdf-toolkit now requires one `config.yaml` per environment, for example, `config.dev.yaml` and `config.prod.yaml`.
- **BREAKING:** The file `environments.yaml` has been merged into `config.[env].yaml`.
  This means that the `environments.yaml` file is no longer used and the `config.[env].yaml`
  file now contains all the information needed to deploy to that environment.
- The module `cognite_modules` is no longer considered to be a black box governed by the toolkit, but should instead
  be controlled by the user. There are two main changes to the `cognite_modules` folder:
  - All `default.config.yaml` are removed from `cognite_modules` and only used when running `cdf-tk init`to generate
    `config.[env].yaml` files.
  - The file `default.packages.yaml` has been renamed `_system.yaml` and extended to include the `cdf-tk` version.
    This should not be changed by the user and is used to store package information for the toolkit itself and
    version.
- Running the `cdf-tk init --upgrade` now gives the user instructions on how to update the breaking changes
  since their last upgrade.
- If the user has changed any files in `cognite_modules`, the command `cdf-tk init --upgrade` will no longer
  overwrite the content of the `cognite_modules` folder. Instead, the user will be given instructions on how to
  update the `cognite_modules` files in the folder manually.

### Fixed

- In the generation of the `config.[env].yaml` multiline comments were lost. This is now fixed.

## [0.1.0b6] - 2024-01-25

### Added

- In `raw` resources, a RAW database or tables can be specified without data. Example, of a single database

 ```yaml
dbName: RawDatabase
```

or a database with table, no need to also specify a `.csv` or `.parquet` file for the table as was necessary before.

```yaml
dbName: myRawRawDatabase
tableName: myRawTable
```

### Changed

- Update is implemented for all resources. This means that if a resource already exists and is exactly the same as
  the one to be deployed, it will be updated instead of deleted and recreated.
- The `cdf-tk deploy` `--drop-data` is now independent of the `--drop` flag. This means that you can now drop data
  without dropping the resource itself. The reverse is not true, if you specify `--drop` without `--drop-data`, only
  resources that can be deleted without dropping data will be deleted.
- The output of the `cdf-tk deploy` command has been improved. Instead of created, deleted, and skipped resources
  being printed in a table at the end of the command, the resources are now printed as they are created, deleted, changed,
  and unchanged. In addition, an extra table is printed below with the datapoints that have been uploaded and dropped.
- The output of the `cdf-tk clean` command has also been changed in the same way as the `cdf-tk deploy` command.
- The `files` resource has been split into two resources, `FileMetadata` and `Files` to separate the metadata from
  the data (the file).
- To ensure comparison of resources and be able to determine whether they need to be updated, any resource
  defined in a YAML file will be augmented with default values (as defined by the CDF API) if they are missing before
  they are deployed.

### Fixed

- Bug in `auth` resource, this caused  groups with `all` and `resource` scoped capabilities to be written in two steps
  first with only `all` scoped capabilities and then all capabilities. This is now fixed by deploying groups in
  a single step.

## [0.1.0b5] - 2024-01-11

### Added

- Support for custom environment variables injected into build files when calling the command `cdf-tk deploy`.
- All resources that are unchanged are now skipped when running `cdf-tk deploy`.
- Support for loading `Group` Capabilities with scope `idScope` of type string. This means you can now set the
  `idScope` to the external id of a `dataSet` and it will be automatically replaced by the dataset id
  `cdf-tk deploy`.

### Fixed

- Fixed bug when calling any command loading a `.env` file and the path is not relative to the current working
  directory. This is now fixed.
- Calling `cdf-tk init --upgrade` overwrote all variables and comments set in the `config.yaml` file. This is now
  fixed.

### Improved

- Improved error message when missing a variable in `config.yaml` and a variable with the same name is defined
  for another module.

## [0.1.0b4] - 2024-01-08

### Added

- Added `--env-path` option to specify custom locations of `.env` file

### Fixed

- Fixed bug in command `cdf-tk build` that can occur when running on `Python>=3.10` which caused an error with text
  `TypeError: issubclass() arg 1 must be a class`. This is now fixed.

## [0.1.0b3] - 2024-01-02

### Fixed

- Fixed bug in `cdf-tk deploy` where auth groups with a mix of all and resource scoped capabilities skipped
  the all scoped capabilities. This is now fixed.

## [0.1.0b2] - 2023-12-17

### Fixed

- Handle duplicate `TransformationSchedules` when loading `Transformation` resources.
- Print table at the end of `cdf-tk deploy` failed with `AttributeError`, if any of resources were empty.
  This is now fixed.
- The `cdf-tk build` command no longer gives a warning about missing `sql` file for
  `TransformationSchedule`s.

## [0.1.0b1] - 2023-12-15

### Added

- Warnings if a configuration file is using `snake_case` when then resource type is expecting `camelCase`.
- Added support for validation of `space` for data models.
- Check for whether template variables `<change_me>` are present in the config files.
- Check for whether data set id is present in the config files.
- Print table at the end of `cdf-tk deploy` with the resources that were created, deleted, and skipped.
- Support for Extraction Pipelines and Extraction Pipeline configuration for remotely configured Extractors
- Separate loader for Transformation Schedule resources.

### Removed

- In the `deploy` command `drop_data` option has been removed. To drop data, use the `clean` command instead.

### Changed

- Require all spaces to be explicitly defined as separate .space.yaml file.
- The `data_set_id` for `Transformations` must now be set explicitly in the yaml config file for the `Transformation`
  under the `data_set_id` key. Note that you also need to explicitly define the `data_set` in its own yaml config file.
- All config files have been merged to a single config file, `config.yaml`. Upon calling `cdf-tk init` the `config.yaml`
  is created in the root folder of the project based on the `default.config.yaml` file of each module.
- DataSetID is no longer set implicitly when running the `cdf-tk deploy` command. Instead, the `data_set_id` must be
  set explicitly in the yaml config file.

### Fixed

- When running `cdf-tk deploy` with `--dry-run` a `ValueError` was raised if not all datasets were pre-existing.
  This is now fixed by skipping dataset validation when running with `--dry-run`.
- When having a `auth` group with mixed capabilities of all scoped and resource scoped, the all scoped capabilities
  were not removed when running `cdf-tk deploy`. This is now fixed.
- Loading `Transformation` did not support setting `dataSetExternalId` in the yaml config file. This is now fixed.

## [0.1.0a3] - 2023-12-01

### Changed

- Refactored load functionality. Loading raw tables and files now requires a `yaml` file with metadata.
- Fix container comparison to detect identical containers when loading data models (without --drop flag).
- Clean up error on resource does not exist when deleting (on `deploy --drop` or using clean command).

### Added

- Support for loading `data_sets`.
- Support for loading auth without --drop, i.e. `deploy --include=auth` and only changed groups are deployed.
- `cdf-tk --verbose build` now prints the resolution of modules and packages.
- Added `cdf-tk --version` to print the version of the tool and the templates.
- Support for `upsert` for `data_sets`.
- The cmd `cdf-tk deploy` creates the `data_set` before all other resources.
- Data sets are no longer implicitly created when referenced by another resource, instead an error is raised.
- Require all spaces to be explicitly defined as separate .space.yaml file.
- Add protection on group deletion and skip any groups that the current service principal belongs to.
- Support for multiple file resources per yaml config file for files resources.
- Support templated loading of * files in a folder when a single yaml has `externalId: something_$FILENAME`.
- You can now name the transformation .sql either with the externalId (as defined in the
  corresponding yaml file) or with the name of the file of the corresponding yaml file.
  I.e. if a transformation is defined in my_transformation.yaml with externalId:
  `tr_something`, the SQL file should be named either `tr_something.sql` or `my_transformation.sql`.
- Missing .sql files for transformations will now raise an error in the build step.
- The build step will now raise a number of warnings for missing externalIds in the yaml files,
  as well as if the naming conventions are not followed.
- System section in `environments.yaml` to track local state of `cdf-toolkit`.
- Introduced a `build_environment.yaml` in the `/build` folder to track how the build was run.

### Fixed

- `cdf-tk clean` not supporting `--include` properly.
- `cdf-tk clean` not working properly for data models with data.
- Fix group deletion on use of clean command to actually delete groups.

## [0.1.0a2] - 2023-11-22

### Fixed

- The `experimental` module was not included when running command `cdf-tk init`. This is now fixed.

## [0.1.0a1] - 2023-11-21

Initial release<|MERGE_RESOLUTION|>--- conflicted
+++ resolved
@@ -19,17 +19,14 @@
 
 ### Fixed
 
-<<<<<<< HEAD
 - `run function local` now works with functions that are importing adjacent modules.
+- Environment variables were not replaced in Functions. This is now fixed.
 
 ### Improved
 
 - `run function local` give a more informative error message if the function code cannot be imported.
 - `run function local` now automatically loads environment variables from `.env` file. This is useful if you want to
   run the `run_check.py` script manually, for example, in debug mode with your IDE.
-=======
-- Environment variables were not replaced in Functions. This is now fixed.
->>>>>>> f408e106
 
 ## [0.3.9] - 2024-11-12
 
