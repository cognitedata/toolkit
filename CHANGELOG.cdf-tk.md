--- conflicted
+++ resolved
@@ -17,17 +17,15 @@
 
 ## TBD
 
-<<<<<<< HEAD
-### Changed
-
-- `cognite-toolkit` have moved the upper bound on the `cognite-sdk` dependency from `7.27` to `8.0`.
-=======
 ### Fixed
 
 - Running the command `cdf-tk auth verify --interactive` without a `.env` would raise a
   `AttributeError: 'CDFToolConfig' object has no attribute '_client'` error. This is now fixed and instead the user
   gets a guided experience to set up the `.env` file.
->>>>>>> 4ecef210
+
+### Changed
+
+- `cognite-toolkit` have moved the upper bound on the `cognite-sdk` dependency from `7.27` to `8.0`.
 
 ## [0.1.1] - 2024-03-01
 
