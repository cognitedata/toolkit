--- conflicted
+++ resolved
@@ -33,15 +33,10 @@
 - Cognite Toolkit has improved resources that have server set default values that can lead to redeploy even when
   unchanged. This includes `Sequences`, `Containers`, `DataSets`, `Views`, `Nodes`, `Edges`, `ExtractionPipelines`,
   `CogniteFiles`, `HostedExtractorJobs`, `Relationships`, `RobotMaps`, and `WorkflowVersions`.
-<<<<<<< HEAD
 - `LocationFilters` now parses the `version` key of `View` and `DataModel` correctly as a string.
 - `LocationFilters` now converts an empty string of `dataSetExternalId` to `0` instead of ignoring it.
 - On CDF deployed on Azure and AWS clouds, setting the `CPU` and `memory` of a CogniteFiles to lower than
   the required value no longer triggers a redeploy.
-=======
->>>>>>> 30782363
-- `LocationFilters` now parses the `version` key of `View` and `DataModel` correctly as a string.
-- `LocationFilters` now converts an empty string of `dataSetExternalId` to `0` instead of ignoring it.
 - Toolkit now looks up the `assetExternalId` in the `Sequence` resource when deploying.
 
 ## [0.3.23] - 2024-12-13
