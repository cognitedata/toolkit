--- conflicted
+++ resolved
@@ -17,16 +17,14 @@
 
 ## TBD
 
-<<<<<<< HEAD
 ### Added
 
 - Interactive selection mode if you don't provide a path or module name as argument to `cdf modules pull`.
-=======
+
 ### Improved
 
 - Running `cdf deploy` and `cdf deploy --dry-run` now reports correctly delete + create for resources that do not
   support update. This is `Function`, `FunctionSchedule`, `Group`, and `SequenceRows`.
->>>>>>> 868e3087
 
 ## [0.3.28] - 2025-01-21
 
