--- conflicted
+++ resolved
@@ -20,10 +20,7 @@
 ### Fixed
 
 - The `cdf purge space` no longer tries to delete nodes in other spaces.
-<<<<<<< HEAD
 - The `cdf purge space` now sorts node types topologically to delete them in the correct order.
-=======
->>>>>>> 8edd35f0
 - The `--hierarchy/-h` flag was missing from the `cdf dump timeseries` command. This is now fixed.
 - The `cdf purge dataset` now accounts for the hierarchy when deleting assets.
 
