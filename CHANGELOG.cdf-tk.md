# Changelog

All notable changes to this project will be documented in this file.

The format is based on [Keep a Changelog](https://keepachangelog.com/en/1.0.0/),
and this project adheres to [Semantic Versioning](https://semver.org/spec/v2.0.0.html).

Changes are grouped as follows:

- `Added` for new features.
- `Changed` for changes in existing functionality.
- `Deprecated` for soon-to-be removed features.
- `Improved` for transparent changes, e.g. better performance.
- `Removed` for now removed features.
- `Fixed` for any bug fixes.
- `Security` in case of vulnerabilities.

## TBD

<<<<<<< HEAD
### Changed

- [BREAKING] The command `cdf auth verify` has been split into `cdf auth init` and `cdf auth verify`. The `init` command
  is used to initialize the auth parameters, and the `verify` command is used to verify that required privileges are
  set. The `init` command will by default run the `verify` command after the initialization unless a `--no-verify`
  flag is set. In addition, the two commands have been reworked to be more user-friendly. They are now interactive
  (no longer requires a `--interactive` flag) and have no longer supports passing in a custom Group file. Instead,
  they are intended to only set up and verify a service principal for the Toolkit.
=======
### Added

- The new `cdf modules add` subcommand lets users add modules to an existing modules directory.
>>>>>>> a8d24c74

### Fixed

- The `config` value of a `ExtractionPipelineConfig` is now correctly parsed as a string. Before it was parsed as YAML,
  typically an object/dict, which caused loss of information. This is because
  `yaml.safe_dump(yaml.safe_load(config)) != config` as, for example, special YAML tags are lost.

## [0.3.0a4] - 2024-09-13

### Added

- The `WorkflowTrigger` config files now supports `object` (`dict`) as a valid type for the
  `data` field. This will automatically be converted to a `json` string when deploying the trigger.

### Fixed

- The field `default_organization_dir` was not read in the `cdf.toml` file. This is now fixed.
- The `cdf modules upgrade` command would fail to update `0.3.0a1` and `0.3.0a2` to `0.3.0a3`. This is now fixed.
- If the version of a `DataModel` or `View` was set to `1_0_0` in the resource file, Toolkit would send
  it as `100` to the API. This is now fixed.
- Groups without metadata no longer triggers redeploy when running `cdf deploy`

## [0.3.0a3] - 2024-09-11

### Fixed

- LocationFilter did not load subclasses properly. This is now fixed.
- When running any command, the terminal would print warnings from the `cognite-sdk`. This is now fixed.
- The `cdf modules init` no longer creates an invalid `cdf.toml` file when the user uses an `organization-dir`.

### Changed

- In the commands `build` and `pull`, `modules upgrade` and `modules list`,  `organization-dir` is now an
  optional argument `--organization-dir` and `-o` instead of positional argument. This is to have consistent
  behavior with other commands.
- The config filed `cdf.toml` is now created with `cdf modules init` instead of `cdf repo init`.
- In `cdf.toml` the `organization_dir` is renamed `default_organization_dir`.

## [0.3.0a2] - 2024-09-10

### Fixed

- Running `cdf repo init` now creates a `cdf.toml` with the correct version.

## [0.3.0a1] - 2024-09-10

### Added

- Loaders for resource types `Assets`, `3DModel`, and `Robotic` (`Map`, `DataPostProcessing`, `RobotCapability`,
  `Frame`, and `Location`). These loaders were earlier available as feature preview.
- Support for `LocationFilter` in the `locations` folder.
- Command `cdf repo init` to initialize the repository with `.gitignore`, `.env`, and the new
  Toolkit configuration file `cdf.toml`
- Command `cdf modules list` to list all modules.
- Command `cdf modules init` to setup modules. This is interactive and will guide you through selecting the
  modules you want to use. You can bypass the interactive mode by using the `--all` flag. which
  will select all modules, similar to the previous `cdf-tk init` command.
- Command `cdf modules upgrade` to upgrade all modules automatically.

## Changed

- The resource `FunctionSchedule` is not uniquely identified by `name` instead of `cronExpression` by the Toolkit.
  This enables multiple schedules with the same cron expression for the same function.
- The Toolkit no longer gives warnings for naming conventions that are not followed.
- [BREAKING] The resource `Label` is now in the resource folder `classic` and not in the `labels` folder.

## Removed

- [BREAKING] The command `cdf-tk init` it now replaced by `cdf repo init` and `cdf modules init`.

## [0.2.20] - 2024-08-31

### Fixed

- Ignore `.pyc` files when hashing function directories in the `cdf-tk deploy` command. This prevents unnecessary
  redeployments of functions.

## [0.2.19] - 2024-08-26

### Fixed

- Views and DataModels with versions that are integers are only being redeployed if they have changed in the
  `cdf-tk deploy` command. They were earlier always redeployed.

## [0.2.18] - 2024-08-22

### Added

- Location Filter support

### Fixed

- When running `cdf-tk deploy`, the Toolkit would not detect `Function` secrets that were changed, which leads to the
  `Function` not being updated. This is now fixed.

- [Feature Preview] improved `--interactive / -i` for `dump asset` and `dump timeseries`
  - which can list datasets or assets with `clear-name (external_id) [count]`

    ```bash
    ? Select a data set listed as 'name (external_id) [count]'
      (Use arrow keys to move, <space> to select, <a> to toggle, <i> to invert)
    » ○ (WITSML) [286,088]
      ○ (DBCalculations) [6,007]
      ○ (SAP) [6]
      ○ (Wells) [0]
      ○ (Drilling) [45]
    ```

  - an "Abort" option is now available

    ```bash
    No data set selected.
    Select a data set to dump (Use arrow keys)
      Data Set
      Done
    » Abort
    ```

- [Feature Preview] new feature `TIMESERIES_DUMP` added
  - `cdf-tk dump timeseries` now dumps to yaml/csv/parquet
  - supports `--data-set / -d` selection
  - supports `--interactive / -i`
  - feature does not include datapoints

- [Feature Preview] In the command `cdf-tk import transformation-cli`, the Toolkit no longer raises
  an `UnicodeDecodeError` when importing a manifest with a query file that contains special characters
  on Windows.

- The Toolkit previously detected a version as changed in the cdf-tk deploy command if it was an integer in
  a DataModel or View resource file. This issue is now fixed.

## [0.2.17] - 2024-07-26

### Changed

- [Feature Preview] `cdf-tk dump asset` now dumps into multiple files and no longer raise an Exception
  when dumping into `.parquet` format.
- [Feature Preview] `cdf-tk dump asset` now also dumps labels used by the assets.

### Fixed

- [Feature Preview] `cdf-tk dump asset` now respects the selected `dataset` when set in interactive mode.
- The Toolkit no longer tries to do variable replacement in `.parquet` files in `cdf-tk build`, which would
  raise an error.
- When running `cdf-tk deploy` with a capability that is undocumented but supported in the API, the Toolkit
  would raise an error. This is now fixed.
- [Feature Preview] When using `functionExternalID`+`name` to identify a function schedule, the `cdf-tk deploy` command
  no longer raise a `ValueError`.

## [0.2.16] - 2024-07-23

### Changed

- In the `cdf-tk build` command, if the `Function` code cannot be imported, the Toolkit will now give a
  warning instead of an `ToolkitValidationError`. This is to allow you to deploy code developed in a
  different environment than the environment used to run Toolkit.

## [0.2.15] - 2024-07-22

### Added

- [Feature Preview] Support for uploading `3DModel` resource to CDF. Note this is the metadata about a 3D model
  Turn on the feature by running `cdf-tk features set model-3d --enable`.

### Fixed

- Running `cdf-tk deploy` after a failed build would raise an incorrect `ToolkitNotADirectoryError`,
  instead of a `ToolkitFileNotFoundError` for the `_build_enviroment.yaml` file. This is now fixed.
- When running `cdf-tk deploy` with `Functions` that have not explicitly set `cpu`, `memory`, or `runtime`,
  would always be classified as changed. This is now fixed.
- [Feature Preview] When dumping assets to `csv`, headers are no longer repeated for each 1000 asset.
- [Feature Preview] When dumping assets to `parquet`, you can now dump more than 1000 assets without
  getting the error `TypeError: write() got an unexpected keyword argument 'mode'`.
- [Feature Preview] When dumping assets to `parquet/csv`, the Toolkit now keeps all asset in memory until it finds
  all unique metadata keys. This is to ensure that header is correct in the resulting `parquet/csv` file.
- In the `config.[env].yaml`, the `name` parameter in the `environment` section is no longer required.
  This was supposed to be remove in `0.2.0a4`.
- If you run `cdf-tk build --env dev`, and then `cdf-tk deploy -env prod` the Toolkit will
  now raise a `ToolkitEnvError`.
- If you run `cdf-tk build`, the Toolkit will no longer complain about resources that exist in
  CDF but not in the build directory (given that the Toolkit has access to CDF).
- If you deploy a data model that already exists in CDF, the API will silently fail to update the data model if
  there are any changes to the views in the data model. The Toolkit will now verify that the update of data models
  was successful and raise an error if it was not.

### Changed

- When running `cdf-tk deploy` for a function the Toolkit checked that it could import the function code
  before deploying the function. This is now removed. The reason is that the toolkit is often run in a
  different Python environment than the function code. This made this check unnecessarily restrictive
  as it would fail even though the function code was correct due to missing dependencies.
- [Feature Preview] Instead of using `functionExternalID`+`cron` expression to identify a function schedule,
  the Toolkit now uses `functionExternalID`+`name`. This is to avoid the Toolkit to create multiple schedules
  for the same function if the cron expression is changed and allow to have multiple schedules with the same
  cron expression for the same function. To enable this feature, run `cdf-tk features set fun-schedule --enable`.

## [0.2.14] - 2024-07-15

### Fixed

- If a container with a direct relation property with a required constraint on another container, the `cdf-tk build`
  would not give a warning if the required container was missing. This is now fixed.
- [Feature Preview] In the feature preview, `robotics`, the properties `inputSchema` or `dataHandlingSchema`
  in `RobotCapability` and `DataPostProcessing` were not updated correctly. This is now fixed.
- When running `cdf-tk build`, with a `Node` resource. You would get a `MissingRequiredIdentifierWarning` even though
  the `Node` had a `space`/`externalId`. This is now fixed.
- In the `cdf-tk deploy/clean` command, the `-i` short flag was used for `--interactive` and `--include` at the same time.
  This is now fixed, and the `-i` flag is only used for `--interactive`.
- Require `cognite-sdk>=7.54.1`, this version fixed a bug in the `cognite-sdk` that caused the `cdf-tk` to raise
  an `CogniteAPIError` when deploying or cleaning more than 10 `functions`.

## [0.2.13] - 2024-07-10

### Fixed

- [Feature Preview] In the feature preview, `cdf-tk import transformation-cli`, the Toolkit would fail to convert
  manifest with `destination: <string>` correctly. This is now fixed.
- On Windows, when reading files from disk, the Toolkit could raise an `UnicodeDecodeError`. This is now fixed.
- [Feature Preview] In the feature preview, `robotics`, if you tried to update a set of resources in which some
  were existing and others not, the Toolkit would create the new resources. This is now fixed.

## [0.2.12] - 2024-07-08

### Added

- [Feature Preview] Robotic support.

## [0.2.11] - 2024-07-05

### Fixed

- When running `cdf-tk build`, if you had two files non-YAML files named the same in different modules, or subdirectories
  in the same module, the Toolkit would overwrite the first file with the second file. This is now fixed.

## [0.2.10] - 2024-07-03

### Fixed

- When running `cdf-tk build`, if you use subdirectories in a resource directories, and have two resources with the
  same file name, the Toolkit would overwrite the first resource with the second resource. This is now fixed. For
  example, if you have `my_module/transformation/subdirectory1/my_transformation.Transformation.yaml` and
  `my_module/transformation/subdirectory2/my_transformation.Transformation.yaml`, the Toolkit would only build the
  second resource.

## [0.2.9] - 2024-07-02

### Changed

- Tracking usage of Toolkit commands.

## [0.2.8] - 2024-07-01

### Added

- [Feature Preview] Option to turn off semantic naming checks for resources. Turn on the feature by running
  `cdf-tk features set no-naming --enable`.

### Fixed

- When running `cdf-tk run function --local`, the toolkit would raise an `ToolkitValidationError`. This is now fixed.
- When running `cdf-tk deploy --dry-run`, if any resource was referencing a `DataSet`, `SecurityCategory`,
  or `ExtractionPipeline`, it would incorrectly be classified as changed. This is now fixed. This applied to
  `ExtractionPipeline`, `FileMetadata`, `Function`, `Group`, `Label`, `TimeSeries`, and `Transformation` resources.

### Changed

- Function configurations for multiple functions can now be in multiple files in the function directory. Before
  all configurations had to be listed in the same YAML file.

## [0.2.7] - 2024-06-28

### Fixed

- Function schedule for functions with a `:` in the external id would raise an `ValueError`.
  This is now fixed.
- Transformation notifications for transformations with a `:` in the external id would raise an `ValueError`.
  This is now fixed.
- When running `cdf-tk deploy`, you would get warnings about unrelated resources that were not part of the deployment.
  This is now fixed.
- The `transformations/notifications` endpoint was giving `500` errors for requests to non-exising transformations.
  This is now handled by the toolkit and will not raise an error.
- When doing variable replacement in a `sql` such as `dataset_id('{{dataset_external_id}}')`, the toolkit would
  remove the quotes. This is now fixed.

## [0.2.6] - 2024-06-26

### Improved

- The `--verbose` flag is now moved to the end of the command. For example, instead of `cdf-tk --verbose build`,
  you should now write `cdf-tk build --verbose`. The old syntax is still supported but will raise a deprecation warning.
- When running `cdf-tk deploy --verbose` you will now get a detailed output for each resource that has changed
  (or will change if you use --dry-run).
- Allow values `test` and `qa` as `type` in the `config.[env].yaml` file.

### Fixed

- When running `cdf-tk build` with `Views` with custom filters, the Toolkit would likely give a `UnusedParameterWarning`.
  This is now fixed by not validating the details of `View.filters`. The motivation is that `View.filters` is a complex
  structure, and it is likely that you will get a false warning. The users that starts to use `View.filters` are
  expected to know what they are doing.
- If you run `cdf-tk deploy` and you had a child view that overrides a property from a parent view, the Toolkit would
  log it as changed even though it was not. This is now fixed.

## [0.2.5] - 2024-06-25

### Fixed

- When running `cdf-tk build`, with `RAW` tables in the selected modules, the Toolkit would always warn that the
  tables were missing, even though they were present. This is now fixed.
- When running `cdf-tk init --upgrade <YOUR PROJECT>` form version `0.1.4` the user would get a
  `ERROR (ToolkitMigrationError): Failed to find migration from version 0.1.4.`. This is now fixed.
- When running `cdf-tk build`, the Toolkit would give you warning when referencing a system `Space`, `View`, `Container`
  or `DataModel`. This is now fixed.
- [Feature Preview] When running `cdf-tk import transformation-cli` on a manifest with a query file that
  is separated from the manifest, the toolkit would raise a `FileNotFoundError`. This is now fixed.

## [0.2.4] - 2024-06-24

### Added

- [Feature Preview] Support for resource type `Asset` in the `assets` folder. Turn on the feature by running
  `cdf-tk features set assets --enable`.

### Improved

- When running `cdf-tk build` and the selected modules is missing, the user will now get a hint about
  how to fix the issue.
- When running `cdf-tk build` and a module contains non-resource directories, the user will now get a warning
  that the directory is not a resource directory.

### Fixed

- The data type of variables `config.[env].yaml` file is now preserved. For example, if you had `my_variable: "123"`,
  then the `cdf-tk build`  would build the resource file with the number instead of the string, `my_variable: 123`.
  This is now fixed.
- File configurations given as a list/array, lost the `dataSetExternalId` in the `cdf-tk deploy` command.
  This is now fixed.
- Added missing required dependency `packaging` to `cognite-toolkit`.

## [0.2.3] - 2024-06-20

### Improved

- When running `cdf-tk build` and missing `CDF_PROJECT` environment variable, the user will now get a more informative
  error message.

### Fixed

- The variable `type` in the `environment` section of the `config.[env].yaml` now raises an error if it is not
  set to `dev`, `staging`, or `prod`.

### Added

- The preview feature `IMPORT_CMD` added. This enables you to import a `transformation-cli` manifest into
  resource configuration files compatible with the `cognite-toolkit`. Activate by running
  `cdf-tk features set IMPORT_CMD --enable`, and deactivate by running `cdf-tk features set IMPORT_CMD --disable`.
  Run `cdf-tk import transformation-cli --help` for more information about the import command.

## [0.2.2] - 2024-06-18

### Improved

- The command line messages have been improved to be more informative and user-friendly when running
  `cdf-tk auth verify`.
- The `variables` section in `config.[env].yaml` is now optional.
- In `cdf-tk build`, more informative error message when a variable is unresolved in a resource file.

### Fixed

- In the `cdf-tk auth verify` command, if the flag `--interactive` was set, the `--update-group` and `create-group`
  flags were not ignored. This is now fixed.
- In the `cdf-tk auth verify` command, if there was no `.env` or `--cluster` and `--project` flags, the toolkit
  would raise an `AuthentciationError`, instead of prompting the user for cluster and project. This is now fixed.
- In the `cdf-tk auth verify` command, the if function service was not activated, the toolkit will
  now activate it.
- When running `cdf-tk build`, and a resource file was missing its identifier, for example, `externalId` for a
  dataset, an error such as `AttributeError: 'NoneType' object has no attribute 'split'` was raised. This is now fixed.

## [0.2.1] - 2024-06-17

### Improved

- When running `cdf-tk auth verify`, if the client does not have access to the `CDF_PROJECT` the user will now get
  a more informative error message.
- When running `cdf-tk auth verify` and missing the `FunctionAcl(READ)` capability, the user will now get a more
  informative error message when checking the function service status

### Added

- Preview feature `MODULES_CMD` to allow interactive init and automatic upgrade of modules. Activate by running
  `cdf-tk features set MODULES_CMD --enable`, and deactivate by running `cdf-tk features set MODULES_CMD --disable`.
  Run `cdf-tk modules init/upgrade` to interactively initialize or upgrade modules.
  
## Fixed

- When running `cdf-tk build`, you would get a `DuplicatedItemWarning` on RAW Databases that are used with multiple
  tables. This is now fixed.

### Added

- Preview feature `MODULES_CMD` to allow interactive init and automatic upgrade of modules. Activate by running
  `cdf-tk features set MODULES_CMD --enable`, and deactivate by running `cdf-tk features set MODULES_CMD --disable`.
  Run `cdf-tk modules init/upgrade` to interactively initialize or upgrade modules.

## [0.2.0] - 2024-06-10

### Fixed

- When running `cdf-tk clean` or `cdf-tk deploy --drop --drop-data` there was an edge case that triggered the bug
  `ValueError: No capabilities given`. This is now fixed.
- When deploying `containers` resources with an index, the `cdf-tk deploy` would consider the resource as changed
  even though it was not. This is now fixed.
- When parsing yaml without `libyaml`, `cognite-toolkit` would raise an
  `AttributeError: module 'yaml' has no attribute 'CSafeLoader'`. This is now fixed by falling back to the
  python `yaml` parser if `libyaml` (c-based) is not available.

## [0.2.0b4] - 2024-06-06

### Added

- Support for resource type `TransformationNotification` in the `transformations` folder.

### Changed

- [BREAKING] In `functions`, the function config file must be in the root function directory. This means
  that, for example, `my_module/function/some_folder/function.yaml` will no longer be included by
  the `cdf-tk build` command. Instead, it must be in `my_module/function/function.yaml`. The motivation
  is to allow arbitrary YAML files as part of the function code.
- The toolkit now only gives a `TemplateVariableWarning` (`Variable my_variable has value <change_me> ...`) if
  the variable is used by `selected` in the `config.[env].yaml`. This is to avoid unnecessary warnings.
- The `FeaturePrevieWarnings` are no longer printed when running `cdf-tk deploy` or `cdf-tk clean`. These warnings
  are from the `cognite-sdk` and can be confusing to the user.

### Fixed

- When running `cdf-tk init --upgrade` from version `0.1.4` the user would get a `ToolkitMigrationError`.
  This is now fixed.

## [0.2.0b3] - 2024-06-04

### Added

- Support for resource type `Label` in the  `labels` folder.

### Fixed

- The toolkit now ensures `Transformations` and `Functions` are deployed before `Workflows`
- The toolkit now ensures `TimeSeries` and `Groups` are deployed before `DatapointSubscriptions`.

## [0.2.0b2] - 2024-06-03

### Fixed

- Running the build command, `cdf-tk build`, with `Group` resources scoped will read to incorrect
  warning such as `WARNING [HIGH]: Space 'spaceIds' is missing and is required by:` and
  `WARNING [HIGH]: DataSet 'ids' is missing and is required by:`. This is now fixed.
- Running the build command, `cdf-tk build`, with a `View` resource with a `hasData` filter would print a
  `UnusedParameterWarning: Parameter 'externalId' is not used in section ('filter', 'hasData', 0, 'externalId').`.
  This is incorrect and is now fixed to not print this warning.
- If you had a `container` with a direct relation property with a required constraint, the `cdf-tk build` command
  would incorrectly yield a warning that the `Parameter 'type' is not used ...`. This is now fixed.

## [0.2.0b1] - 2024-05-20

### Added

- Support for loading `nodes` with `APICall` arguments. The typical use case is when `node types` are part of a
  data model, and the default `APICall` arguments works well.

### Fixed

- Error message displayed to console on failed `cdf-tk deploy` command could be modified. This is now fixed.
- Using display name instead of folder name on a failed `cdf-tk deploy` or `cdf-tk clean` command. For example,
  if `datapoints subscription` was failing the error message would be `Failure to load/deploy timeseries as expected`,
  now it is `Failure to load/deploy timeseries.subscription as expected`.
- Unique display names for all resource types.
- Fixed bug when deploying extraction pipeline config, when none existed from before:
  `There is no config stored for the extraction pipeline`.

### Changed

- In `config.[env].yaml`, in the `environment` section, `selected_modules_and_packages` is renamed to `selected`.
  The old names will still work, but will trigger a deprecation warning.

## [0.2.0a5] - 2024-05-28

### Added

- If a resource is referring to another resource, the `cdf-tk build` will now give a warning if the referred resource
  is not found in the same build. For example, if you have a data model and is missing the space, the build command
  will give a warning that the space required by the data model is missing.
- The `cdf-tk build` command will now give warnings on duplicated resource. For example, if you have two files with
  the same externalId in the same module, the build command will give a warning that the externalId is duplicated,
  and that only the first file is used.
- Support for `securityCategories` in the `auth` folder.
- Added support for resource type `DatapointSubscription` in the `timeseries` folder.

### Fixed

- In a `function` config, if you did not set `fileId` you would get an error when running `cdf-tk deploy`,
  `Missing required field: 'fileId'.`. The `fileId` is generated automatically when the function is created,
  so it is not necessary to set it in the config file. This is now fixed.
- If you do `cdf-tk init --upgrade`, on a pre `0.2.0a3` version, you are met with
  `ERROR (ToolkitModuleVersionError): Failed to load previous version, ...`. This is now fixed.
- The parameter `container.properties.<property>.type.list` was required to be set, even thought it is optional
  in the CDF API. This is now fixed.
- The `ExtractionPipelineConfig` create, update and delete report numbers were incorrect. This is now fixed.

### Improved

- Gives a more informative error message when the authentication segment of a transformation resource file is
  missing a required field.
- Transformation queries can be inline, i.e. set in either the Transformation `query` property in the yaml or
  as a separate file. If set in both, an error is raised because it is ambiguous which query to use.
- In the `cdf-tk pull` command, if an error occurs, the temporary directory was not removed. This is now fixed.
- Improved error message when running `cdf-tk deploy/clean` before running `cdf-tk build`.

### Changed

- [BREAKING] In function YAML config `externalDataSetId` is renamed to `dataSetExternalId` to be consistent with
  the naming convention used in the rest of the toolkit.

## [0.2.0a4] - 2024-04-29

### Removed

- [BREAKING] `cognite-tookit` no longer supports `common_function_code`. The code used by functions must be in each
  function directory. The reason for this is that `cognite-toolkit` is a tool for governance and deployment of
  modules, it is not for development of functions. The `common_function_code` was a feature to support easier
  development of functions. It is expected that functions are developed in a separate environment and then
  moved to the `cognite_modules` folder for deployment and promotion between environments.

### Changed

- In `config.[env].yaml`, in the `environment` section, `name` is no longer required. Instead, the `[env]` part
  of the `config.[env].yaml` file is used as the `name` of the environment. This is to avoid redundancy.

### Improved

- When running `cdf-tk clean --dry-run` the output would show local resources regardless of whether they existed
  in CDF or not. This is now fixed and only resources that exist in CDF are shown in the output.
- Better error message (no exception raised) if the config file has `selected_modules_and_packages`, but with no list items.
- If yaml files are invalid, a link to the API docs for the resource is shown in the error message.

### Fixed

- When deploying a `FunctionSchedule` that requires an update, the `cdf-tk` would fail with error
  `Failed to update functions.schedules. Error 'FunctionSchedulesAPI' object has no attribute 'update'.`.
  This is now fixed.
- When calling `cdf-tk init --upgrade`, the user is met with a `Failed to load previous version, ...`.
  This is now fixed.
- When running `cdf-tk auth verify --interactive` and the user want to create a new group with the necessary
  capabilities, the `cdf-tk` would successfully create a group, but then raise
  an Error: `cognite.client.exceptions.CogniteAPIError: Insufficient access rights.` when trying to validate.
  This is now fixed.

## [0.2.0a3] - 2024-04-23

### Added

- Support for the Workflow and WorkflowVersion resource type
- Support for specifying `selected_modules_and_packages` as paths and parent paths. For example, you can
  now write `cognite_modules/core/cdf_apm_base` instead of just `cdf_apm_base`. This is to support
  modules that have the same name but are in different parent directories. In addition, this also better reflects
  the structure of the `cognite_modules` and `custom_modules` folder better.

### Fixed

- Functions that are deployed with schedules no longer uses a short-lived session (before: failed after ~an hour).

### Changed

- [BREAKING] The `cdf-tk build` will now clean the build directory by default before building the modules to avoid
  unwanted side effects from previous builds. To stop this behavior, use the `--no-clean` flag.
- [BREAKING] The `_system.yaml` is now required to be on the root level when running any `cdf-tk` command. This
  means that the `_system.yaml` file must be in the same directory as the `config.[env].yaml` files. This is to
  support running `cdf-tk` without the `cognite_modules` folder.
- [BREAKING] In the `config.[env].yaml` files, the `modules` section is now renamed to `variables`. This is to
  better reflect the content of this section, which is variables that can be used in the resource files.
- In addition to `cognite_modules` and `custom_modules`, the `cognite-toolkit` now also support `modules` as the
  top-level folder for modules. This together with the two changes above, is to have a better support for running
  the `cognite-toolkit` as a standalone CLI without the `cognite_modules`.
- The `.gitignore` file you get by running `cdf-tk init` now ignores the `/build` by default.
- The dependency `cognite-sdk` must now be `>=7.37.0` to use the `cdf-tk`.

## [0.2.0a2] - 2024-04-03

### Added

- Variables can now have extra spaces between curly braces and the variable name. For example, `{{  my_variable }}` is now
  a valid variable. Before this change, you would have to write `{{my_variable}}`.
- If an environment variable is not found in a resource file, for example, `${CDF_CLUSTER}`, when
  running `cdf-tk deploy` the user will now get a warning message that the variable is missing. Before this change,
  this would pass silently and potentially cause an error when trying to deploy to CDF that was hard to debug.

### Fixed

- When running `cdf-tk` with a Token for initialization, the `cdf-tk` would raise an `IndexError`. This is now fixed.
- Container resources that did not have set the optional property `usedFor` would always be classified as changed,
  when, for example, running `cdf-tk deploy --dry-run`. This is now fixed.

### Changed

- If two modules have the same name, the `cdf-tk build` command will now stop and raise an error. Before this change,
  the `cdf-tk build` command would continue and overwrite the first module with the second module.

## [0.2.0a1] - 2024-03-20

### Added

- Support for interactive login. The user can now set `LOGIN_FLOW=interactive` in the `.env` file
  to use interactive login.

### Changed

- The verification of access by the tool is now scoped to the resources that are being deployed instead of
  the entire project. This means that if the user only has access to a subset of the resources in the project,
  the tool will still be able to deploy those resources.

## [0.1.2] - 2024-03-18

### Fixed

- Running the command `cdf-tk auth verify --interactive` without a `.env` would raise a
  `AttributeError: 'CDFToolConfig' object has no attribute '_client'` error. This is now fixed and instead the user
  gets a guided experience to set up the `.env` file.

### Changed

- `cognite-toolkit` have moved the upper bound on the `cognite-sdk` dependency from `7.27` to `8.0`.
- Creating/Removing `spaces` no longer requires `DataModelingInstances` capability.

## [0.1.1] - 2024-03-01

### Fixed

- When running `cdf-tk clean` or `cdf-tk deploy --drop-data` for a data model with more than 10 containers,
  the command would raise an APIError. This is now fixed.
- A few minor potential `AttributeError` and `KeyError` bugs have been fixed.

## [0.1.0] - 2024-02-29

### Added

- Command `cdf-tk dump datamodel` for dumping data models from CDF into a local folder. The use case for this is to
  dump an existing data model from CDF and use it as a basis for building a new custom module with that data model.
- A Python package API for the cdf-tk. This allows for programmatic access to the cdf-tk functionality. This
  is limited to the `build` and `deploy` functionality. You can start by `from cognite_toolkit import CogniteToolkit`.

### Fixed

- In the function deployment, the hashing function used of the directory was independent of the location of the files
  within the function directory. This caused moving files not to trigger a redeployment of the function. This is now
  fixed.

### Changed

- Removed unused dependencies `mypy`, `pyarrow` and `chardet` from `cognite-toolkit` package.
- Lowered the required version of `pandas` to `1.5.3` in the `cognite-toolkit` package.

## [0.1.0b9] - 2024-02-20

### Added

- Introduced `cdf-tk pull transformation` and `cdf-tk pull node` commands to pull transformation or nodes
  from CDF to the local module.
- Support for using a template for file names `name: prefix_$FILENAME_suffix` in the `files` resource. The files will
  be processed and renamed as part of the build step.

### Fixed

- Fixed a bug that caused `Group` upsert to leave duplicate Groups
- Fixed issue with `run function --local` that did not pick up functions in modules without config variables.
- Fixed error when running `run function --local` on a function without all optional parameters for handle() being set.
- Bug when `cdf-tk deploy` of `ExtractionPipelineConfig` with multiple `config` objects in the same file.
  Then only the first `config` object was deployed. This is now fixed.

### Changed

- `cdf-tk` now uses --external-id consistently instead of --external_id.
- Removed upper limit on Python version requirement, such that, for example, `Python 3.12` is allowed. Note
  that when working with `functions` it is recommended to use `Python 3.9-3.11` as `Python 3.12` is not
  supported yet.
- `cdf-tk deploy`/`cdf-tk clean` now deploys all config files in one go, instead of one by one. This means batching
  is no longer done based on the number of resource files, but instead based on the limit of the CDF API.
- Files in module directories that do not live in a recognised resource directory will be skipped when building. If
  verbose is enabled, a warning will be printed for each skipped file.
- Only .yaml files in functions resource folders and the defined function sub-directories will be processed as part of
  building.

## [0.1.0b8] - 2024-02-14

### Added

- `Group` resource type supports list of groups in the same file

### Fixed

- `View` which implements other views would always be classified as changed, ven though no change
  has been done to the `view`, in the `cdf-tk deploy` command. This is now fixed.
- `DataModels` which are equal would be wrongly classified as changed if the view order was different.
  This is now fixed.
- In the `cdf-tk build`, modules with a nested folder structure under the resource folder were not built correctly.
  For example, if you had `my_module/data_models/container/my_container.container.view`, it would be put inside
  a `build/container/my_container.container.yaml` instead of `build/data_models/my_container.container.yaml`,
  and thus fail in the `cdf-tk deploy/clean` step. This is now fixed.
- When running `cdf-tk deploy` the prefixed number on resource file was not used to sort the deployment order.
  This is now fixed.
- Fixed a bug that caused Extraction Pipeline Config update to fail

## [0.1.0b7] - 2024-02-07

### Added

**NOTE: The function changelog was by accident included in beta6 and has been moved to the correct version.**

- Added support for loading functions and function schedules. Example of a function can be found in `cognite_modules/example/cdf_functions_dummy`.
- Added support for common function code as defined by `common_function_code` parameter in the environment config file.
- Added support for new command, `run function` that runs a function with a one-shot session created using currently
  configured credentials for cdf-tk.
- Added support for running a Cognite function locally using the `run function --local` command. This command will run the
  function locally in a virtual environment simulating CDF hosted run-time environment and print the result to the console.

### Changed

- **BREAKING:** The cdf-toolkit now requires one `config.yaml` per environment, for example, `config.dev.yaml` and `config.prod.yaml`.
- **BREAKING:** The file `environments.yaml` has been merged into `config.[env].yaml`.
  This means that the `environments.yaml` file is no longer used and the `config.[env].yaml`
  file now contains all the information needed to deploy to that environment.
- The module `cognite_modules` is no longer considered to be a black box governed by the toolkit, but should instead
  be controlled by the user. There are two main changes to the `cognite_modules` folder:
  - All `default.config.yaml` are removed from `cognite_modules` and only used when running `cdf-tk init`to generate
    `config.[env].yaml` files.
  - The file `default.packages.yaml` has been renamed `_system.yaml` and extended to include the `cdf-tk` version.
    This should not be changed by the user and is used to store package information for the toolkit itself and
    version.
- Running the `cdf-tk init --upgrade` now gives the user instructions on how to update the breaking changes
  since their last upgrade.
- If the user has changed any files in `cognite_modules`, the command `cdf-tk init --upgrade` will no longer
  overwrite the content of the `cognite_modules` folder. Instead, the user will be given instructions on how to
  update the `cognite_modules` files in the folder manually.

### Fixed

- In the generation of the `config.[env].yaml` multiline comments were lost. This is now fixed.

## [0.1.0b6] - 2024-01-25

### Added

- In `raw` resources, a RAW database or tables can be specified without data. Example, of a single database

 ```yaml
dbName: RawDatabase
```

or a database with table, no need to also specify a `.csv` or `.parquet` file for the table as was necessary before.

```yaml
dbName: myRawRawDatabase
tableName: myRawTable
```

### Changed

- Update is implemented for all resources. This means that if a resource already exists and is exactly the same as
  the one to be deployed, it will be updated instead of deleted and recreated.
- The `cdf-tk deploy` `--drop-data` is now independent of the `--drop` flag. This means that you can now drop data
  without dropping the resource itself. The reverse is not true, if you specify `--drop` without `--drop-data`, only
  resources that can be deleted without dropping data will be deleted.
- The output of the `cdf-tk deploy` command has been improved. Instead of created, deleted, and skipped resources
  being printed in a table at the end of the command, the resources are now printed as they are created, deleted, changed,
  and unchanged. In addition, an extra table is printed below with the datapoints that have been uploaded and dropped.
- The output of the `cdf-tk clean` command has also been changed in the same way as the `cdf-tk deploy` command.
- The `files` resource has been split into two resources, `FileMetadata` and `Files` to separate the metadata from
  the data (the file).
- To ensure comparison of resources and be able to determine whether they need to be updated, any resource
  defined in a YAML file will be augmented with default values (as defined by the CDF API) if they are missing before
  they are deployed.

### Fixed

- Bug in `auth` resource, this caused  groups with `all` and `resource` scoped capabilities to be written in two steps
  first with only `all` scoped capabilities and then all capabilities. This is now fixed by deploying groups in
  a single step.

## [0.1.0b5] - 2024-01-11

### Added

- Support for custom environment variables injected into build files when calling the command `cdf-tk deploy`.
- All resources that are unchanged are now skipped when running `cdf-tk deploy`.
- Support for loading `Group` Capabilities with scope `idScope` of type string. This means you can now set the
  `idScope` to the external id of a `dataSet` and it will be automatically replaced by the dataset id
  `cdf-tk deploy`.

### Fixed

- Fixed bug when calling any command loading a `.env` file and the path is not relative to the current working
  directory. This is now fixed.
- Calling `cdf-tk init --upgrade` overwrote all variables and comments set in the `config.yaml` file. This is now
  fixed.

### Improved

- Improved error message when missing a variable in `config.yaml` and a variable with the same name is defined
  for another module.

## [0.1.0b4] - 2024-01-08

### Added

- Added `--env-path` option to specify custom locations of `.env` file

### Fixed

- Fixed bug in command `cdf-tk build` that can occur when running on `Python>=3.10` which caused an error with text
  `TypeError: issubclass() arg 1 must be a class`. This is now fixed.

## [0.1.0b3] - 2024-01-02

### Fixed

- Fixed bug in `cdf-tk deploy` where auth groups with a mix of all and resource scoped capabilities skipped
  the all scoped capabilities. This is now fixed.

## [0.1.0b2] - 2023-12-17

### Fixed

- Handle duplicate `TransformationSchedules` when loading `Transformation` resources.
- Print table at the end of `cdf-tk deploy` failed with `AttributeError`, if any of resources were empty.
  This is now fixed.
- The `cdf-tk build` command no longer gives a warning about missing `sql` file for
  `TransformationSchedule`s.

## [0.1.0b1] - 2023-12-15

### Added

- Warnings if a configuration file is using `snake_case` when then resource type is expecting `camelCase`.
- Added support for validation of `space` for data models.
- Check for whether template variables `<change_me>` are present in the config files.
- Check for whether data set id is present in the config files.
- Print table at the end of `cdf-tk deploy` with the resources that were created, deleted, and skipped.
- Support for Extraction Pipelines and Extraction Pipeline configuration for remotely configured Extractors
- Separate loader for Transformation Schedule resources.

### Removed

- In the `deploy` command `drop_data` option has been removed. To drop data, use the `clean` command instead.

### Changed

- Require all spaces to be explicitly defined as separate .space.yaml file.
- The `data_set_id` for `Transformations` must now be set explicitly in the yaml config file for the `Transformation`
  under the `data_set_id` key. Note that you also need to explicitly define the `data_set` in its own yaml config file.
- All config files have been merged to a single config file, `config.yaml`. Upon calling `cdf-tk init` the `config.yaml`
  is created in the root folder of the project based on the `default.config.yaml` file of each module.
- DataSetID is no longer set implicitly when running the `cdf-tk deploy` command. Instead, the `data_set_id` must be
  set explicitly in the yaml config file.

### Fixed

- When running `cdf-tk deploy` with `--dry-run` a `ValueError` was raised if not all datasets were pre-existing.
  This is now fixed by skipping dataset validation when running with `--dry-run`.
- When having a `auth` group with mixed capabilities of all scoped and resource scoped, the all scoped capabilities
  were not removed when running `cdf-tk deploy`. This is now fixed.
- Loading `Transformation` did not support setting `dataSetExternalId` in the yaml config file. This is now fixed.

## [0.1.0a3] - 2023-12-01

### Changed

- Refactored load functionality. Loading raw tables and files now requires a `yaml` file with metadata.
- Fix container comparison to detect identical containers when loading data models (without --drop flag).
- Clean up error on resource does not exist when deleting (on `deploy --drop` or using clean command).

### Added

- Support for loading `data_sets`.
- Support for loading auth without --drop, i.e. `deploy --include=auth` and only changed groups are deployed.
- `cdf-tk --verbose build` now prints the resolution of modules and packages.
- Added `cdf-tk --version` to print the version of the tool and the templates.
- Support for `upsert` for `data_sets`.
- The cmd `cdf-tk deploy` creates the `data_set` before all other resources.
- Data sets are no longer implicitly created when referenced by another resource, instead an error is raised.
- Require all spaces to be explicitly defined as separate .space.yaml file.
- Add protection on group deletion and skip any groups that the current service principal belongs to.
- Support for multiple file resources per yaml config file for files resources.
- Support templated loading of * files in a folder when a single yaml has `externalId: something_$FILENAME`.
- You can now name the transformation .sql either with the externalId (as defined in the
  corresponding yaml file) or with the name of the file of the corresponding yaml file.
  I.e. if a transformation is defined in my_transformation.yaml with externalId:
  `tr_something`, the SQL file should be named either `tr_something.sql` or `my_transformation.sql`.
- Missing .sql files for transformations will now raise an error in the build step.
- The build step will now raise a number of warnings for missing externalIds in the yaml files,
  as well as if the naming conventions are not followed.
- System section in `environments.yaml` to track local state of `cdf-toolkit`.
- Introduced a `build_environment.yaml` in the `/build` folder to track how the build was run.

### Fixed

- `cdf-tk clean` not supporting `--include` properly.
- `cdf-tk clean` not working properly for data models with data.
- Fix group deletion on use of clean command to actually delete groups.

## [0.1.0a2] - 2023-11-22

### Fixed

- The `experimental` module was not included when running command `cdf-tk init`. This is now fixed.

## [0.1.0a1] - 2023-11-21

Initial release<|MERGE_RESOLUTION|>--- conflicted
+++ resolved
@@ -17,7 +17,6 @@
 
 ## TBD
 
-<<<<<<< HEAD
 ### Changed
 
 - [BREAKING] The command `cdf auth verify` has been split into `cdf auth init` and `cdf auth verify`. The `init` command
@@ -26,11 +25,10 @@
   flag is set. In addition, the two commands have been reworked to be more user-friendly. They are now interactive
   (no longer requires a `--interactive` flag) and have no longer supports passing in a custom Group file. Instead,
   they are intended to only set up and verify a service principal for the Toolkit.
-=======
+
 ### Added
 
 - The new `cdf modules add` subcommand lets users add modules to an existing modules directory.
->>>>>>> a8d24c74
 
 ### Fixed
 
