--- conflicted
+++ resolved
@@ -19,13 +19,10 @@
 
 ### Added
 
-<<<<<<< HEAD
+- Command `cdf-tk dump datamodel` for dumping data models from CDF into a local folder. The use case for this is to
+  dump an existing data model from CDF and use it as a basis for building a new custom module with that data model.
 - An python package api for the cdf-tk. This allows for programmatic access to the cdf-tk functionality. This
   is limited to the `build` and `deploy` functionality. You can start by `from cognite_toolkit import CogniteToolkit`.
-=======
-- Command `cdf-tk dump datamodel` for dumping data models from CDF into a local folder. The use case for this is to
-  dump an existing data model from CDF and use it as a basis for building a new custom module with that data model.
->>>>>>> c47c3a10
 
 ## [0.1.0b9] - 2024-02-20
 
