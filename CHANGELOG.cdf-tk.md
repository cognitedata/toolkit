# Changelog

All notable changes to this project will be documented in this file.

The format is based on [Keep a Changelog](https://keepachangelog.com/en/1.0.0/),
and this project adheres to [Semantic Versioning](https://semver.org/spec/v2.0.0.html).

Changes are grouped as follows:

- `Added` for new features.
- `Changed` for changes in existing functionality.
- `Deprecated` for soon-to-be removed features.
- `Improved` for transparent changes, e.g. better performance.
- `Removed` for now removed features.
- `Fixed` for any bug fixes.
- `Security` in case of vulnerabilities.

## TBD

### Changed

<<<<<<< HEAD
- The toolkit now only gives a `TemplateVariableWarning` (`Variable my_variable has value <change_me> ...`) if
  the variable is used by `selected` in the `config.[env].yaml`. This is to avoid unnecessary warnings.
=======
- [BREAKING] In `functions`, the function config file must be in the root function directory. This means
  that, for example, `my_module/function/some_folder/function.yaml` will no longer be included by
  the `cdf-tk build` command. Instead, it must be in `my_module/function/function.yaml`. The motivation
  is to allow arbitrary YAML files as part of the function code.
>>>>>>> 823772d2

## [0.2.0b3] - 2024-06-04

### Added

- Support for resource type `Label` in the  `labels` folder.

### Fixed

- The toolkit now ensures `Transformations` and `Functions` are deployed before `Workflows`
- The toolkit now ensures `TimeSeries` and `Groups` are deployed before `DatapointSubscriptions`.

## [0.2.0b2] - 2024-06-03

### Fixed

- Running the build command, `cdf-tk build`, with `Group` resources scoped will read to incorrect
  warning such as `WARNING [HIGH]: Space 'spaceIds' is missing and is required by:` and
  `WARNING [HIGH]: DataSet 'ids' is missing and is required by:`. This is now fixed.
- Running the build command, `cdf-tk build`, with a `View` resource with a `hasData` filter would print a
  `UnusedParameterWarning: Parameter 'externalId' is not used in section ('filter', 'hasData', 0, 'externalId').`.
  This is incorrect and is now fixed to not print this warning.
- If you had a `container` with a direct relation property with a required constraint, the `cdf-tk build` command
  would incorrectly yield a warning that the `Parameter 'type' is not used ...`. This is now fixed.

## [0.2.0b1] - 2024-05-20

### Added

- Support for loading `nodes` with `APICall` arguments. The typical use case is when `node types` are part of a
  data model, and the default `APICall` arguments works well.

### Fixed

- Error message displayed to console on failed `cdf-tk deploy` command could be modified. This is now fixed.
- Using display name instead of folder name on a failed `cdf-tk deploy` or `cdf-tk clean` command. For example,
  if `datapoints subscription` was failing the error message would be `Failure to load/deploy timeseries as expected`,
  now it is `Failure to load/deploy timeseries.subscription as expected`.
- Unique display names for all resource types.
- Fixed bug when deploying extraction pipeline config, when none existed from before:
  `There is no config stored for the extraction pipeline`.

### Changed

- In `config.[env].yaml`, in the `environment` section, `selected_modules_and_packages` is renamed to `selected`.
  The old names will still work, but will trigger a deprecation warning.

## [0.2.0a5] - 2024-05-28

### Added

- If a resource is referring to another resource, the `cdf-tk build` will now give a warning if the referred resource
  is not found in the same build. For example, if you have a data model and is missing the space, the build command
  will give a warning that the space required by the data model is missing.
- The `cdf-tk build` command will now give warnings on duplicated resource. For example, if you have two files with
  the same externalId in the same module, the build command will give a warning that the externalId is duplicated,
  and that only the first file is used.
- Support for `securityCategories` in the `auth` folder.
- Added support for resource type `DatapointSubscription` in the `timeseries` folder.

### Fixed

- In a `function` config, if you did not set `fileId` you would get an error when running `cdf-tk deploy`,
  `Missing required field: 'fileId'.`. The `fileId` is generated automatically when the function is created,
  so it is not necessary to set it in the config file. This is now fixed.
- If you do `cdf-tk init --upgrade`, on a pre `0.2.0a3` version, you are met with
  `ERROR (ToolkitModuleVersionError): Failed to load previous version, ...`. This is now fixed.
- The parameter `container.properties.<property>.type.list` was required to be set, even thought it is optional
  in the CDF API. This is now fixed.
- The `ExtractionPipelineConfig` create, update and delete report numbers were incorrect. This is now fixed.

### Improved

- Gives a more informative error message when the authentication segment of a transformation resource file is
  missing a required field.
- Transformation queries can be inline, i.e. set in either the Transformation `query` property in the yaml or
  as a separate file. If set in both, an error is raised because it is ambiguous which query to use.
- In the `cdf-tk pull` command, if an error occurs, the temporary directory was not removed. This is now fixed.
- Improved error message when running `cdf-tk deploy/clean` before running `cdf-tk build`.

### Changed

- [BREAKING] In function YAML config `externalDataSetId` is renamed to `dataSetExternalId` to be consistent with
  the naming convention used in the rest of the toolkit.

## [0.2.0a4] - 2024-04-29

### Removed

- [BREAKING] `cognite-tookit` no longer supports `common_function_code`. The code used by functions must be in each
  function directory. The reason for this is that `cognite-toolkit` is a tool for governance and deployment of
  modules, it is not for development of functions. The `common_function_code` was a feature to support easier
  development of functions. It is expected that functions are developed in a separate environment and then
  moved to the `cognite_modules` folder for deployment and promotion between environments.

### Changed

- In `config.[env].yaml`, in the `environment` section, `name` is no longer required. Instead, the `[env]` part
  of the `config.[env].yaml` file is used as the `name` of the environment. This is to avoid redundancy.

### Improved

- When running `cdf-tk clean --dry-run` the output would show local resources regardless of whether they existed
  in CDF or not. This is now fixed and only resources that exist in CDF are shown in the output.
- Better error message (no exception raised) if the config file has `selected_modules_and_packages`, but with no list items.
- If yaml files are invalid, a link to the API docs for the resource is shown in the error message.

### Fixed

- When deploying a `FunctionSchedule` that requires an update, the `cdf-tk` would fail with error
  `Failed to update functions.schedules. Error 'FunctionSchedulesAPI' object has no attribute 'update'.`.
  This is now fixed.
- When calling `cdf-tk init --upgrade`, the user is met with a `Failed to load previous version, ...`.
  This is now fixed.
- When running `cdf-tk auth verify --interactive` and the user want to create a new group with the necessary
  capabilities, the `cdf-tk` would successfully create a group, but then raise
  an Error: `cognite.client.exceptions.CogniteAPIError: Insufficient access rights.` when trying to validate.
  This is now fixed.

## [0.2.0a3] - 2024-04-23

### Added

- Support for the Workflow and WorkflowVersion resource type
- Support for specifying `selected_modules_and_packages` as paths and parent paths. For example, you can
  now write `cognite_modules/core/cdf_apm_base` instead of just `cdf_apm_base`. This is to support
  modules that have the same name but are in different parent directories. In addition, this also better reflects
  the structure of the `cognite_modules` and `custom_modules` folder better.

### Fixed

- Functions that are deployed with schedules no longer uses a short-lived session (before: failed after ~an hour).

### Changed

- [BREAKING] The `cdf-tk build` will now clean the build directory by default before building the modules to avoid
  unwanted side effects from previous builds. To stop this behavior, use the `--no-clean` flag.
- [BREAKING] The `_system.yaml` is now required to be on the root level when running any `cdf-tk` command. This
  means that the `_system.yaml` file must be in the same directory as the `config.[env].yaml` files. This is to
  support running `cdf-tk` without the `cognite_modules` folder.
- [BREAKING] In the `config.[env].yaml` files, the `modules` section is now renamed to `variables`. This is to
  better reflect the content of this section, which is variables that can be used in the resource files.
- In addition to `cognite_modules` and `custom_modules`, the `cognite-toolkit` now also support `modules` as the
  top-level folder for modules. This together with the two changes above, is to have a better support for running
  the `cognite-toolkit` as a standalone CLI without the `cognite_modules`.
- The `.gitignore` file you get by running `cdf-tk init` now ignores the `/build` by default.
- The dependency `cognite-sdk` must now be `>=7.37.0` to use the `cdf-tk`.

## [0.2.0a2] - 2024-04-03

### Added

- Variables can now have extra spaces between curly braces and the variable name. For example, `{{  my_variable }}` is now
  a valid variable. Before this change, you would have to write `{{my_variable}}`.
- If an environment variable is not found in a resource file, for example, `${CDF_CLUSTER}`, when
  running `cdf-tk deploy` the user will now get a warning message that the variable is missing. Before this change,
  this would pass silently and potentially cause an error when trying to deploy to CDF that was hard to debug.

### Fixed

- When running `cdf-tk` with a Token for initialization, the `cdf-tk` would raise an `IndexError`. This is now fixed.
- Container resources that did not have set the optional property `usedFor` would always be classified as changed,
  when, for example, running `cdf-tk deploy --dry-run`. This is now fixed.

### Changed

- If two modules have the same name, the `cdf-tk build` command will now stop and raise an error. Before this change,
  the `cdf-tk build` command would continue and overwrite the first module with the second module.

## [0.2.0a1] - 2024-03-20

### Added

- Support for interactive login. The user can now set `LOGIN_FLOW=interactive` in the `.env` file
  to use interactive login.

### Changed

- The verification of access by the tool is now scoped to the resources that are being deployed instead of
  the entire project. This means that if the user only has access to a subset of the resources in the project,
  the tool will still be able to deploy those resources.

## [0.1.2] - 2024-03-18

### Fixed

- Running the command `cdf-tk auth verify --interactive` without a `.env` would raise a
  `AttributeError: 'CDFToolConfig' object has no attribute '_client'` error. This is now fixed and instead the user
  gets a guided experience to set up the `.env` file.

### Changed

- `cognite-toolkit` have moved the upper bound on the `cognite-sdk` dependency from `7.27` to `8.0`.
- Creating/Removing `spaces` no longer requires `DataModelingInstances` capability.

## [0.1.1] - 2024-03-01

### Fixed

- When running `cdf-tk clean` or `cdf-tk deploy --drop-data` for a data model with more than 10 containers,
  the command would raise an APIError. This is now fixed.
- A few minor potential `AttributeError` and `KeyError` bugs have been fixed.

## [0.1.0] - 2024-02-29

### Added

- Command `cdf-tk dump datamodel` for dumping data models from CDF into a local folder. The use case for this is to
  dump an existing data model from CDF and use it as a basis for building a new custom module with that data model.
- A Python package API for the cdf-tk. This allows for programmatic access to the cdf-tk functionality. This
  is limited to the `build` and `deploy` functionality. You can start by `from cognite_toolkit import CogniteToolkit`.

### Fixed

- In the function deployment, the hashing function used of the directory was independent of the location of the files
  within the function directory. This caused moving files not to trigger a redeployment of the function. This is now
  fixed.

### Changed

- Removed unused dependencies `mypy`, `pyarrow` and `chardet` from `cognite-toolkit` package.
- Lowered the required version of `pandas` to `1.5.3` in the `cognite-toolkit` package.

## [0.1.0b9] - 2024-02-20

### Added

- Introduced `cdf-tk pull transformation` and `cdf-tk pull node` commands to pull transformation or nodes
  from CDF to the local module.
- Support for using a template for file names `name: prefix_$FILENAME_suffix` in the `files` resource. The files will
  be processed and renamed as part of the build step.

### Fixed

- Fixed a bug that caused `Group` upsert to leave duplicate Groups
- Fixed issue with `run function --local` that did not pick up functions in modules without config variables.
- Fixed error when running `run function --local` on a function without all optional parameters for handle() being set.
- Bug when `cdf-tk deploy` of `ExtractionPipelineConfig` with multiple `config` objects in the same file.
  Then only the first `config` object was deployed. This is now fixed.

### Changed

- `cdf-tk` now uses --external-id consistently instead of --external_id.
- Removed upper limit on Python version requirement, such that, for example, `Python 3.12` is allowed. Note
  that when working with `functions` it is recommended to use `Python 3.9-3.11` as `Python 3.12` is not
  supported yet.
- `cdf-tk deploy`/`cdf-tk clean` now deploys all config files in one go, instead of one by one. This means batching
  is no longer done based on the number of resource files, but instead based on the limit of the CDF API.
- Files in module directories that do not live in a recognised resource directory will be skipped when building. If
  verbose is enabled, a warning will be printed for each skipped file.
- Only .yaml files in functions resource folders and the defined function sub-directories will be processed as part of
  building.

## [0.1.0b8] - 2024-02-14

### Added

- `Group` resource type supports list of groups in the same file

### Fixed

- `View` which implements other views would always be classified as changed, ven though no change
  has been done to the `view`, in the `cdf-tk deploy` command. This is now fixed.
- `DataModels` which are equal would be wrongly classified as changed if the view order was different.
  This is now fixed.
- In the `cdf-tk build`, modules with a nested folder structure under the resource folder were not built correctly.
  For example, if you had `my_module/data_models/container/my_container.container.view`, it would be put inside
  a `build/container/my_container.container.yaml` instead of `build/data_models/my_container.container.yaml`,
  and thus fail in the `cdf-tk deploy/clean` step. This is now fixed.
- When running `cdf-tk deploy` the prefixed number on resource file was not used to sort the deployment order.
  This is now fixed.
- Fixed a bug that caused Extraction Pipeline Config update to fail

## [0.1.0b7] - 2024-02-07

### Added

**NOTE: The function changelog was by accident included in beta6 and has been moved to the correct version.**

- Added support for loading functions and function schedules. Example of a function can be found in `cognite_modules/example/cdf_functions_dummy`.
- Added support for common function code as defined by `common_function_code` parameter in the environment config file.
- Added support for new command, `run function` that runs a function with a one-shot session created using currently
  configured credentials for cdf-tk.
- Added support for running a Cognite function locally using the `run function --local` command. This command will run the
  function locally in a virtual environment simulating CDF hosted run-time environment and print the result to the console.

### Changed

- **BREAKING:** The cdf-toolkit now requires one `config.yaml` per environment, for example, `config.dev.yaml` and `config.prod.yaml`.
- **BREAKING:** The file `environments.yaml` has been merged into `config.[env].yaml`.
  This means that the `environments.yaml` file is no longer used and the `config.[env].yaml`
  file now contains all the information needed to deploy to that environment.
- The module `cognite_modules` is no longer considered to be a black box governed by the toolkit, but should instead
  be controlled by the user. There are two main changes to the `cognite_modules` folder:
  - All `default.config.yaml` are removed from `cognite_modules` and only used when running `cdf-tk init`to generate
    `config.[env].yaml` files.
  - The file `default.packages.yaml` has been renamed `_system.yaml` and extended to include the `cdf-tk` version.
    This should not be changed by the user and is used to store package information for the toolkit itself and
    version.
- Running the `cdf-tk init --upgrade` now gives the user instructions on how to update the breaking changes
  since their last upgrade.
- If the user has changed any files in `cognite_modules`, the command `cdf-tk init --upgrade` will no longer
  overwrite the content of the `cognite_modules` folder. Instead, the user will be given instructions on how to
  update the `cognite_modules` files in the folder manually.

### Fixed

- In the generation of the `config.[env].yaml` multiline comments were lost. This is now fixed.

## [0.1.0b6] - 2024-01-25

### Added

- In `raw` resources, a RAW database or tables can be specified without data. Example, of a single database

 ```yaml
dbName: RawDatabase
```

or a database with table, no need to also specify a `.csv` or `.parquet` file for the table as was necessary before.

```yaml
dbName: myRawRawDatabase
tableName: myRawTable
```

### Changed

- Update is implemented for all resources. This means that if a resource already exists and is exactly the same as
  the one to be deployed, it will be updated instead of deleted and recreated.
- The `cdf-tk deploy` `--drop-data` is now independent of the `--drop` flag. This means that you can now drop data
  without dropping the resource itself. The reverse is not true, if you specify `--drop` without `--drop-data`, only
  resources that can be deleted without dropping data will be deleted.
- The output of the `cdf-tk deploy` command has been improved. Instead of created, deleted, and skipped resources
  being printed in a table at the end of the command, the resources are now printed as they are created, deleted, changed,
  and unchanged. In addition, an extra table is printed below with the datapoints that have been uploaded and dropped.
- The output of the `cdf-tk clean` command has also been changed in the same way as the `cdf-tk deploy` command.
- The `files` resource has been split into two resources, `FileMetadata` and `Files` to separate the metadata from
  the data (the file).
- To ensure comparison of resources and be able to determine whether they need to be updated, any resource
  defined in a YAML file will be augmented with default values (as defined by the CDF API) if they are missing before
  they are deployed.

### Fixed

- Bug in `auth` resource, this caused  groups with `all` and `resource` scoped capabilities to be written in two steps
  first with only `all` scoped capabilities and then all capabilities. This is now fixed by deploying groups in
  a single step.

## [0.1.0b5] - 2024-01-11

### Added

- Support for custom environment variables injected into build files when calling the command `cdf-tk deploy`.
- All resources that are unchanged are now skipped when running `cdf-tk deploy`.
- Support for loading `Group` Capabilities with scope `idScope` of type string. This means you can now set the
  `idScope` to the external id of a `dataSet` and it will be automatically replaced by the dataset id
  `cdf-tk deploy`.

### Fixed

- Fixed bug when calling any command loading a `.env` file and the path is not relative to the current working
  directory. This is now fixed.
- Calling `cdf-tk init --upgrade` overwrote all variables and comments set in the `config.yaml` file. This is now
  fixed.

### Improved

- Improved error message when missing a variable in `config.yaml` and a variable with the same name is defined
  for another module.

## [0.1.0b4] - 2024-01-08

### Added

- Added `--env-path` option to specify custom locations of `.env` file

### Fixed

- Fixed bug in command `cdf-tk build` that can occur when running on `Python>=3.10` which caused an error with text
  `TypeError: issubclass() arg 1 must be a class`. This is now fixed.

## [0.1.0b3] - 2024-01-02

### Fixed

- Fixed bug in `cdf-tk deploy` where auth groups with a mix of all and resource scoped capabilities skipped
  the all scoped capabilities. This is now fixed.

## [0.1.0b2] - 2023-12-17

### Fixed

- Handle duplicate `TransformationSchedules` when loading `Transformation` resources.
- Print table at the end of `cdf-tk deploy` failed with `AttributeError`, if any of resources were empty.
  This is now fixed.
- The `cdf-tk build` command no longer gives a warning about missing `sql` file for
  `TransformationSchedule`s.

## [0.1.0b1] - 2023-12-15

### Added

- Warnings if a configuration file is using `snake_case` when then resource type is expecting `camelCase`.
- Added support for validation of `space` for data models.
- Check for whether template variables `<change_me>` are present in the config files.
- Check for whether data set id is present in the config files.
- Print table at the end of `cdf-tk deploy` with the resources that were created, deleted, and skipped.
- Support for Extraction Pipelines and Extraction Pipeline configuration for remotely configured Extractors
- Separate loader for Transformation Schedule resources.

### Removed

- In the `deploy` command `drop_data` option has been removed. To drop data, use the `clean` command instead.

### Changed

- Require all spaces to be explicitly defined as separate .space.yaml file.
- The `data_set_id` for `Transformations` must now be set explicitly in the yaml config file for the `Transformation`
  under the `data_set_id` key. Note that you also need to explicitly define the `data_set` in its own yaml config file.
- All config files have been merged to a single config file, `config.yaml`. Upon calling `cdf-tk init` the `config.yaml`
  is created in the root folder of the project based on the `default.config.yaml` file of each module.
- DataSetID is no longer set implicitly when running the `cdf-tk deploy` command. Instead, the `data_set_id` must be
  set explicitly in the yaml config file.

### Fixed

- When running `cdf-tk deploy` with `--dry-run` a `ValueError` was raised if not all datasets were pre-existing.
  This is now fixed by skipping dataset validation when running with `--dry-run`.
- When having a `auth` group with mixed capabilities of all scoped and resource scoped, the all scoped capabilities
  were not removed when running `cdf-tk deploy`. This is now fixed.
- Loading `Transformation` did not support setting `dataSetExternalId` in the yaml config file. This is now fixed.

## [0.1.0a3] - 2023-12-01

### Changed

- Refactored load functionality. Loading raw tables and files now requires a `yaml` file with metadata.
- Fix container comparison to detect identical containers when loading data models (without --drop flag).
- Clean up error on resource does not exist when deleting (on `deploy --drop` or using clean command).

### Added

- Support for loading `data_sets`.
- Support for loading auth without --drop, i.e. `deploy --include=auth` and only changed groups are deployed.
- `cdf-tk --verbose build` now prints the resolution of modules and packages.
- Added `cdf-tk --version` to print the version of the tool and the templates.
- Support for `upsert` for `data_sets`.
- The cmd `cdf-tk deploy` creates the `data_set` before all other resources.
- Data sets are no longer implicitly created when referenced by another resource, instead an error is raised.
- Require all spaces to be explicitly defined as separate .space.yaml file.
- Add protection on group deletion and skip any groups that the current service principal belongs to.
- Support for multiple file resources per yaml config file for files resources.
- Support templated loading of * files in a folder when a single yaml has `externalId: something_$FILENAME`.
- You can now name the transformation .sql either with the externalId (as defined in the
  corresponding yaml file) or with the name of the file of the corresponding yaml file.
  I.e. if a transformation is defined in my_transformation.yaml with externalId:
  `tr_something`, the SQL file should be named either `tr_something.sql` or `my_transformation.sql`.
- Missing .sql files for transformations will now raise an error in the build step.
- The build step will now raise a number of warnings for missing externalIds in the yaml files,
  as well as if the naming conventions are not followed.
- System section in `environments.yaml` to track local state of `cdf-toolkit`.
- Introduced a `build_environment.yaml` in the `/build` folder to track how the build was run.

### Fixed

- `cdf-tk clean` not supporting `--include` properly.
- `cdf-tk clean` not working properly for data models with data.
- Fix group deletion on use of clean command to actually delete groups.

## [0.1.0a2] - 2023-11-22

### Fixed

- The `experimental` module was not included when running command `cdf-tk init`. This is now fixed.

## [0.1.0a1] - 2023-11-21

Initial release<|MERGE_RESOLUTION|>--- conflicted
+++ resolved
@@ -19,15 +19,12 @@
 
 ### Changed
 
-<<<<<<< HEAD
-- The toolkit now only gives a `TemplateVariableWarning` (`Variable my_variable has value <change_me> ...`) if
-  the variable is used by `selected` in the `config.[env].yaml`. This is to avoid unnecessary warnings.
-=======
 - [BREAKING] In `functions`, the function config file must be in the root function directory. This means
   that, for example, `my_module/function/some_folder/function.yaml` will no longer be included by
   the `cdf-tk build` command. Instead, it must be in `my_module/function/function.yaml`. The motivation
   is to allow arbitrary YAML files as part of the function code.
->>>>>>> 823772d2
+- The toolkit now only gives a `TemplateVariableWarning` (`Variable my_variable has value <change_me> ...`) if
+  the variable is used by `selected` in the `config.[env].yaml`. This is to avoid unnecessary warnings.
 
 ## [0.2.0b3] - 2024-06-04
 
