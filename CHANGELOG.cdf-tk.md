--- conflicted
+++ resolved
@@ -17,13 +17,10 @@
 
 ## [TBD] - 2023-12-TBD
 ### Added
-<<<<<<< HEAD
+- Warnings if a configuration file is using `snake_case` when then resource type is expecting `camelCase`.
 - Added support for validation of `space` for data models.
 ### Changed
 - Require all spaces to be explicitly defined as separate .space.yaml file.
-=======
-- Warnings if a configuration file is using `snake_case` when then resource type is expecting `camelCase`.
->>>>>>> 697154c4
 
 ### Fixed
 - When running `cdf-tk deploy` with `--dry-run` a `ValueError` was raised if not all datasets were pre-existing.
@@ -64,7 +61,6 @@
 - `cdf-tk clean` not working properly for data models with data.
 - Fix group deletion on use of clean command to actually delete groups.
 
-
 ## [0.1.0a2] - 2023-11-22
 
 ### Fixed
