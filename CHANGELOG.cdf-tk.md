# Changelog

All notable changes to this project will be documented in this file.

The format is based on [Keep a Changelog](https://keepachangelog.com/en/1.0.0/),
and this project adheres to [Semantic Versioning](https://semver.org/spec/v2.0.0.html).

Changes are grouped as follows:

- `Added` for new features.
- `Changed` for changes in existing functionality.
- `Deprecated` for soon-to-be removed features.
- `Improved` for transparent changes, e.g. better performance.
- `Removed` for now removed features.
- `Fixed` for any bug fixes.
- `Security` in case of vulnerabilities.

## TBD

<<<<<<< HEAD
### Added

- [Feature Preview] Support for resource type `Asset` in the `assets` folder. Turn on the feature by running
  `cdf-tk features set assets --enable`.
=======
### Improved

- When running `cdf-tk build` and the selected modules is missing, the user will now get a hint about
  how to fix the issue.
- When running `cdf-tk build` and a module contains non-resource directories, the user will now get a warning
  that the directory is not a resource directory.
>>>>>>> c32643ab

### Fixed

- The data type of variables `config.[env].yaml` file is now preserved. For example, if you had `my_variable: "123"`,
  then the `cdf-tk build`  would build the resource file with the number instead of the string, `my_variable: 123`.
  This is now fixed.
- File configurations given as a list/array, lost the `dataSetExternalId` in the `cdf-tk deploy` command.
  This is now fixed.

## [0.2.3] - 2024-06-20

### Improved

- When running `cdf-tk build` and missing `CDF_PROJECT` environment variable, the user will now get a more informative
  error message.

### Fixed

- The variable `type` in the `environment` section of the `config.[env].yaml` now raises an error if it is not
  set to `dev`, `staging`, or `prod`.

### Added

- The preview feature `IMPORT_CMD` added. This enables you to import a `transformation-cli` manifest into
  resource configuration files compatible with the `cognite-toolkit`. Activate by running
  `cdf-tk features set IMPORT_CMD --enable`, and deactivate by running `cdf-tk features set IMPORT_CMD --disable`.
  Run `cdf-tk import transformation-cli --help` for more information about the import command.

## [0.2.2] - 2024-06-18

### Improved

- The command line messages have been improved to be more informative and user-friendly when running
  `cdf-tk auth verify`.
- The `variables` section in `config.[env].yaml` is now optional.
- In `cdf-tk build`, more informative error message when a variable is unresolved in a resource file.

### Fixed

- In the `cdf-tk auth verify` command, if the flag `--interactive` was set, the `--update-group` and `create-group`
  flags were not ignored. This is now fixed.
- In the `cdf-tk auth verify` command, if there was no `.env` or `--cluster` and `--project` flags, the toolkit
  would raise an `AuthentciationError`, instead of prompting the user for cluster and project. This is now fixed.
- In the `cdf-tk auth verify` command, the if function service was not activated, the toolkit will
  now activate it.
- When running `cdf-tk build`, and a resource file was missing its identifier, for example, `externalId` for a
  dataset, an error such as `AttributeError: 'NoneType' object has no attribute 'split'` was raised. This is now fixed.

## [0.2.1] - 2024-06-17

### Improved

- When running `cdf-tk auth verify`, if the client does not have access to the `CDF_PROJECT` the user will now get
  a more informative error message.
- When running `cdf-tk auth verify` and missing the `FunctionAcl(READ)` capability, the user will now get a more
  informative error message when checking the function service status

### Added

- Preview feature `MODULES_CMD` to allow interactive init and automatic upgrade of modules. Activate by running
  `cdf-tk features set MODULES_CMD --enable`, and deactivate by running `cdf-tk features set MODULES_CMD --disable`.
  Run `cdf-tk modules init/upgrade` to interactively initialize or upgrade modules.
  
## Fixed

- When running `cdf-tk build`, you would get a `DuplicatedItemWarning` on RAW Databases that are used with multiple
  tables. This is now fixed.

### Added

- Preview feature `MODULES_CMD` to allow interactive init and automatic upgrade of modules. Activate by running
  `cdf-tk features set MODULES_CMD --enable`, and deactivate by running `cdf-tk features set MODULES_CMD --disable`.
  Run `cdf-tk modules init/upgrade` to interactively initialize or upgrade modules.

## [0.2.0] - 2024-06-10

### Fixed

- When running `cdf-tk clean` or `cdf-tk deploy --drop --drop-data` there was an edge case that triggered the bug
  `ValueError: No capabilities given`. This is now fixed.
- When deploying `containers` resources with an index, the `cdf-tk deploy` would consider the resource as changed
  even though it was not. This is now fixed.
- When parsing yaml without `libyaml`, `cognite-toolkit` would raise an
  `AttributeError: module 'yaml' has no attribute 'CSafeLoader'`. This is now fixed by falling back to the
  python `yaml` parser if `libyaml` (c-based) is not available.

## [0.2.0b4] - 2024-06-06

### Added

- Support for resource type `TransformationNotification` in the `transformations` folder.

### Changed

- [BREAKING] In `functions`, the function config file must be in the root function directory. This means
  that, for example, `my_module/function/some_folder/function.yaml` will no longer be included by
  the `cdf-tk build` command. Instead, it must be in `my_module/function/function.yaml`. The motivation
  is to allow arbitrary YAML files as part of the function code.
- The toolkit now only gives a `TemplateVariableWarning` (`Variable my_variable has value <change_me> ...`) if
  the variable is used by `selected` in the `config.[env].yaml`. This is to avoid unnecessary warnings.
- The `FeaturePrevieWarnings` are no longer printed when running `cdf-tk deploy` or `cdf-tk clean`. These warnings
  are from the `cognite-sdk` and can be confusing to the user.

### Fixed

- When running `cdf-tk init --upgrade` from version `0.1.4` the user would get a `ToolkitMigrationError`.
  This is now fixed.

## [0.2.0b3] - 2024-06-04

### Added

- Support for resource type `Label` in the  `labels` folder.

### Fixed

- The toolkit now ensures `Transformations` and `Functions` are deployed before `Workflows`
- The toolkit now ensures `TimeSeries` and `Groups` are deployed before `DatapointSubscriptions`.

## [0.2.0b2] - 2024-06-03

### Fixed

- Running the build command, `cdf-tk build`, with `Group` resources scoped will read to incorrect
  warning such as `WARNING [HIGH]: Space 'spaceIds' is missing and is required by:` and
  `WARNING [HIGH]: DataSet 'ids' is missing and is required by:`. This is now fixed.
- Running the build command, `cdf-tk build`, with a `View` resource with a `hasData` filter would print a
  `UnusedParameterWarning: Parameter 'externalId' is not used in section ('filter', 'hasData', 0, 'externalId').`.
  This is incorrect and is now fixed to not print this warning.
- If you had a `container` with a direct relation property with a required constraint, the `cdf-tk build` command
  would incorrectly yield a warning that the `Parameter 'type' is not used ...`. This is now fixed.

## [0.2.0b1] - 2024-05-20

### Added

- Support for loading `nodes` with `APICall` arguments. The typical use case is when `node types` are part of a
  data model, and the default `APICall` arguments works well.

### Fixed

- Error message displayed to console on failed `cdf-tk deploy` command could be modified. This is now fixed.
- Using display name instead of folder name on a failed `cdf-tk deploy` or `cdf-tk clean` command. For example,
  if `datapoints subscription` was failing the error message would be `Failure to load/deploy timeseries as expected`,
  now it is `Failure to load/deploy timeseries.subscription as expected`.
- Unique display names for all resource types.
- Fixed bug when deploying extraction pipeline config, when none existed from before:
  `There is no config stored for the extraction pipeline`.

### Changed

- In `config.[env].yaml`, in the `environment` section, `selected_modules_and_packages` is renamed to `selected`.
  The old names will still work, but will trigger a deprecation warning.

## [0.2.0a5] - 2024-05-28

### Added

- If a resource is referring to another resource, the `cdf-tk build` will now give a warning if the referred resource
  is not found in the same build. For example, if you have a data model and is missing the space, the build command
  will give a warning that the space required by the data model is missing.
- The `cdf-tk build` command will now give warnings on duplicated resource. For example, if you have two files with
  the same externalId in the same module, the build command will give a warning that the externalId is duplicated,
  and that only the first file is used.
- Support for `securityCategories` in the `auth` folder.
- Added support for resource type `DatapointSubscription` in the `timeseries` folder.

### Fixed

- In a `function` config, if you did not set `fileId` you would get an error when running `cdf-tk deploy`,
  `Missing required field: 'fileId'.`. The `fileId` is generated automatically when the function is created,
  so it is not necessary to set it in the config file. This is now fixed.
- If you do `cdf-tk init --upgrade`, on a pre `0.2.0a3` version, you are met with
  `ERROR (ToolkitModuleVersionError): Failed to load previous version, ...`. This is now fixed.
- The parameter `container.properties.<property>.type.list` was required to be set, even thought it is optional
  in the CDF API. This is now fixed.
- The `ExtractionPipelineConfig` create, update and delete report numbers were incorrect. This is now fixed.

### Improved

- Gives a more informative error message when the authentication segment of a transformation resource file is
  missing a required field.
- Transformation queries can be inline, i.e. set in either the Transformation `query` property in the yaml or
  as a separate file. If set in both, an error is raised because it is ambiguous which query to use.
- In the `cdf-tk pull` command, if an error occurs, the temporary directory was not removed. This is now fixed.
- Improved error message when running `cdf-tk deploy/clean` before running `cdf-tk build`.

### Changed

- [BREAKING] In function YAML config `externalDataSetId` is renamed to `dataSetExternalId` to be consistent with
  the naming convention used in the rest of the toolkit.

## [0.2.0a4] - 2024-04-29

### Removed

- [BREAKING] `cognite-tookit` no longer supports `common_function_code`. The code used by functions must be in each
  function directory. The reason for this is that `cognite-toolkit` is a tool for governance and deployment of
  modules, it is not for development of functions. The `common_function_code` was a feature to support easier
  development of functions. It is expected that functions are developed in a separate environment and then
  moved to the `cognite_modules` folder for deployment and promotion between environments.

### Changed

- In `config.[env].yaml`, in the `environment` section, `name` is no longer required. Instead, the `[env]` part
  of the `config.[env].yaml` file is used as the `name` of the environment. This is to avoid redundancy.

### Improved

- When running `cdf-tk clean --dry-run` the output would show local resources regardless of whether they existed
  in CDF or not. This is now fixed and only resources that exist in CDF are shown in the output.
- Better error message (no exception raised) if the config file has `selected_modules_and_packages`, but with no list items.
- If yaml files are invalid, a link to the API docs for the resource is shown in the error message.

### Fixed

- When deploying a `FunctionSchedule` that requires an update, the `cdf-tk` would fail with error
  `Failed to update functions.schedules. Error 'FunctionSchedulesAPI' object has no attribute 'update'.`.
  This is now fixed.
- When calling `cdf-tk init --upgrade`, the user is met with a `Failed to load previous version, ...`.
  This is now fixed.
- When running `cdf-tk auth verify --interactive` and the user want to create a new group with the necessary
  capabilities, the `cdf-tk` would successfully create a group, but then raise
  an Error: `cognite.client.exceptions.CogniteAPIError: Insufficient access rights.` when trying to validate.
  This is now fixed.

## [0.2.0a3] - 2024-04-23

### Added

- Support for the Workflow and WorkflowVersion resource type
- Support for specifying `selected_modules_and_packages` as paths and parent paths. For example, you can
  now write `cognite_modules/core/cdf_apm_base` instead of just `cdf_apm_base`. This is to support
  modules that have the same name but are in different parent directories. In addition, this also better reflects
  the structure of the `cognite_modules` and `custom_modules` folder better.

### Fixed

- Functions that are deployed with schedules no longer uses a short-lived session (before: failed after ~an hour).

### Changed

- [BREAKING] The `cdf-tk build` will now clean the build directory by default before building the modules to avoid
  unwanted side effects from previous builds. To stop this behavior, use the `--no-clean` flag.
- [BREAKING] The `_system.yaml` is now required to be on the root level when running any `cdf-tk` command. This
  means that the `_system.yaml` file must be in the same directory as the `config.[env].yaml` files. This is to
  support running `cdf-tk` without the `cognite_modules` folder.
- [BREAKING] In the `config.[env].yaml` files, the `modules` section is now renamed to `variables`. This is to
  better reflect the content of this section, which is variables that can be used in the resource files.
- In addition to `cognite_modules` and `custom_modules`, the `cognite-toolkit` now also support `modules` as the
  top-level folder for modules. This together with the two changes above, is to have a better support for running
  the `cognite-toolkit` as a standalone CLI without the `cognite_modules`.
- The `.gitignore` file you get by running `cdf-tk init` now ignores the `/build` by default.
- The dependency `cognite-sdk` must now be `>=7.37.0` to use the `cdf-tk`.

## [0.2.0a2] - 2024-04-03

### Added

- Variables can now have extra spaces between curly braces and the variable name. For example, `{{  my_variable }}` is now
  a valid variable. Before this change, you would have to write `{{my_variable}}`.
- If an environment variable is not found in a resource file, for example, `${CDF_CLUSTER}`, when
  running `cdf-tk deploy` the user will now get a warning message that the variable is missing. Before this change,
  this would pass silently and potentially cause an error when trying to deploy to CDF that was hard to debug.

### Fixed

- When running `cdf-tk` with a Token for initialization, the `cdf-tk` would raise an `IndexError`. This is now fixed.
- Container resources that did not have set the optional property `usedFor` would always be classified as changed,
  when, for example, running `cdf-tk deploy --dry-run`. This is now fixed.

### Changed

- If two modules have the same name, the `cdf-tk build` command will now stop and raise an error. Before this change,
  the `cdf-tk build` command would continue and overwrite the first module with the second module.

## [0.2.0a1] - 2024-03-20

### Added

- Support for interactive login. The user can now set `LOGIN_FLOW=interactive` in the `.env` file
  to use interactive login.

### Changed

- The verification of access by the tool is now scoped to the resources that are being deployed instead of
  the entire project. This means that if the user only has access to a subset of the resources in the project,
  the tool will still be able to deploy those resources.

## [0.1.2] - 2024-03-18

### Fixed

- Running the command `cdf-tk auth verify --interactive` without a `.env` would raise a
  `AttributeError: 'CDFToolConfig' object has no attribute '_client'` error. This is now fixed and instead the user
  gets a guided experience to set up the `.env` file.

### Changed

- `cognite-toolkit` have moved the upper bound on the `cognite-sdk` dependency from `7.27` to `8.0`.
- Creating/Removing `spaces` no longer requires `DataModelingInstances` capability.

## [0.1.1] - 2024-03-01

### Fixed

- When running `cdf-tk clean` or `cdf-tk deploy --drop-data` for a data model with more than 10 containers,
  the command would raise an APIError. This is now fixed.
- A few minor potential `AttributeError` and `KeyError` bugs have been fixed.

## [0.1.0] - 2024-02-29

### Added

- Command `cdf-tk dump datamodel` for dumping data models from CDF into a local folder. The use case for this is to
  dump an existing data model from CDF and use it as a basis for building a new custom module with that data model.
- A Python package API for the cdf-tk. This allows for programmatic access to the cdf-tk functionality. This
  is limited to the `build` and `deploy` functionality. You can start by `from cognite_toolkit import CogniteToolkit`.

### Fixed

- In the function deployment, the hashing function used of the directory was independent of the location of the files
  within the function directory. This caused moving files not to trigger a redeployment of the function. This is now
  fixed.

### Changed

- Removed unused dependencies `mypy`, `pyarrow` and `chardet` from `cognite-toolkit` package.
- Lowered the required version of `pandas` to `1.5.3` in the `cognite-toolkit` package.

## [0.1.0b9] - 2024-02-20

### Added

- Introduced `cdf-tk pull transformation` and `cdf-tk pull node` commands to pull transformation or nodes
  from CDF to the local module.
- Support for using a template for file names `name: prefix_$FILENAME_suffix` in the `files` resource. The files will
  be processed and renamed as part of the build step.

### Fixed

- Fixed a bug that caused `Group` upsert to leave duplicate Groups
- Fixed issue with `run function --local` that did not pick up functions in modules without config variables.
- Fixed error when running `run function --local` on a function without all optional parameters for handle() being set.
- Bug when `cdf-tk deploy` of `ExtractionPipelineConfig` with multiple `config` objects in the same file.
  Then only the first `config` object was deployed. This is now fixed.

### Changed

- `cdf-tk` now uses --external-id consistently instead of --external_id.
- Removed upper limit on Python version requirement, such that, for example, `Python 3.12` is allowed. Note
  that when working with `functions` it is recommended to use `Python 3.9-3.11` as `Python 3.12` is not
  supported yet.
- `cdf-tk deploy`/`cdf-tk clean` now deploys all config files in one go, instead of one by one. This means batching
  is no longer done based on the number of resource files, but instead based on the limit of the CDF API.
- Files in module directories that do not live in a recognised resource directory will be skipped when building. If
  verbose is enabled, a warning will be printed for each skipped file.
- Only .yaml files in functions resource folders and the defined function sub-directories will be processed as part of
  building.

## [0.1.0b8] - 2024-02-14

### Added

- `Group` resource type supports list of groups in the same file

### Fixed

- `View` which implements other views would always be classified as changed, ven though no change
  has been done to the `view`, in the `cdf-tk deploy` command. This is now fixed.
- `DataModels` which are equal would be wrongly classified as changed if the view order was different.
  This is now fixed.
- In the `cdf-tk build`, modules with a nested folder structure under the resource folder were not built correctly.
  For example, if you had `my_module/data_models/container/my_container.container.view`, it would be put inside
  a `build/container/my_container.container.yaml` instead of `build/data_models/my_container.container.yaml`,
  and thus fail in the `cdf-tk deploy/clean` step. This is now fixed.
- When running `cdf-tk deploy` the prefixed number on resource file was not used to sort the deployment order.
  This is now fixed.
- Fixed a bug that caused Extraction Pipeline Config update to fail

## [0.1.0b7] - 2024-02-07

### Added

**NOTE: The function changelog was by accident included in beta6 and has been moved to the correct version.**

- Added support for loading functions and function schedules. Example of a function can be found in `cognite_modules/example/cdf_functions_dummy`.
- Added support for common function code as defined by `common_function_code` parameter in the environment config file.
- Added support for new command, `run function` that runs a function with a one-shot session created using currently
  configured credentials for cdf-tk.
- Added support for running a Cognite function locally using the `run function --local` command. This command will run the
  function locally in a virtual environment simulating CDF hosted run-time environment and print the result to the console.

### Changed

- **BREAKING:** The cdf-toolkit now requires one `config.yaml` per environment, for example, `config.dev.yaml` and `config.prod.yaml`.
- **BREAKING:** The file `environments.yaml` has been merged into `config.[env].yaml`.
  This means that the `environments.yaml` file is no longer used and the `config.[env].yaml`
  file now contains all the information needed to deploy to that environment.
- The module `cognite_modules` is no longer considered to be a black box governed by the toolkit, but should instead
  be controlled by the user. There are two main changes to the `cognite_modules` folder:
  - All `default.config.yaml` are removed from `cognite_modules` and only used when running `cdf-tk init`to generate
    `config.[env].yaml` files.
  - The file `default.packages.yaml` has been renamed `_system.yaml` and extended to include the `cdf-tk` version.
    This should not be changed by the user and is used to store package information for the toolkit itself and
    version.
- Running the `cdf-tk init --upgrade` now gives the user instructions on how to update the breaking changes
  since their last upgrade.
- If the user has changed any files in `cognite_modules`, the command `cdf-tk init --upgrade` will no longer
  overwrite the content of the `cognite_modules` folder. Instead, the user will be given instructions on how to
  update the `cognite_modules` files in the folder manually.

### Fixed

- In the generation of the `config.[env].yaml` multiline comments were lost. This is now fixed.

## [0.1.0b6] - 2024-01-25

### Added

- In `raw` resources, a RAW database or tables can be specified without data. Example, of a single database

 ```yaml
dbName: RawDatabase
```

or a database with table, no need to also specify a `.csv` or `.parquet` file for the table as was necessary before.

```yaml
dbName: myRawRawDatabase
tableName: myRawTable
```

### Changed

- Update is implemented for all resources. This means that if a resource already exists and is exactly the same as
  the one to be deployed, it will be updated instead of deleted and recreated.
- The `cdf-tk deploy` `--drop-data` is now independent of the `--drop` flag. This means that you can now drop data
  without dropping the resource itself. The reverse is not true, if you specify `--drop` without `--drop-data`, only
  resources that can be deleted without dropping data will be deleted.
- The output of the `cdf-tk deploy` command has been improved. Instead of created, deleted, and skipped resources
  being printed in a table at the end of the command, the resources are now printed as they are created, deleted, changed,
  and unchanged. In addition, an extra table is printed below with the datapoints that have been uploaded and dropped.
- The output of the `cdf-tk clean` command has also been changed in the same way as the `cdf-tk deploy` command.
- The `files` resource has been split into two resources, `FileMetadata` and `Files` to separate the metadata from
  the data (the file).
- To ensure comparison of resources and be able to determine whether they need to be updated, any resource
  defined in a YAML file will be augmented with default values (as defined by the CDF API) if they are missing before
  they are deployed.

### Fixed

- Bug in `auth` resource, this caused  groups with `all` and `resource` scoped capabilities to be written in two steps
  first with only `all` scoped capabilities and then all capabilities. This is now fixed by deploying groups in
  a single step.

## [0.1.0b5] - 2024-01-11

### Added

- Support for custom environment variables injected into build files when calling the command `cdf-tk deploy`.
- All resources that are unchanged are now skipped when running `cdf-tk deploy`.
- Support for loading `Group` Capabilities with scope `idScope` of type string. This means you can now set the
  `idScope` to the external id of a `dataSet` and it will be automatically replaced by the dataset id
  `cdf-tk deploy`.

### Fixed

- Fixed bug when calling any command loading a `.env` file and the path is not relative to the current working
  directory. This is now fixed.
- Calling `cdf-tk init --upgrade` overwrote all variables and comments set in the `config.yaml` file. This is now
  fixed.

### Improved

- Improved error message when missing a variable in `config.yaml` and a variable with the same name is defined
  for another module.

## [0.1.0b4] - 2024-01-08

### Added

- Added `--env-path` option to specify custom locations of `.env` file

### Fixed

- Fixed bug in command `cdf-tk build` that can occur when running on `Python>=3.10` which caused an error with text
  `TypeError: issubclass() arg 1 must be a class`. This is now fixed.

## [0.1.0b3] - 2024-01-02

### Fixed

- Fixed bug in `cdf-tk deploy` where auth groups with a mix of all and resource scoped capabilities skipped
  the all scoped capabilities. This is now fixed.

## [0.1.0b2] - 2023-12-17

### Fixed

- Handle duplicate `TransformationSchedules` when loading `Transformation` resources.
- Print table at the end of `cdf-tk deploy` failed with `AttributeError`, if any of resources were empty.
  This is now fixed.
- The `cdf-tk build` command no longer gives a warning about missing `sql` file for
  `TransformationSchedule`s.

## [0.1.0b1] - 2023-12-15

### Added

- Warnings if a configuration file is using `snake_case` when then resource type is expecting `camelCase`.
- Added support for validation of `space` for data models.
- Check for whether template variables `<change_me>` are present in the config files.
- Check for whether data set id is present in the config files.
- Print table at the end of `cdf-tk deploy` with the resources that were created, deleted, and skipped.
- Support for Extraction Pipelines and Extraction Pipeline configuration for remotely configured Extractors
- Separate loader for Transformation Schedule resources.

### Removed

- In the `deploy` command `drop_data` option has been removed. To drop data, use the `clean` command instead.

### Changed

- Require all spaces to be explicitly defined as separate .space.yaml file.
- The `data_set_id` for `Transformations` must now be set explicitly in the yaml config file for the `Transformation`
  under the `data_set_id` key. Note that you also need to explicitly define the `data_set` in its own yaml config file.
- All config files have been merged to a single config file, `config.yaml`. Upon calling `cdf-tk init` the `config.yaml`
  is created in the root folder of the project based on the `default.config.yaml` file of each module.
- DataSetID is no longer set implicitly when running the `cdf-tk deploy` command. Instead, the `data_set_id` must be
  set explicitly in the yaml config file.

### Fixed

- When running `cdf-tk deploy` with `--dry-run` a `ValueError` was raised if not all datasets were pre-existing.
  This is now fixed by skipping dataset validation when running with `--dry-run`.
- When having a `auth` group with mixed capabilities of all scoped and resource scoped, the all scoped capabilities
  were not removed when running `cdf-tk deploy`. This is now fixed.
- Loading `Transformation` did not support setting `dataSetExternalId` in the yaml config file. This is now fixed.

## [0.1.0a3] - 2023-12-01

### Changed

- Refactored load functionality. Loading raw tables and files now requires a `yaml` file with metadata.
- Fix container comparison to detect identical containers when loading data models (without --drop flag).
- Clean up error on resource does not exist when deleting (on `deploy --drop` or using clean command).

### Added

- Support for loading `data_sets`.
- Support for loading auth without --drop, i.e. `deploy --include=auth` and only changed groups are deployed.
- `cdf-tk --verbose build` now prints the resolution of modules and packages.
- Added `cdf-tk --version` to print the version of the tool and the templates.
- Support for `upsert` for `data_sets`.
- The cmd `cdf-tk deploy` creates the `data_set` before all other resources.
- Data sets are no longer implicitly created when referenced by another resource, instead an error is raised.
- Require all spaces to be explicitly defined as separate .space.yaml file.
- Add protection on group deletion and skip any groups that the current service principal belongs to.
- Support for multiple file resources per yaml config file for files resources.
- Support templated loading of * files in a folder when a single yaml has `externalId: something_$FILENAME`.
- You can now name the transformation .sql either with the externalId (as defined in the
  corresponding yaml file) or with the name of the file of the corresponding yaml file.
  I.e. if a transformation is defined in my_transformation.yaml with externalId:
  `tr_something`, the SQL file should be named either `tr_something.sql` or `my_transformation.sql`.
- Missing .sql files for transformations will now raise an error in the build step.
- The build step will now raise a number of warnings for missing externalIds in the yaml files,
  as well as if the naming conventions are not followed.
- System section in `environments.yaml` to track local state of `cdf-toolkit`.
- Introduced a `build_environment.yaml` in the `/build` folder to track how the build was run.

### Fixed

- `cdf-tk clean` not supporting `--include` properly.
- `cdf-tk clean` not working properly for data models with data.
- Fix group deletion on use of clean command to actually delete groups.

## [0.1.0a2] - 2023-11-22

### Fixed

- The `experimental` module was not included when running command `cdf-tk init`. This is now fixed.

## [0.1.0a1] - 2023-11-21

Initial release<|MERGE_RESOLUTION|>--- conflicted
+++ resolved
@@ -17,19 +17,17 @@
 
 ## TBD
 
-<<<<<<< HEAD
 ### Added
 
 - [Feature Preview] Support for resource type `Asset` in the `assets` folder. Turn on the feature by running
   `cdf-tk features set assets --enable`.
-=======
+
 ### Improved
 
 - When running `cdf-tk build` and the selected modules is missing, the user will now get a hint about
   how to fix the issue.
 - When running `cdf-tk build` and a module contains non-resource directories, the user will now get a warning
   that the directory is not a resource directory.
->>>>>>> c32643ab
 
 ### Fixed
 
