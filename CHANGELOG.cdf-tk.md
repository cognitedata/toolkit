# Changelog

All notable changes to this project will be documented in this file.

The format is based on [Keep a Changelog](https://keepachangelog.com/en/1.0.0/),
and this project adheres to [Semantic Versioning](https://semver.org/spec/v2.0.0.html).

Changes are grouped as follows:

- `Added` for new features.
- `Changed` for changes in existing functionality.
- `Deprecated` for soon-to-be removed features.
- `Improved` for transparent changes, e.g. better performance.
- `Removed` for now removed features.
- `Fixed` for any bug fixes.
- `Security` in case of vulnerabilities.

## TBD

### Added

- Loaders for resource types `Assets`, `3DModel`, and `Robotic` (`Map`, `DataPostProcessing`, `RobotCapability`,
  `Frame`, and `Location`). These loaders were earlier available as feature preview.
- Support for `LocationFilter` in the `locations` folder.
- Command `cdf modules list` to list all modules.

## Changed

- The resource `FunctionSchedule` is not uniquely identified by `name` instead of `cronExpression` by the Toolkit.
  This enables multiple schedules with the same cron expression for the same function.
- The Toolkit no longer gives warnings for naming conventions that are not followed.
<<<<<<< HEAD
- Cognite_modules is removed and replaced with internal directory `_builtin_modules`.
  Modules can be copied into `modules` manually or through the `cdf modules init` command.
=======
- [BREAKING] The resource `Label` is now in the resource folder `classic` and not in the `labels` folder.
>>>>>>> 3c2af221

### Fixed

- Views and DataModels with versions that are integers are only being redeployed if they have changed in the
  `cdf-tk deploy` command. They were earlier always redeployed.
- Ignore `.pyc` files when hashing function directories in the `cdf-tk deploy` command. This prevents unnecessary
  redeployments of functions.

## [0.2.18] - 2024-08-22

### Added

- Location Filter support

### Fixed

- When running `cdf-tk deploy`, the Toolkit would not detect `Function` secrets that were changed, which leads to the
  `Function` not being updated. This is now fixed.

- [Feature Preview] improved `--interactive / -i` for `dump asset` and `dump timeseries`
  - which can list datasets or assets with `clear-name (external_id) [count]`

    ```bash
    ? Select a data set listed as 'name (external_id) [count]'
      (Use arrow keys to move, <space> to select, <a> to toggle, <i> to invert)
    » ○ (WITSML) [286,088]
      ○ (DBCalculations) [6,007]
      ○ (SAP) [6]
      ○ (Wells) [0]
      ○ (Drilling) [45]
    ```

  - an "Abort" option is now available

    ```bash
    No data set selected.
    Select a data set to dump (Use arrow keys)
      Data Set
      Done
    » Abort
    ```

- [Feature Preview] new feature `TIMESERIES_DUMP` added
  - `cdf-tk dump timeseries` now dumps to yaml/csv/parquet
  - supports `--data-set / -d` selection
  - supports `--interactive / -i`
  - feature does not include datapoints

- [Feature Preview] In the command `cdf-tk import transformation-cli`, the Toolkit no longer raises
  an `UnicodeDecodeError` when importing a manifest with a query file that contains special characters
  on Windows.

- The Toolkit previously detected a version as changed in the cdf-tk deploy command if it was an integer in
  a DataModel or View resource file. This issue is now fixed.

## [0.2.17] - 2024-07-26

### Changed

- [Feature Preview] `cdf-tk dump asset` now dumps into multiple files and no longer raise an Exception
  when dumping into `.parquet` format.
- [Feature Preview] `cdf-tk dump asset` now also dumps labels used by the assets.

### Fixed

- [Feature Preview] `cdf-tk dump asset` now respects the selected `dataset` when set in interactive mode.
- The Toolkit no longer tries to do variable replacement in `.parquet` files in `cdf-tk build`, which would
  raise an error.
- When running `cdf-tk deploy` with a capability that is undocumented but supported in the API, the Toolkit
  would raise an error. This is now fixed.
- [Feature Preview] When using `functionExternalID`+`name` to identify a function schedule, the `cdf-tk deploy` command
  no longer raise a `ValueError`.

## [0.2.16] - 2024-07-23

### Changed

- In the `cdf-tk build` command, if the `Function` code cannot be imported, the Toolkit will now give a
  warning instead of an `ToolkitValidationError`. This is to allow you to deploy code developed in a
  different environment than the environment used to run Toolkit.

## [0.2.15] - 2024-07-22

### Added

- [Feature Preview] Support for uploading `3DModel` resource to CDF. Note this is the metadata about a 3D model
  Turn on the feature by running `cdf-tk features set model-3d --enable`.

### Fixed

- Running `cdf-tk deploy` after a failed build would raise an incorrect `ToolkitNotADirectoryError`,
  instead of a `ToolkitFileNotFoundError` for the `_build_enviroment.yaml` file. This is now fixed.
- When running `cdf-tk deploy` with `Functions` that have not explicitly set `cpu`, `memory`, or `runtime`,
  would always be classified as changed. This is now fixed.
- [Feature Preview] When dumping assets to `csv`, headers are no longer repeated for each 1000 asset.
- [Feature Preview] When dumping assets to `parquet`, you can now dump more than 1000 assets without
  getting the error `TypeError: write() got an unexpected keyword argument 'mode'`.
- [Feature Preview] When dumping assets to `parquet/csv`, the Toolkit now keeps all asset in memory until it finds
  all unique metadata keys. This is to ensure that header is correct in the resulting `parquet/csv` file.
- In the `config.[env].yaml`, the `name` parameter in the `environment` section is no longer required.
  This was supposed to be remove in `0.2.0a4`.
- If you run `cdf-tk build --env dev`, and then `cdf-tk deploy -env prod` the Toolkit will
  now raise a `ToolkitEnvError`.
- If you run `cdf-tk build`, the Toolkit will no longer complain about resources that exist in
  CDF but not in the build directory (given that the Toolkit has access to CDF).
- If you deploy a data model that already exists in CDF, the API will silently fail to update the data model if
  there are any changes to the views in the data model. The Toolkit will now verify that the update of data models
  was successful and raise an error if it was not.

### Changed

- When running `cdf-tk deploy` for a function the Toolkit checked that it could import the function code
  before deploying the function. This is now removed. The reason is that the toolkit is often run in a
  different Python environment than the function code. This made this check unnecessarily restrictive
  as it would fail even though the function code was correct due to missing dependencies.
- [Feature Preview] Instead of using `functionExternalID`+`cron` expression to identify a function schedule,
  the Toolkit now uses `functionExternalID`+`name`. This is to avoid the Toolkit to create multiple schedules
  for the same function if the cron expression is changed and allow to have multiple schedules with the same
  cron expression for the same function. To enable this feature, run `cdf-tk features set fun-schedule --enable`.

## [0.2.14] - 2024-07-15

### Fixed

- If a container with a direct relation property with a required constraint on another container, the `cdf-tk build`
  would not give a warning if the required container was missing. This is now fixed.
- [Feature Preview] In the feature preview, `robotics`, the properties `inputSchema` or `dataHandlingSchema`
  in `RobotCapability` and `DataPostProcessing` were not updated correctly. This is now fixed.
- When running `cdf-tk build`, with a `Node` resource. You would get a `MissingRequiredIdentifierWarning` even though
  the `Node` had a `space`/`externalId`. This is now fixed.
- In the `cdf-tk deploy/clean` command, the `-i` short flag was used for `--interactive` and `--include` at the same time.
  This is now fixed, and the `-i` flag is only used for `--interactive`.
- Require `cognite-sdk>=7.54.1`, this version fixed a bug in the `cognite-sdk` that caused the `cdf-tk` to raise
  an `CogniteAPIError` when deploying or cleaning more than 10 `functions`.

## [0.2.13] - 2024-07-10

### Fixed

- [Feature Preview] In the feature preview, `cdf-tk import transformation-cli`, the Toolkit would fail to convert
  manifest with `destination: <string>` correctly. This is now fixed.
- On Windows, when reading files from disk, the Toolkit could raise an `UnicodeDecodeError`. This is now fixed.
- [Feature Preview] In the feature preview, `robotics`, if you tried to update a set of resources in which some
  were existing and others not, the Toolkit would create the new resources. This is now fixed.

## [0.2.12] - 2024-07-08

### Added

- [Feature Preview] Robotic support.

## [0.2.11] - 2024-07-05

### Fixed

- When running `cdf-tk build`, if you had two files non-YAML files named the same in different modules, or subdirectories
  in the same module, the Toolkit would overwrite the first file with the second file. This is now fixed.

## [0.2.10] - 2024-07-03

### Fixed

- When running `cdf-tk build`, if you use subdirectories in a resource directories, and have two resources with the
  same file name, the Toolkit would overwrite the first resource with the second resource. This is now fixed. For
  example, if you have `my_module/transformation/subdirectory1/my_transformation.Transformation.yaml` and
  `my_module/transformation/subdirectory2/my_transformation.Transformation.yaml`, the Toolkit would only build the
  second resource.

## [0.2.9] - 2024-07-02

### Changed

- Tracking usage of Toolkit commands.

## [0.2.8] - 2024-07-01

### Added

- [Feature Preview] Option to turn off semantic naming checks for resources. Turn on the feature by running
  `cdf-tk features set no-naming --enable`.

### Fixed

- When running `cdf-tk run function --local`, the toolkit would raise an `ToolkitValidationError`. This is now fixed.
- When running `cdf-tk deploy --dry-run`, if any resource was referencing a `DataSet`, `SecurityCategory`,
  or `ExtractionPipeline`, it would incorrectly be classified as changed. This is now fixed. This applied to
  `ExtractionPipeline`, `FileMetadata`, `Function`, `Group`, `Label`, `TimeSeries`, and `Transformation` resources.

### Changed

- Function configurations for multiple functions can now be in multiple files in the function directory. Before
  all configurations had to be listed in the same YAML file.

## [0.2.7] - 2024-06-28

### Fixed

- Function schedule for functions with a `:` in the external id would raise an `ValueError`.
  This is now fixed.
- Transformation notifications for transformations with a `:` in the external id would raise an `ValueError`.
  This is now fixed.
- When running `cdf-tk deploy`, you would get warnings about unrelated resources that were not part of the deployment.
  This is now fixed.
- The `transformations/notifications` endpoint was giving `500` errors for requests to non-exising transformations.
  This is now handled by the toolkit and will not raise an error.
- When doing variable replacement in a `sql` such as `dataset_id('{{dataset_external_id}}')`, the toolkit would
  remove the quotes. This is now fixed.

## [0.2.6] - 2024-06-26

### Improved

- The `--verbose` flag is now moved to the end of the command. For example, instead of `cdf-tk --verbose build`,
  you should now write `cdf-tk build --verbose`. The old syntax is still supported but will raise a deprecation warning.
- When running `cdf-tk deploy --verbose` you will now get a detailed output for each resource that has changed
  (or will change if you use --dry-run).
- Allow values `test` and `qa` as `type` in the `config.[env].yaml` file.

### Fixed

- When running `cdf-tk build` with `Views` with custom filters, the Toolkit would likely give a `UnusedParameterWarning`.
  This is now fixed by not validating the details of `View.filters`. The motivation is that `View.filters` is a complex
  structure, and it is likely that you will get a false warning. The users that starts to use `View.filters` are
  expected to know what they are doing.
- If you run `cdf-tk deploy` and you had a child view that overrides a property from a parent view, the Toolkit would
  log it as changed even though it was not. This is now fixed.

## [0.2.5] - 2024-06-25

### Fixed

- When running `cdf-tk build`, with `RAW` tables in the selected modules, the Toolkit would always warn that the
  tables were missing, even though they were present. This is now fixed.
- When running `cdf-tk init --upgrade <YOUR PROJECT>` form version `0.1.4` the user would get a
  `ERROR (ToolkitMigrationError): Failed to find migration from version 0.1.4.`. This is now fixed.
- When running `cdf-tk build`, the Toolkit would give you warning when referencing a system `Space`, `View`, `Container`
  or `DataModel`. This is now fixed.
- [Feature Preview] When running `cdf-tk import transformation-cli` on a manifest with a query file that
  is separated from the manifest, the toolkit would raise a `FileNotFoundError`. This is now fixed.

## [0.2.4] - 2024-06-24

### Added

- [Feature Preview] Support for resource type `Asset` in the `assets` folder. Turn on the feature by running
  `cdf-tk features set assets --enable`.

### Improved

- When running `cdf-tk build` and the selected modules is missing, the user will now get a hint about
  how to fix the issue.
- When running `cdf-tk build` and a module contains non-resource directories, the user will now get a warning
  that the directory is not a resource directory.

### Fixed

- The data type of variables `config.[env].yaml` file is now preserved. For example, if you had `my_variable: "123"`,
  then the `cdf-tk build`  would build the resource file with the number instead of the string, `my_variable: 123`.
  This is now fixed.
- File configurations given as a list/array, lost the `dataSetExternalId` in the `cdf-tk deploy` command.
  This is now fixed.
- Added missing required dependency `packaging` to `cognite-toolkit`.

## [0.2.3] - 2024-06-20

### Improved

- When running `cdf-tk build` and missing `CDF_PROJECT` environment variable, the user will now get a more informative
  error message.

### Fixed

- The variable `type` in the `environment` section of the `config.[env].yaml` now raises an error if it is not
  set to `dev`, `staging`, or `prod`.

### Added

- The preview feature `IMPORT_CMD` added. This enables you to import a `transformation-cli` manifest into
  resource configuration files compatible with the `cognite-toolkit`. Activate by running
  `cdf-tk features set IMPORT_CMD --enable`, and deactivate by running `cdf-tk features set IMPORT_CMD --disable`.
  Run `cdf-tk import transformation-cli --help` for more information about the import command.

## [0.2.2] - 2024-06-18

### Improved

- The command line messages have been improved to be more informative and user-friendly when running
  `cdf-tk auth verify`.
- The `variables` section in `config.[env].yaml` is now optional.
- In `cdf-tk build`, more informative error message when a variable is unresolved in a resource file.

### Fixed

- In the `cdf-tk auth verify` command, if the flag `--interactive` was set, the `--update-group` and `create-group`
  flags were not ignored. This is now fixed.
- In the `cdf-tk auth verify` command, if there was no `.env` or `--cluster` and `--project` flags, the toolkit
  would raise an `AuthentciationError`, instead of prompting the user for cluster and project. This is now fixed.
- In the `cdf-tk auth verify` command, the if function service was not activated, the toolkit will
  now activate it.
- When running `cdf-tk build`, and a resource file was missing its identifier, for example, `externalId` for a
  dataset, an error such as `AttributeError: 'NoneType' object has no attribute 'split'` was raised. This is now fixed.

## [0.2.1] - 2024-06-17

### Improved

- When running `cdf-tk auth verify`, if the client does not have access to the `CDF_PROJECT` the user will now get
  a more informative error message.
- When running `cdf-tk auth verify` and missing the `FunctionAcl(READ)` capability, the user will now get a more
  informative error message when checking the function service status

### Added

- Preview feature `MODULES_CMD` to allow interactive init and automatic upgrade of modules. Activate by running
  `cdf-tk features set MODULES_CMD --enable`, and deactivate by running `cdf-tk features set MODULES_CMD --disable`.
  Run `cdf-tk modules init/upgrade` to interactively initialize or upgrade modules.
  
## Fixed

- When running `cdf-tk build`, you would get a `DuplicatedItemWarning` on RAW Databases that are used with multiple
  tables. This is now fixed.

### Added

- Preview feature `MODULES_CMD` to allow interactive init and automatic upgrade of modules. Activate by running
  `cdf-tk features set MODULES_CMD --enable`, and deactivate by running `cdf-tk features set MODULES_CMD --disable`.
  Run `cdf-tk modules init/upgrade` to interactively initialize or upgrade modules.

## [0.2.0] - 2024-06-10

### Fixed

- When running `cdf-tk clean` or `cdf-tk deploy --drop --drop-data` there was an edge case that triggered the bug
  `ValueError: No capabilities given`. This is now fixed.
- When deploying `containers` resources with an index, the `cdf-tk deploy` would consider the resource as changed
  even though it was not. This is now fixed.
- When parsing yaml without `libyaml`, `cognite-toolkit` would raise an
  `AttributeError: module 'yaml' has no attribute 'CSafeLoader'`. This is now fixed by falling back to the
  python `yaml` parser if `libyaml` (c-based) is not available.

## [0.2.0b4] - 2024-06-06

### Added

- Support for resource type `TransformationNotification` in the `transformations` folder.

### Changed

- [BREAKING] In `functions`, the function config file must be in the root function directory. This means
  that, for example, `my_module/function/some_folder/function.yaml` will no longer be included by
  the `cdf-tk build` command. Instead, it must be in `my_module/function/function.yaml`. The motivation
  is to allow arbitrary YAML files as part of the function code.
- The toolkit now only gives a `TemplateVariableWarning` (`Variable my_variable has value <change_me> ...`) if
  the variable is used by `selected` in the `config.[env].yaml`. This is to avoid unnecessary warnings.
- The `FeaturePrevieWarnings` are no longer printed when running `cdf-tk deploy` or `cdf-tk clean`. These warnings
  are from the `cognite-sdk` and can be confusing to the user.

### Fixed

- When running `cdf-tk init --upgrade` from version `0.1.4` the user would get a `ToolkitMigrationError`.
  This is now fixed.

## [0.2.0b3] - 2024-06-04

### Added

- Support for resource type `Label` in the  `labels` folder.

### Fixed

- The toolkit now ensures `Transformations` and `Functions` are deployed before `Workflows`
- The toolkit now ensures `TimeSeries` and `Groups` are deployed before `DatapointSubscriptions`.

## [0.2.0b2] - 2024-06-03

### Fixed

- Running the build command, `cdf-tk build`, with `Group` resources scoped will read to incorrect
  warning such as `WARNING [HIGH]: Space 'spaceIds' is missing and is required by:` and
  `WARNING [HIGH]: DataSet 'ids' is missing and is required by:`. This is now fixed.
- Running the build command, `cdf-tk build`, with a `View` resource with a `hasData` filter would print a
  `UnusedParameterWarning: Parameter 'externalId' is not used in section ('filter', 'hasData', 0, 'externalId').`.
  This is incorrect and is now fixed to not print this warning.
- If you had a `container` with a direct relation property with a required constraint, the `cdf-tk build` command
  would incorrectly yield a warning that the `Parameter 'type' is not used ...`. This is now fixed.

## [0.2.0b1] - 2024-05-20

### Added

- Support for loading `nodes` with `APICall` arguments. The typical use case is when `node types` are part of a
  data model, and the default `APICall` arguments works well.

### Fixed

- Error message displayed to console on failed `cdf-tk deploy` command could be modified. This is now fixed.
- Using display name instead of folder name on a failed `cdf-tk deploy` or `cdf-tk clean` command. For example,
  if `datapoints subscription` was failing the error message would be `Failure to load/deploy timeseries as expected`,
  now it is `Failure to load/deploy timeseries.subscription as expected`.
- Unique display names for all resource types.
- Fixed bug when deploying extraction pipeline config, when none existed from before:
  `There is no config stored for the extraction pipeline`.

### Changed

- In `config.[env].yaml`, in the `environment` section, `selected_modules_and_packages` is renamed to `selected`.
  The old names will still work, but will trigger a deprecation warning.

## [0.2.0a5] - 2024-05-28

### Added

- If a resource is referring to another resource, the `cdf-tk build` will now give a warning if the referred resource
  is not found in the same build. For example, if you have a data model and is missing the space, the build command
  will give a warning that the space required by the data model is missing.
- The `cdf-tk build` command will now give warnings on duplicated resource. For example, if you have two files with
  the same externalId in the same module, the build command will give a warning that the externalId is duplicated,
  and that only the first file is used.
- Support for `securityCategories` in the `auth` folder.
- Added support for resource type `DatapointSubscription` in the `timeseries` folder.

### Fixed

- In a `function` config, if you did not set `fileId` you would get an error when running `cdf-tk deploy`,
  `Missing required field: 'fileId'.`. The `fileId` is generated automatically when the function is created,
  so it is not necessary to set it in the config file. This is now fixed.
- If you do `cdf-tk init --upgrade`, on a pre `0.2.0a3` version, you are met with
  `ERROR (ToolkitModuleVersionError): Failed to load previous version, ...`. This is now fixed.
- The parameter `container.properties.<property>.type.list` was required to be set, even thought it is optional
  in the CDF API. This is now fixed.
- The `ExtractionPipelineConfig` create, update and delete report numbers were incorrect. This is now fixed.

### Improved

- Gives a more informative error message when the authentication segment of a transformation resource file is
  missing a required field.
- Transformation queries can be inline, i.e. set in either the Transformation `query` property in the yaml or
  as a separate file. If set in both, an error is raised because it is ambiguous which query to use.
- In the `cdf-tk pull` command, if an error occurs, the temporary directory was not removed. This is now fixed.
- Improved error message when running `cdf-tk deploy/clean` before running `cdf-tk build`.

### Changed

- [BREAKING] In function YAML config `externalDataSetId` is renamed to `dataSetExternalId` to be consistent with
  the naming convention used in the rest of the toolkit.

## [0.2.0a4] - 2024-04-29

### Removed

- [BREAKING] `cognite-tookit` no longer supports `common_function_code`. The code used by functions must be in each
  function directory. The reason for this is that `cognite-toolkit` is a tool for governance and deployment of
  modules, it is not for development of functions. The `common_function_code` was a feature to support easier
  development of functions. It is expected that functions are developed in a separate environment and then
  moved to the `cognite_modules` folder for deployment and promotion between environments.

### Changed

- In `config.[env].yaml`, in the `environment` section, `name` is no longer required. Instead, the `[env]` part
  of the `config.[env].yaml` file is used as the `name` of the environment. This is to avoid redundancy.

### Improved

- When running `cdf-tk clean --dry-run` the output would show local resources regardless of whether they existed
  in CDF or not. This is now fixed and only resources that exist in CDF are shown in the output.
- Better error message (no exception raised) if the config file has `selected_modules_and_packages`, but with no list items.
- If yaml files are invalid, a link to the API docs for the resource is shown in the error message.

### Fixed

- When deploying a `FunctionSchedule` that requires an update, the `cdf-tk` would fail with error
  `Failed to update functions.schedules. Error 'FunctionSchedulesAPI' object has no attribute 'update'.`.
  This is now fixed.
- When calling `cdf-tk init --upgrade`, the user is met with a `Failed to load previous version, ...`.
  This is now fixed.
- When running `cdf-tk auth verify --interactive` and the user want to create a new group with the necessary
  capabilities, the `cdf-tk` would successfully create a group, but then raise
  an Error: `cognite.client.exceptions.CogniteAPIError: Insufficient access rights.` when trying to validate.
  This is now fixed.

## [0.2.0a3] - 2024-04-23

### Added

- Support for the Workflow and WorkflowVersion resource type
- Support for specifying `selected_modules_and_packages` as paths and parent paths. For example, you can
  now write `cognite_modules/core/cdf_apm_base` instead of just `cdf_apm_base`. This is to support
  modules that have the same name but are in different parent directories. In addition, this also better reflects
  the structure of the `cognite_modules` and `custom_modules` folder better.

### Fixed

- Functions that are deployed with schedules no longer uses a short-lived session (before: failed after ~an hour).

### Changed

- [BREAKING] The `cdf-tk build` will now clean the build directory by default before building the modules to avoid
  unwanted side effects from previous builds. To stop this behavior, use the `--no-clean` flag.
- [BREAKING] The `_system.yaml` is now required to be on the root level when running any `cdf-tk` command. This
  means that the `_system.yaml` file must be in the same directory as the `config.[env].yaml` files. This is to
  support running `cdf-tk` without the `cognite_modules` folder.
- [BREAKING] In the `config.[env].yaml` files, the `modules` section is now renamed to `variables`. This is to
  better reflect the content of this section, which is variables that can be used in the resource files.
- In addition to `cognite_modules` and `custom_modules`, the `cognite-toolkit` now also support `modules` as the
  top-level folder for modules. This together with the two changes above, is to have a better support for running
  the `cognite-toolkit` as a standalone CLI without the `cognite_modules`.
- The `.gitignore` file you get by running `cdf-tk init` now ignores the `/build` by default.
- The dependency `cognite-sdk` must now be `>=7.37.0` to use the `cdf-tk`.

## [0.2.0a2] - 2024-04-03

### Added

- Variables can now have extra spaces between curly braces and the variable name. For example, `{{  my_variable }}` is now
  a valid variable. Before this change, you would have to write `{{my_variable}}`.
- If an environment variable is not found in a resource file, for example, `${CDF_CLUSTER}`, when
  running `cdf-tk deploy` the user will now get a warning message that the variable is missing. Before this change,
  this would pass silently and potentially cause an error when trying to deploy to CDF that was hard to debug.

### Fixed

- When running `cdf-tk` with a Token for initialization, the `cdf-tk` would raise an `IndexError`. This is now fixed.
- Container resources that did not have set the optional property `usedFor` would always be classified as changed,
  when, for example, running `cdf-tk deploy --dry-run`. This is now fixed.

### Changed

- If two modules have the same name, the `cdf-tk build` command will now stop and raise an error. Before this change,
  the `cdf-tk build` command would continue and overwrite the first module with the second module.

## [0.2.0a1] - 2024-03-20

### Added

- Support for interactive login. The user can now set `LOGIN_FLOW=interactive` in the `.env` file
  to use interactive login.

### Changed

- The verification of access by the tool is now scoped to the resources that are being deployed instead of
  the entire project. This means that if the user only has access to a subset of the resources in the project,
  the tool will still be able to deploy those resources.

## [0.1.2] - 2024-03-18

### Fixed

- Running the command `cdf-tk auth verify --interactive` without a `.env` would raise a
  `AttributeError: 'CDFToolConfig' object has no attribute '_client'` error. This is now fixed and instead the user
  gets a guided experience to set up the `.env` file.

### Changed

- `cognite-toolkit` have moved the upper bound on the `cognite-sdk` dependency from `7.27` to `8.0`.
- Creating/Removing `spaces` no longer requires `DataModelingInstances` capability.

## [0.1.1] - 2024-03-01

### Fixed

- When running `cdf-tk clean` or `cdf-tk deploy --drop-data` for a data model with more than 10 containers,
  the command would raise an APIError. This is now fixed.
- A few minor potential `AttributeError` and `KeyError` bugs have been fixed.

## [0.1.0] - 2024-02-29

### Added

- Command `cdf-tk dump datamodel` for dumping data models from CDF into a local folder. The use case for this is to
  dump an existing data model from CDF and use it as a basis for building a new custom module with that data model.
- A Python package API for the cdf-tk. This allows for programmatic access to the cdf-tk functionality. This
  is limited to the `build` and `deploy` functionality. You can start by `from cognite_toolkit import CogniteToolkit`.

### Fixed

- In the function deployment, the hashing function used of the directory was independent of the location of the files
  within the function directory. This caused moving files not to trigger a redeployment of the function. This is now
  fixed.

### Changed

- Removed unused dependencies `mypy`, `pyarrow` and `chardet` from `cognite-toolkit` package.
- Lowered the required version of `pandas` to `1.5.3` in the `cognite-toolkit` package.

## [0.1.0b9] - 2024-02-20

### Added

- Introduced `cdf-tk pull transformation` and `cdf-tk pull node` commands to pull transformation or nodes
  from CDF to the local module.
- Support for using a template for file names `name: prefix_$FILENAME_suffix` in the `files` resource. The files will
  be processed and renamed as part of the build step.

### Fixed

- Fixed a bug that caused `Group` upsert to leave duplicate Groups
- Fixed issue with `run function --local` that did not pick up functions in modules without config variables.
- Fixed error when running `run function --local` on a function without all optional parameters for handle() being set.
- Bug when `cdf-tk deploy` of `ExtractionPipelineConfig` with multiple `config` objects in the same file.
  Then only the first `config` object was deployed. This is now fixed.

### Changed

- `cdf-tk` now uses --external-id consistently instead of --external_id.
- Removed upper limit on Python version requirement, such that, for example, `Python 3.12` is allowed. Note
  that when working with `functions` it is recommended to use `Python 3.9-3.11` as `Python 3.12` is not
  supported yet.
- `cdf-tk deploy`/`cdf-tk clean` now deploys all config files in one go, instead of one by one. This means batching
  is no longer done based on the number of resource files, but instead based on the limit of the CDF API.
- Files in module directories that do not live in a recognised resource directory will be skipped when building. If
  verbose is enabled, a warning will be printed for each skipped file.
- Only .yaml files in functions resource folders and the defined function sub-directories will be processed as part of
  building.

## [0.1.0b8] - 2024-02-14

### Added

- `Group` resource type supports list of groups in the same file

### Fixed

- `View` which implements other views would always be classified as changed, ven though no change
  has been done to the `view`, in the `cdf-tk deploy` command. This is now fixed.
- `DataModels` which are equal would be wrongly classified as changed if the view order was different.
  This is now fixed.
- In the `cdf-tk build`, modules with a nested folder structure under the resource folder were not built correctly.
  For example, if you had `my_module/data_models/container/my_container.container.view`, it would be put inside
  a `build/container/my_container.container.yaml` instead of `build/data_models/my_container.container.yaml`,
  and thus fail in the `cdf-tk deploy/clean` step. This is now fixed.
- When running `cdf-tk deploy` the prefixed number on resource file was not used to sort the deployment order.
  This is now fixed.
- Fixed a bug that caused Extraction Pipeline Config update to fail

## [0.1.0b7] - 2024-02-07

### Added

**NOTE: The function changelog was by accident included in beta6 and has been moved to the correct version.**

- Added support for loading functions and function schedules. Example of a function can be found in `cognite_modules/example/cdf_functions_dummy`.
- Added support for common function code as defined by `common_function_code` parameter in the environment config file.
- Added support for new command, `run function` that runs a function with a one-shot session created using currently
  configured credentials for cdf-tk.
- Added support for running a Cognite function locally using the `run function --local` command. This command will run the
  function locally in a virtual environment simulating CDF hosted run-time environment and print the result to the console.

### Changed

- **BREAKING:** The cdf-toolkit now requires one `config.yaml` per environment, for example, `config.dev.yaml` and `config.prod.yaml`.
- **BREAKING:** The file `environments.yaml` has been merged into `config.[env].yaml`.
  This means that the `environments.yaml` file is no longer used and the `config.[env].yaml`
  file now contains all the information needed to deploy to that environment.
- The module `cognite_modules` is no longer considered to be a black box governed by the toolkit, but should instead
  be controlled by the user. There are two main changes to the `cognite_modules` folder:
  - All `default.config.yaml` are removed from `cognite_modules` and only used when running `cdf-tk init`to generate
    `config.[env].yaml` files.
  - The file `default.packages.yaml` has been renamed `_system.yaml` and extended to include the `cdf-tk` version.
    This should not be changed by the user and is used to store package information for the toolkit itself and
    version.
- Running the `cdf-tk init --upgrade` now gives the user instructions on how to update the breaking changes
  since their last upgrade.
- If the user has changed any files in `cognite_modules`, the command `cdf-tk init --upgrade` will no longer
  overwrite the content of the `cognite_modules` folder. Instead, the user will be given instructions on how to
  update the `cognite_modules` files in the folder manually.

### Fixed

- In the generation of the `config.[env].yaml` multiline comments were lost. This is now fixed.

## [0.1.0b6] - 2024-01-25

### Added

- In `raw` resources, a RAW database or tables can be specified without data. Example, of a single database

 ```yaml
dbName: RawDatabase
```

or a database with table, no need to also specify a `.csv` or `.parquet` file for the table as was necessary before.

```yaml
dbName: myRawRawDatabase
tableName: myRawTable
```

### Changed

- Update is implemented for all resources. This means that if a resource already exists and is exactly the same as
  the one to be deployed, it will be updated instead of deleted and recreated.
- The `cdf-tk deploy` `--drop-data` is now independent of the `--drop` flag. This means that you can now drop data
  without dropping the resource itself. The reverse is not true, if you specify `--drop` without `--drop-data`, only
  resources that can be deleted without dropping data will be deleted.
- The output of the `cdf-tk deploy` command has been improved. Instead of created, deleted, and skipped resources
  being printed in a table at the end of the command, the resources are now printed as they are created, deleted, changed,
  and unchanged. In addition, an extra table is printed below with the datapoints that have been uploaded and dropped.
- The output of the `cdf-tk clean` command has also been changed in the same way as the `cdf-tk deploy` command.
- The `files` resource has been split into two resources, `FileMetadata` and `Files` to separate the metadata from
  the data (the file).
- To ensure comparison of resources and be able to determine whether they need to be updated, any resource
  defined in a YAML file will be augmented with default values (as defined by the CDF API) if they are missing before
  they are deployed.

### Fixed

- Bug in `auth` resource, this caused  groups with `all` and `resource` scoped capabilities to be written in two steps
  first with only `all` scoped capabilities and then all capabilities. This is now fixed by deploying groups in
  a single step.

## [0.1.0b5] - 2024-01-11

### Added

- Support for custom environment variables injected into build files when calling the command `cdf-tk deploy`.
- All resources that are unchanged are now skipped when running `cdf-tk deploy`.
- Support for loading `Group` Capabilities with scope `idScope` of type string. This means you can now set the
  `idScope` to the external id of a `dataSet` and it will be automatically replaced by the dataset id
  `cdf-tk deploy`.

### Fixed

- Fixed bug when calling any command loading a `.env` file and the path is not relative to the current working
  directory. This is now fixed.
- Calling `cdf-tk init --upgrade` overwrote all variables and comments set in the `config.yaml` file. This is now
  fixed.

### Improved

- Improved error message when missing a variable in `config.yaml` and a variable with the same name is defined
  for another module.

## [0.1.0b4] - 2024-01-08

### Added

- Added `--env-path` option to specify custom locations of `.env` file

### Fixed

- Fixed bug in command `cdf-tk build` that can occur when running on `Python>=3.10` which caused an error with text
  `TypeError: issubclass() arg 1 must be a class`. This is now fixed.

## [0.1.0b3] - 2024-01-02

### Fixed

- Fixed bug in `cdf-tk deploy` where auth groups with a mix of all and resource scoped capabilities skipped
  the all scoped capabilities. This is now fixed.

## [0.1.0b2] - 2023-12-17

### Fixed

- Handle duplicate `TransformationSchedules` when loading `Transformation` resources.
- Print table at the end of `cdf-tk deploy` failed with `AttributeError`, if any of resources were empty.
  This is now fixed.
- The `cdf-tk build` command no longer gives a warning about missing `sql` file for
  `TransformationSchedule`s.

## [0.1.0b1] - 2023-12-15

### Added

- Warnings if a configuration file is using `snake_case` when then resource type is expecting `camelCase`.
- Added support for validation of `space` for data models.
- Check for whether template variables `<change_me>` are present in the config files.
- Check for whether data set id is present in the config files.
- Print table at the end of `cdf-tk deploy` with the resources that were created, deleted, and skipped.
- Support for Extraction Pipelines and Extraction Pipeline configuration for remotely configured Extractors
- Separate loader for Transformation Schedule resources.

### Removed

- In the `deploy` command `drop_data` option has been removed. To drop data, use the `clean` command instead.

### Changed

- Require all spaces to be explicitly defined as separate .space.yaml file.
- The `data_set_id` for `Transformations` must now be set explicitly in the yaml config file for the `Transformation`
  under the `data_set_id` key. Note that you also need to explicitly define the `data_set` in its own yaml config file.
- All config files have been merged to a single config file, `config.yaml`. Upon calling `cdf-tk init` the `config.yaml`
  is created in the root folder of the project based on the `default.config.yaml` file of each module.
- DataSetID is no longer set implicitly when running the `cdf-tk deploy` command. Instead, the `data_set_id` must be
  set explicitly in the yaml config file.

### Fixed

- When running `cdf-tk deploy` with `--dry-run` a `ValueError` was raised if not all datasets were pre-existing.
  This is now fixed by skipping dataset validation when running with `--dry-run`.
- When having a `auth` group with mixed capabilities of all scoped and resource scoped, the all scoped capabilities
  were not removed when running `cdf-tk deploy`. This is now fixed.
- Loading `Transformation` did not support setting `dataSetExternalId` in the yaml config file. This is now fixed.

## [0.1.0a3] - 2023-12-01

### Changed

- Refactored load functionality. Loading raw tables and files now requires a `yaml` file with metadata.
- Fix container comparison to detect identical containers when loading data models (without --drop flag).
- Clean up error on resource does not exist when deleting (on `deploy --drop` or using clean command).

### Added

- Support for loading `data_sets`.
- Support for loading auth without --drop, i.e. `deploy --include=auth` and only changed groups are deployed.
- `cdf-tk --verbose build` now prints the resolution of modules and packages.
- Added `cdf-tk --version` to print the version of the tool and the templates.
- Support for `upsert` for `data_sets`.
- The cmd `cdf-tk deploy` creates the `data_set` before all other resources.
- Data sets are no longer implicitly created when referenced by another resource, instead an error is raised.
- Require all spaces to be explicitly defined as separate .space.yaml file.
- Add protection on group deletion and skip any groups that the current service principal belongs to.
- Support for multiple file resources per yaml config file for files resources.
- Support templated loading of * files in a folder when a single yaml has `externalId: something_$FILENAME`.
- You can now name the transformation .sql either with the externalId (as defined in the
  corresponding yaml file) or with the name of the file of the corresponding yaml file.
  I.e. if a transformation is defined in my_transformation.yaml with externalId:
  `tr_something`, the SQL file should be named either `tr_something.sql` or `my_transformation.sql`.
- Missing .sql files for transformations will now raise an error in the build step.
- The build step will now raise a number of warnings for missing externalIds in the yaml files,
  as well as if the naming conventions are not followed.
- System section in `environments.yaml` to track local state of `cdf-toolkit`.
- Introduced a `build_environment.yaml` in the `/build` folder to track how the build was run.

### Fixed

- `cdf-tk clean` not supporting `--include` properly.
- `cdf-tk clean` not working properly for data models with data.
- Fix group deletion on use of clean command to actually delete groups.

## [0.1.0a2] - 2023-11-22

### Fixed

- The `experimental` module was not included when running command `cdf-tk init`. This is now fixed.

## [0.1.0a1] - 2023-11-21

Initial release<|MERGE_RESOLUTION|>--- conflicted
+++ resolved
@@ -29,12 +29,9 @@
 - The resource `FunctionSchedule` is not uniquely identified by `name` instead of `cronExpression` by the Toolkit.
   This enables multiple schedules with the same cron expression for the same function.
 - The Toolkit no longer gives warnings for naming conventions that are not followed.
-<<<<<<< HEAD
 - Cognite_modules is removed and replaced with internal directory `_builtin_modules`.
   Modules can be copied into `modules` manually or through the `cdf modules init` command.
-=======
 - [BREAKING] The resource `Label` is now in the resource folder `classic` and not in the `labels` folder.
->>>>>>> 3c2af221
 
 ### Fixed
 
