# Changelog

All notable changes to this project will be documented in this file.

The format is based on [Keep a Changelog](https://keepachangelog.com/en/1.0.0/),
and this project adheres to [Semantic Versioning](https://semver.org/spec/v2.0.0.html).

Changes are grouped as follows:

- `Added` for new features.
- `Changed` for changes in existing functionality.
- `Deprecated` for soon-to-be removed features.
- `Improved` for transparent changes, e.g. better performance.
- `Removed` for now removed features.
- `Fixed` for any bug fixes.
- `Security` in case of vulnerabilities.

## TBD

### Fixed

<<<<<<< HEAD
- Groups with a `rawAcl` that is table scoped no longer getr redeployed when they are not changed.
=======
- Calling `cdf build` on a hosted extractor `Source` resource no longer produces unrelated
  `MissingRequiredParameterWarning`s.
>>>>>>> 6a6308d5

## [0.4.1] - 2025-02-03

### Added

- [alpha feature] The alpha flag `dump-extended` adds support for `cdf dump workflow/transformation/group/node` to the
  `dump` plugin command.

### Fixed

- The `cdf modules upgrade` no longer raises a `FileNotExists` when renaming files in an upgrade to `0.4.0`.
- The `cdf modules pull` command no longer raise a `NotImplementedError` for Groups with `members`.
- The `cdf modules pull` command no longer raise a `KeyError` if a variable is used as a key in a dictionary.
- Running `cdf deploy` for `Group` with `members` now only deploys the `Group` if it is new or has changed.

## [0.4.0] - 2025-01-31

### Added

- The `ado-pipeline` feature is no longer an alpha feature.
- The `cdf run workflow` feature is no longer an alpha feature.
- The resources `streamlit`, `edges`, `relationships`, `sequences rows` are no longer alpha features.
- The `cdf deploy --force-update` flag is no longer an alpha feature.
- The `cdf build --offline` flag is no longer an alpha feature.
- The `cdf modules pull` feature is no longer an alpha feature.

### Changed

- All `YAML` files now requires a `kind` in the files name to identify the resource type.
- Toolkit now hashes individual files in functions to check if they have changed. This is to get a better
  granularity when checking if a function has changed.

### Removed

- The plugin `cdf pull` has been removed and is now replaced by `cdf modules pull`.

### Fixed

- The `cdf purge dataset` now correctly falls back to internal IDs if external IDs are not found.
- Upserting nodes without a `source` does not raise an IndexError anymore.

## [0.3.30] - 2025-01-31

### Improved

- [alpha feature] The `cdf purge space` now automatically reduces the batch size when listing the nodes/edges to
  delete when getting a 408 timeout error.
- [alpha feature] The `cdf purge` now shows a spinner and updates the progress when deleting resources.

### Fixed

- Reverting the fix from `0.3.24` to read any csv dialect when uploading a `csv` file
  (RAW table, Datapoints, or Assets). Now, only the comma-separated dialect is supported. This is because the dialect
  inference performed too poorly and failed to read the data correctly in many cases.

## [0.3.29] - 2025-01-27

### Added

- Interactive selection mode if you don't provide a path or module name as argument to `cdf modules pull`.

### Improved

- Running `cdf deploy` and `cdf deploy --dry-run` now reports correctly delete + create for resources that do not
  support update. This is `Function`, `FunctionSchedule`, `Group`, and `SequenceRows`.
- [alpha feature] The `cdf purge space` now automatically reduces the batch size when deleting nodes when getting a
  408 timeout error.
- [alpha feature] The `cdf purge space` now tells which spaces needs to be purged first if the current space has
  dependencies. This happens when a node in one space is used as a node type in another space.

## [0.3.28] - 2025-01-21

### Fixed

- Variable replacement was too restrictive for environment variables. Previous behaviour to replace all
  environment variables has been restored except Extraction Pipeline Configs.
- Supporting non-ascii characters like æ,ø, å, ç, ã in built files  

## [0.3.27] - 2025-01-20

### Improved

- The `cdf dump asset` and `cdf dump timeseries` commands now always dump tables with
  the same columns in the same order.

### Fixed

- The `cdf build` no longer raises a `ToolkitFileNotFoundError` when building without a `config.[env].yaml` file.

## [0.3.26] - 2025-01-16

### Added

- [alpha feature] `cdf import transformation-cli` now has a new flag `--clean` to remove the
  source files after importing.

### Fixed

- All groups are now correctly deployed before resources that has authentication to them (`Transformation`,
  `'FunctionSchedule`, `WorkflowTrigger`).

### Changed

- Running `cdf auth init/verify` no longer automatically activates Cognite Functions on private link environments
  projects.

### Improved

- You now get a warning if you use the `$FILENAME` template incorrectly in the `CogniteFile`/`FileMetadata` resource.
- If a `{{ variable }}` replacement causes a `YAMLFormatError`, the Toolkit now gives you a hint on how to fix it.
- If you use a `dataSetId`, the Toolkit now gives you a hint to use `dataSetExternalId` instead.
- The Toolkit fallback to read any file as `utf-8` if it fails to read.
- The Toolkit no longer gives `UnusedParamterWarning` for `WorkflowVersion` using a `subworkflow` task.
- If a `Transformation`/`FunctionSchedule`/`WorkflowTrigger` fails to deploy due to environment variables missing,
  the Toolkit now gives a hint on how to fix it.
- [alpha feature] If you get a duplicated item due to using the `repeated-module` feature. The Toolkit now gives
  you a hint on how to fix it.

## [0.3.25] - 2025-01-10

### Added

- [alpha feature] Support for `SequenceRows` resources in the `classic` directory. Alpha flag `classic=True`.

### Fixed

- Deploying raw tables or datapoints from csv should no longer raise a `pandas.errors.ParserError`.

### Improved

- On Windows, commands such as `cdf modules list` were Toolkit needs to delete a temporary directory no longer
  raise an `PermissionError`, but instead has a gracefully fallback, and gives a warning if the fallback fails.

## [0.3.24] - 2025-01-06

### Added

- [alpha feature] Support for running `cdf build` without comparing against CDF project for missing dependencies
  with the flag `--offline`.
- [alpha feature] New subcommand `cdf modules pull` which pulls the configuration from the CDF project to the local
  modules directory.
- Support for property `dataModelingType` in `LocationFilter` resources.

### Fixed

- No more warning about missing `.env` file when running in `Google Cloud Build`.
- No more warning about missing `.env` file if all variables are set in the environment.
- When deploying a `Sequence` resource, Cognite Toolkit now replaces `dataSetExternalId` with `dataSetId`.
- Cognite Toolkit has improved resources that have server set default values that can lead to redeploy even when
  unchanged. This includes `Sequences`, `Containers`, `DataSets`, `Views`, `Nodes`, `Edges`, `ExtractionPipelines`,
  `CogniteFiles`, `HostedExtractorJobs`, `Relationships`, `RobotMaps`, and `WorkflowVersions`.
- When uploading a `csv` file (RAW table, Datapoints, or Assets) any CSV dialect is now supported.
- `LocationFilters` now parses the `version` key of `View` and `DataModel` correctly as a string.
- `LocationFilters` now converts an empty string of `dataSetExternalId` to `0` instead of ignoring it.
- On CDF deployed on Azure and AWS clouds, setting the `CPU` and `memory` of a CogniteFiles to lower than
  the required value no longer triggers a redeploy.
- Toolkit now looks up the `assetExternalId` in the `Sequence` resource when deploying.

## [0.3.23] - 2024-12-13

### Fixed

- Running `cdf auth init` now works for `CDF` as the `IDP` provider.

### Improved

- You can now set the `CDF_CLIENT_TIMEOUT` and `CDF_CLIENT_MAX_WORKERS` to control the timeout and the number of
  workers used by Toolkit when communicating with CDF.

## [0.3.22] - 2024-12-12

### Fixed

- Deploying `GraphQL` is no longer sensitive to the newlines inside of directives.
- Functions are no longer always redeployed if `indexUrl` or `extraIndexUrls` are set in the `Function` resource.

## [0.3.21] - 2024-12-11

### Fixed

- [alpha feature] Deploying `GraphQL` now correctly ignores end-of-line comments in the `.graphql` file.

## [0.3.20] - 2024-12-10

### Fixed

- `cdf deploy` no longer raises a `OSError` when deploying a `Transformation` with the SQL query in the `YAML` file.

## [0.3.19] - 2024-12-09

### Added

- [alpha feature] `cdf purge dataset` now supports purging resources with internal IDs.

### Fixed

- Replacing variables in an inline SQL query no longer removes the quotes around the variable.
- Running `cdf build` on an older module will no longer raise an `KeyError` if the `module.toml` does
  not have a `package` key.
- [alpha feature] `cdf purge dataset` no longer deletes `LocationFilters`
- [alpha feature] `GraphQL` resources with views that specify a `rawFilter` no longer raise an error when
  running `cdf deploy`.
- In the `cdf dump datamodel` command, properties that are overridden in a view are now correctly dumped.

### Changed

- [alpha feature] `cdf purge` now requires a confirmation before deleting resources.
- Building a `Transformation` will store the `.sql` file in the build directory instead of inlined in the
  resource YAML file.

### Improved

- Consistent display names of resources in output table of `cdf deploy` and `cdf clean`.

## [0.3.18] - 2024-12-03

### Fixed

- The `toolkit.demo` no longer fails du to wrong authentication variables.

## [0.3.17] - 2024-12-02

### Improved

- Toolkit will no longer give the warning `UserWarning: Unknown capability` in irrelevant cases.

### Added

- [alpha feature] Support `Edges` resources in the `data_models` directory.
- [alpha feature] Support `Event` resources in the `classic` directory.
- [alpha feature] Support `Relpationship` resources in the `classic` directory.
- [alpha feature] New command `cdf purge` this enables you to delete a `dataset` or `space` and all resources
  connected to it. This is useful if you want to clean up your CDF project.

### Fixed

- Using cdf for the identity provider no longer makes assumption about `IDP_CLIENT_SECRET` format.
- [alpha feature] Using `GraphQL` with an empty `@view` directive no longer raises
  an `Failed to parse GraphQL schema` error.

## [0.3.16] - 2024-11-28

No changes to cdf CLI.

## [0.3.15] - 2024-11-28

### Improved

- Better hint on activating plugins.

### Fixed

- Error message in Auth process shows correct variable names IDP_CLIENT_ID and IDP_CLIENT_SECRET.

## [0.3.14] - 2024-11-27

### Added

- Support for authentication with `CogIDP`

## [0.3.13] - 2024-11-26

### Fixed

- When using the commands `cdf deploy/clean`, the Toolkit no longer warns about unrelated resources
  that are not part of the deployment.
- When using `cdf deploy/clean/build, the Toolkit no longer warns about duplicated RAW databases.
- Changes to Streamlit app code were not deployed. This is now fixed.

## [0.3.12] - 2024-11-21

### Added

- [Alpha feature] Support for specifying list of variables under modules in `config.[env].yaml` file.
  This allows you to reuse the same module with different variables.
- [Alpha feature] GraphQL now supports the `preserveDml` parameter.

## [0.3.11] - 2024-11-19

### Fixed

- [Alpha feature] `cdf deploy` will no longer deploy `GraphQL` resources if they are not changed.
- In `cdf build` when loading `config.[env].yaml` the Toolkit now correctly prefers variables deeper, more
  specific, in the hierarchy over more general variables.
- [Alpha feature] `cdf build` will no longer copy content `YAML` files to the build directory.
- A bug caused the comparison with existing Tranformation Notifications to fail. This is now fixed.

### Improved

- The `cdf auth verify` no longer gives UserWarning is the user has unknown capabilities.

## [0.3.10] - 2024-11-14

### Fixed

- `cdf auth verify` no longer asks to update missing capabilities if there are no missing capabilities.
- `run function local` now works with functions that are importing adjacent modules.
- Environment variables were not replaced in Functions. This is now fixed.

### Improved

- `run function local` give a more informative error message if the function code cannot be imported.
- `run function local` now automatically loads environment variables from `.env` file. This is useful if you want to
  run the `run_check.py` script manually, for example, in debug mode with your IDE.

## [0.3.9] - 2024-11-12

### Added

- [alpha-feature] `--force-update` flag to `cdf deploy` to force update of all resources even if they are not changed.

## [0.3.8] - 2024-11-11

### Fixed

- Running `cdf run function local` no longer defaults to `IDP_CLIENT_SECRET` as the environment variable
  for the client secret. Instead, it will use the name specified in the function schedule configuration.
- `cdf auth verify` now asks the user to verify before updating the capabilities of the service principal.

## [0.3.7] - 2024-11-06

### Fixed

- Deploying RAW Tables/Databases no longer raises a `ToolkitRequiredValueError`.
- Deploying Asset given as `.csv`/`.parquet` is now supported again.
- Running `cdf deploy` no longer complains about `!keyvault` syntax in `ExtractionPipelineConfig` resources.

## [0.3.6] - 2024-11-04

### Fixed

- When running `cdf modules add`, the Toolkit removed trailing slash in the module path causing a
  build error. This is now fixed.
- When running `cdf build`, the Toolkit now stops if an error is encountered.
- `Asset` resources without `metadata` are no longer always redeployed when running `cdf deploy`,
  only if the local is different than the CDF configuration.
- Asset centric `LocationFilter`s are no longer always redeployed when running `cdf deploy`,
  only if the local is different than the CDF configuration.
- When deleting a `Function` the file is also removed if it exists.
- The `parentExternalId` in `LocationFilter` is now correctly replaced by `parentId` when running `cdf deploy`.

## [0.3.5] - 2024-10-24

No changes to cdf CLI.

## [0.3.4] - 2024-10-18

### Fixed

- Building a `WorkflowTrigger` will no longer complain that `authentication` is an unused variable.
- In resource `Group`, the following lookups are now done when running `cdf deploy/clean`:
  - `securityCategoriesAcl` `idscope` Security Names are now replaced by IDs.
  - `locationFiltersAcl` `idscope` external LocationFilter Ids are now replaced by IDs.
  - `timeSeriesAcl` `idscope` external TimeSeries IDs are now replaced by internal IDs.
  - `assetRootIdScope` external Asset IDs are now replaced by internal IDs.
- The resource `ResourceScopedGroup` is now correctly deployed after `RAW` `Tables` and `Databases`,
  `LocationFilters`, and `SecurityCategories` when running `cdf deploy`.

## [0.3.3] - 2024-10-15

### Fixed

- Running `cdf deploy --verbose` will no longer raise a `ToolkitRequiredValueError` when creating a new
  `FunctionSchedule`.
- If `--verbose` is set on any command and an error occurs, the Toolkit will now print a full traceback.

## [0.3.2] - 2024-10-11

### Fixed

- Deploying `Robotics` resource `Map` now accounts for the dependencies on `Frame` and `Location`.
- The Hosted Extractor Resources now respects the dependencies between the resources. For example, if a `Job`
  is referencing a `Destination`, the `Destination` will be deployed before the `Job`.
- Deploying a view-based `LocationFilter` no longer raises a `400` error.
- When running `cdf modules init` required modules are now created. Before, the Toolkit would skip creating
  the required modules.
- When running `cdf build`, in the `hosted_extractors` folder, the Toolkit will now give a warning if a `Destination`
  is referring toa non-existing dataset.
- Running `cdf modules upgrade` from version `0.3.0` and earlier will no longer fail if you
  have a view based `LocationFilter` in the `locations` folder.

## [0.3.1] - 2024-10-09

### Fixed

- Views based location filters no longer raises a TypeError when running `cdf clean` or `cdf deploy`.
- CogniteFiles are not recognized by `CogniteFile` and not `.CogniteFile` suffix in the `files` resource folder.

## [0.3.0] - 2024-10-08

### Added

- Support for `$FILENAME` expansion pattern for `CogniteFile` in the `files` folder.
- The `cdf repo init` command now creates a `GitHub` workflow for the Toolkit.

### Changed

- Running `cdf dump datamodels` now dumps containers and views into separate folders.

## [0.3.0b5] - 2024-10-03

### Added

- Added support for device code login flow.
- Support for uploading `CogniteFiles`.
- Docker release of the Toolkit.

### Changed

- When running `deploy --dry-run`, the Toolkit will not require write access to the CDF project.

### Fixed

- Uploading a file will no longer overwrite the `FileMetadata`.

## [0.3.0b4] - 2024-09-30

### Fixed

- Upgrading the `cognite-sdk` to `6.62.5` no longer raises an `ImportError` when running the `cdf` commands.

## [0.3.0b3] - 2024-09-25

### Added

- Support for hosted extractors mappings.

### Fixed

- [Feature Preview] Deploying `GraphQL` resources with `cdf deploy` no longers fails with a `ToolkitRequiredValueError`,
  if there is a comment in the `.graphql` file or a multiline `@import` directive is used. For example:

```graphql
type MyType
  @import(
    dataModel: {
      externalId: "MyModel"
      version: "v1"
      space: "MySpace"
    }
  ) {
  name: String!
}
```

## [0.3.0b2] - 2024-09-24

### Added

- If there are multiple `cognite_toolkit_service_principal`s, the `cdf auth verify` will offer to delete duplicates.

### Fixed

- Running `cdf auth verify` now prompts the user to create the `cognite_toolkit_service_principal` if it does not exist.
- In the `cdf build` command, version variables (`DataModel`, `View`, `Transformations`) are now always read as
  string and not integer. This ensures no false positive warnings for missing dependencies.
- In the `cdf deploy/clean` command, if a transformation is writing to a `DataModel` or a `View` the version is
  now always read as a string. Before if it was for example, `3_0_0` it would be read as `300` and cause
  the deployment of the transformation to fail.
- [Feature Preview] The `GraphQL` loader now includes the `.graphql` file in the `cdf build` command.

## [0.3.0b1] - 2024-09-23

### Added

- Dump for `Assets` and `TimeSeries` with `cdf dump asset` and `cdf dump timeseries` commands.
- Support for Hosted Extractors `Destination` and `Job`.
- Support for `CogniteFile`.

### Changed

- The Toolkit no longer gives a warning if it cannot import Cognite Function code when executing the `cdf build`
  command. This is to separate the build and deploying of artifacts from validating/debugging the function code.
  Validation of the function code is expected to be handled by `cdf run function local`.
- [BREAKING] The resource folder `timeseries_datapoints` is removed and `csv` and `parquet` files with
  datapoints are now expected to be in the `timeseries` folder.
- The dump of data models has changed interface, now the data model id is optionally given as positional instead
  of flags. If now data model is given, the user will be prompted to select one.

### Removed

- CSV files in the `timeseries_datapoins` folder with the string `timeshift_` in the index will no longer
  be timeshifted to today when running `cdf build`
- FileMetadata pattern `$FILENAME` is no longer supports prefix and suffix in the `name` parameter. This is to
  simplify the pattern.
- [BREAKING] The command `cdf describe` is removed. This functionality was not used and thus removing it to simplify
  the Toolkit and to focus on the core functionality.
- [BREAKING] Support for api parameters in `Node` resource is removed.
- Support for Python 3.9.

## [0.3.0a7] - 2024-09-23

### Fixed

- Running `cdf modules upgrade` no longer raises an error when upgrading from `0.2.x`.

## [0.3.0a6] - 2024-09-20

### Added

- Added flag `--modules`/`-m` to select which modules to build in the `cdf build` command.
- The `cdf build` command no longer requires `config.[env].yaml` to be present. If it is not present, the Toolkit
  will use the default values for the environment.

### Fixed

- If you removed `metadata` in any resource file, the Toolkit would not update this change in CDF. This is now fixed.

## [0.3.0a5] - 2024-09-18

### Added

- The new `cdf modules add` subcommand lets users add modules to an existing modules directory.
- [Feature Preview] Support for resource type Hosted Extractor Source. This should be in the `hosted_extractors` folder,
  and the file needs to be suffixed with `.Source.yaml`, for example, `my_eventhub.Source.yaml`.
  [CAUTION] The current implementation will always redeploy the source, even if it has not changed. This will be
  fixed in a future release.
- Added support for resource type `Sequence` in the `classic` folder.
- Added parameter `--selected` to the `cdf build` command to overwrite the `selected` in the `config.[env].yaml` file.
- Made the `config.[env].yaml` optional when running the `cdf build command.

### Changed

- [BREAKING] The command `cdf auth verify` has been split into `cdf auth init` and `cdf auth verify`. The `init` command
  is used to initialize the auth parameters, and the `verify` command is used to verify that required privileges are
  set. The `init` command will by default run the `verify` command after the initialization unless a `--no-verify`
  flag is set. In addition, the two commands have been reworked to be more user-friendly. They are now interactive
  (no longer requires a `--interactive` flag) and have no longer supports passing in a custom Group file. Instead,
  they are intended to only set up and verify a service principal for the Toolkit.

### Fixed

- The `config` value of a `ExtractionPipelineConfig` is now correctly parsed as a string. Before it was parsed as YAML,
  typically an object/dict, which caused loss of information. This is because
  `yaml.safe_dump(yaml.safe_load(config)) != config` as, for example, special YAML tags are lost.
- Deploying a `LocationFilter` with a data model no longer returns a `400` error.

### Removed

- The `--interactive` flag from the `cdf deploy` and `cdf clean` commands.
- The shared flags `--verbose`. This has been deprecated and has been replaced by `--verbose` on each individual
  command. For example, before you could write `cdf --verbose build --env dev`, now you should write
  `cdf build --env dev --verbose`.

## [0.3.0a4] - 2024-09-13

### Added

- The `WorkflowTrigger` config files now supports `object` (`dict`) as a valid type for the
  `data` field. This will automatically be converted to a `json` string when deploying the trigger.

### Fixed

- The field `default_organization_dir` was not read in the `cdf.toml` file. This is now fixed.
- The `cdf modules upgrade` command would fail to update `0.3.0a1` and `0.3.0a2` to `0.3.0a3`. This is now fixed.
- If the version of a `DataModel` or `View` was set to `1_0_0` in the resource file, Toolkit would send
  it as `100` to the API. This is now fixed.
- Groups without metadata no longer triggers redeploy when running `cdf deploy`

## [0.3.0a3] - 2024-09-11

### Fixed

- LocationFilter did not load subclasses properly. This is now fixed.
- When running any command, the terminal would print warnings from the `cognite-sdk`. This is now fixed.
- The `cdf modules init` no longer creates an invalid `cdf.toml` file when the user uses an `organization-dir`.

### Changed

- In the commands `build` and `pull`, `modules upgrade` and `modules list`,  `organization-dir` is now an
  optional argument `--organization-dir` and `-o` instead of positional argument. This is to have consistent
  behavior with other commands.
- The config filed `cdf.toml` is now created with `cdf modules init` instead of `cdf repo init`.
- In `cdf.toml` the `organization_dir` is renamed `default_organization_dir`.

## [0.3.0a2] - 2024-09-10

### Fixed

- Running `cdf repo init` now creates a `cdf.toml` with the correct version.

## [0.3.0a1] - 2024-09-10

### Added

- Loaders for resource types `Assets`, `3DModel`, and `Robotic` (`Map`, `DataPostProcessing`, `RobotCapability`,
  `Frame`, and `Location`). These loaders were earlier available as feature preview.
- Support for `LocationFilter` in the `locations` folder.
- Command `cdf repo init` to initialize the repository with `.gitignore`, `.env`, and the new
  Toolkit configuration file `cdf.toml`
- Command `cdf modules list` to list all modules.
- Command `cdf modules init` to setup modules. This is interactive and will guide you through selecting the
  modules you want to use. You can bypass the interactive mode by using the `--all` flag. which
  will select all modules, similar to the previous `cdf-tk init` command.
- Command `cdf modules upgrade` to upgrade all modules automatically.

## Changed

- The resource `FunctionSchedule` is not uniquely identified by `name` instead of `cronExpression` by the Toolkit.
  This enables multiple schedules with the same cron expression for the same function.
- The Toolkit no longer gives warnings for naming conventions that are not followed.
- [BREAKING] The resource `Label` is now in the resource folder `classic` and not in the `labels` folder.

## Removed

- [BREAKING] The command `cdf-tk init` it now replaced by `cdf repo init` and `cdf modules init`.

## [0.2.20] - 2024-08-31

### Fixed

- Ignore `.pyc` files when hashing function directories in the `cdf-tk deploy` command. This prevents unnecessary
  redeployments of functions.

## [0.2.19] - 2024-08-26

### Fixed

- Views and DataModels with versions that are integers are only being redeployed if they have changed in the
  `cdf-tk deploy` command. They were earlier always redeployed.

## [0.2.18] - 2024-08-22

### Added

- Location Filter support

### Fixed

- When running `cdf-tk deploy`, the Toolkit would not detect `Function` secrets that were changed, which leads to the
  `Function` not being updated. This is now fixed.

- [Feature Preview] improved `--interactive / -i` for `dump asset` and `dump timeseries`
  - which can list datasets or assets with `clear-name (external_id) [count]`

    ```bash
    ? Select a data set listed as 'name (external_id) [count]'
      (Use arrow keys to move, <space> to select, <a> to toggle, <i> to invert)
    » ○ (WITSML) [286,088]
      ○ (DBCalculations) [6,007]
      ○ (SAP) [6]
      ○ (Wells) [0]
      ○ (Drilling) [45]
    ```

  - an "Abort" option is now available

    ```bash
    No data set selected.
    Select a data set to dump (Use arrow keys)
      Data Set
      Done
    » Abort
    ```

- [Feature Preview] new feature `TIMESERIES_DUMP` added
  - `cdf-tk dump timeseries` now dumps to yaml/csv/parquet
  - supports `--data-set / -d` selection
  - supports `--interactive / -i`
  - feature does not include datapoints

- [Feature Preview] In the command `cdf-tk import transformation-cli`, the Toolkit no longer raises
  an `UnicodeDecodeError` when importing a manifest with a query file that contains special characters
  on Windows.

- The Toolkit previously detected a version as changed in the cdf-tk deploy command if it was an integer in
  a DataModel or View resource file. This issue is now fixed.

## [0.2.17] - 2024-07-26

### Changed

- [Feature Preview] `cdf-tk dump asset` now dumps into multiple files and no longer raise an Exception
  when dumping into `.parquet` format.
- [Feature Preview] `cdf-tk dump asset` now also dumps labels used by the assets.

### Fixed

- [Feature Preview] `cdf-tk dump asset` now respects the selected `dataset` when set in interactive mode.
- The Toolkit no longer tries to do variable replacement in `.parquet` files in `cdf-tk build`, which would
  raise an error.
- When running `cdf-tk deploy` with a capability that is undocumented but supported in the API, the Toolkit
  would raise an error. This is now fixed.
- [Feature Preview] When using `functionExternalID`+`name` to identify a function schedule, the `cdf-tk deploy` command
  no longer raise a `ValueError`.

## [0.2.16] - 2024-07-23

### Changed

- In the `cdf-tk build` command, if the `Function` code cannot be imported, the Toolkit will now give a
  warning instead of an `ToolkitValidationError`. This is to allow you to deploy code developed in a
  different environment than the environment used to run Toolkit.

## [0.2.15] - 2024-07-22

### Added

- [Feature Preview] Support for uploading `3DModel` resource to CDF. Note this is the metadata about a 3D model
  Turn on the feature by running `cdf-tk features set model-3d --enable`.

### Fixed

- Running `cdf-tk deploy` after a failed build would raise an incorrect `ToolkitNotADirectoryError`,
  instead of a `ToolkitFileNotFoundError` for the `_build_enviroment.yaml` file. This is now fixed.
- When running `cdf-tk deploy` with `Functions` that have not explicitly set `cpu`, `memory`, or `runtime`,
  would always be classified as changed. This is now fixed.
- [Feature Preview] When dumping assets to `csv`, headers are no longer repeated for each 1000 asset.
- [Feature Preview] When dumping assets to `parquet`, you can now dump more than 1000 assets without
  getting the error `TypeError: write() got an unexpected keyword argument 'mode'`.
- [Feature Preview] When dumping assets to `parquet/csv`, the Toolkit now keeps all asset in memory until it finds
  all unique metadata keys. This is to ensure that header is correct in the resulting `parquet/csv` file.
- In the `config.[env].yaml`, the `name` parameter in the `environment` section is no longer required.
  This was supposed to be remove in `0.2.0a4`.
- If you run `cdf-tk build --env dev`, and then `cdf-tk deploy -env prod` the Toolkit will
  now raise a `ToolkitEnvError`.
- If you run `cdf-tk build`, the Toolkit will no longer complain about resources that exist in
  CDF but not in the build directory (given that the Toolkit has access to CDF).
- If you deploy a data model that already exists in CDF, the API will silently fail to update the data model if
  there are any changes to the views in the data model. The Toolkit will now verify that the update of data models
  was successful and raise an error if it was not.

### Changed

- When running `cdf-tk deploy` for a function the Toolkit checked that it could import the function code
  before deploying the function. This is now removed. The reason is that the toolkit is often run in a
  different Python environment than the function code. This made this check unnecessarily restrictive
  as it would fail even though the function code was correct due to missing dependencies.
- [Feature Preview] Instead of using `functionExternalID`+`cron` expression to identify a function schedule,
  the Toolkit now uses `functionExternalID`+`name`. This is to avoid the Toolkit to create multiple schedules
  for the same function if the cron expression is changed and allow to have multiple schedules with the same
  cron expression for the same function. To enable this feature, run `cdf-tk features set fun-schedule --enable`.

## [0.2.14] - 2024-07-15

### Fixed

- If a container with a direct relation property with a required constraint on another container, the `cdf-tk build`
  would not give a warning if the required container was missing. This is now fixed.
- [Feature Preview] In the feature preview, `robotics`, the properties `inputSchema` or `dataHandlingSchema`
  in `RobotCapability` and `DataPostProcessing` were not updated correctly. This is now fixed.
- When running `cdf-tk build`, with a `Node` resource. You would get a `MissingRequiredIdentifierWarning` even though
  the `Node` had a `space`/`externalId`. This is now fixed.
- In the `cdf-tk deploy/clean` command, the `-i` short flag was used for `--interactive` and `--include` at the same time.
  This is now fixed, and the `-i` flag is only used for `--interactive`.
- Require `cognite-sdk>=7.54.1`, this version fixed a bug in the `cognite-sdk` that caused the `cdf-tk` to raise
  an `CogniteAPIError` when deploying or cleaning more than 10 `functions`.

## [0.2.13] - 2024-07-10

### Fixed

- [Feature Preview] In the feature preview, `cdf-tk import transformation-cli`, the Toolkit would fail to convert
  manifest with `destination: <string>` correctly. This is now fixed.
- On Windows, when reading files from disk, the Toolkit could raise an `UnicodeDecodeError`. This is now fixed.
- [Feature Preview] In the feature preview, `robotics`, if you tried to update a set of resources in which some
  were existing and others not, the Toolkit would create the new resources. This is now fixed.

## [0.2.12] - 2024-07-08

### Added

- [Feature Preview] Robotic support.

## [0.2.11] - 2024-07-05

### Fixed

- When running `cdf-tk build`, if you had two files non-YAML files named the same in different modules, or subdirectories
  in the same module, the Toolkit would overwrite the first file with the second file. This is now fixed.

## [0.2.10] - 2024-07-03

### Fixed

- When running `cdf-tk build`, if you use subdirectories in a resource directories, and have two resources with the
  same file name, the Toolkit would overwrite the first resource with the second resource. This is now fixed. For
  example, if you have `my_module/transformation/subdirectory1/my_transformation.Transformation.yaml` and
  `my_module/transformation/subdirectory2/my_transformation.Transformation.yaml`, the Toolkit would only build the
  second resource.

## [0.2.9] - 2024-07-02

### Changed

- Tracking usage of Toolkit commands.

## [0.2.8] - 2024-07-01

### Added

- [Feature Preview] Option to turn off semantic naming checks for resources. Turn on the feature by running
  `cdf-tk features set no-naming --enable`.

### Fixed

- When running `cdf-tk run function --local`, the toolkit would raise an `ToolkitValidationError`. This is now fixed.
- When running `cdf-tk deploy --dry-run`, if any resource was referencing a `DataSet`, `SecurityCategory`,
  or `ExtractionPipeline`, it would incorrectly be classified as changed. This is now fixed. This applied to
  `ExtractionPipeline`, `FileMetadata`, `Function`, `Group`, `Label`, `TimeSeries`, and `Transformation` resources.

### Changed

- Function configurations for multiple functions can now be in multiple files in the function directory. Before
  all configurations had to be listed in the same YAML file.

## [0.2.7] - 2024-06-28

### Fixed

- Function schedule for functions with a `:` in the external id would raise an `ValueError`.
  This is now fixed.
- Transformation notifications for transformations with a `:` in the external id would raise an `ValueError`.
  This is now fixed.
- When running `cdf-tk deploy`, you would get warnings about unrelated resources that were not part of the deployment.
  This is now fixed.
- The `transformations/notifications` endpoint was giving `500` errors for requests to non-exising transformations.
  This is now handled by the toolkit and will not raise an error.
- When doing variable replacement in a `sql` such as `dataset_id('{{dataset_external_id}}')`, the toolkit would
  remove the quotes. This is now fixed.

## [0.2.6] - 2024-06-26

### Improved

- The `--verbose` flag is now moved to the end of the command. For example, instead of `cdf-tk --verbose build`,
  you should now write `cdf-tk build --verbose`. The old syntax is still supported but will raise a deprecation warning.
- When running `cdf-tk deploy --verbose` you will now get a detailed output for each resource that has changed
  (or will change if you use --dry-run).
- Allow values `test` and `qa` as `type` in the `config.[env].yaml` file.

### Fixed

- When running `cdf-tk build` with `Views` with custom filters, the Toolkit would likely give a `UnusedParameterWarning`.
  This is now fixed by not validating the details of `View.filters`. The motivation is that `View.filters` is a complex
  structure, and it is likely that you will get a false warning. The users that starts to use `View.filters` are
  expected to know what they are doing.
- If you run `cdf-tk deploy` and you had a child view that overrides a property from a parent view, the Toolkit would
  log it as changed even though it was not. This is now fixed.

## [0.2.5] - 2024-06-25

### Fixed

- When running `cdf-tk build`, with `RAW` tables in the selected modules, the Toolkit would always warn that the
  tables were missing, even though they were present. This is now fixed.
- When running `cdf-tk init --upgrade <YOUR PROJECT>` form version `0.1.4` the user would get a
  `ERROR (ToolkitMigrationError): Failed to find migration from version 0.1.4.`. This is now fixed.
- When running `cdf-tk build`, the Toolkit would give you warning when referencing a system `Space`, `View`, `Container`
  or `DataModel`. This is now fixed.
- [Feature Preview] When running `cdf-tk import transformation-cli` on a manifest with a query file that
  is separated from the manifest, the toolkit would raise a `FileNotFoundError`. This is now fixed.

## [0.2.4] - 2024-06-24

### Added

- [Feature Preview] Support for resource type `Asset` in the `assets` folder. Turn on the feature by running
  `cdf-tk features set assets --enable`.

### Improved

- When running `cdf-tk build` and the selected modules is missing, the user will now get a hint about
  how to fix the issue.
- When running `cdf-tk build` and a module contains non-resource directories, the user will now get a warning
  that the directory is not a resource directory.

### Fixed

- The data type of variables `config.[env].yaml` file is now preserved. For example, if you had `my_variable: "123"`,
  then the `cdf-tk build`  would build the resource file with the number instead of the string, `my_variable: 123`.
  This is now fixed.
- File configurations given as a list/array, lost the `dataSetExternalId` in the `cdf-tk deploy` command.
  This is now fixed.
- Added missing required dependency `packaging` to `cognite-toolkit`.

## [0.2.3] - 2024-06-20

### Improved

- When running `cdf-tk build` and missing `CDF_PROJECT` environment variable, the user will now get a more informative
  error message.

### Fixed

- The variable `type` in the `environment` section of the `config.[env].yaml` now raises an error if it is not
  set to `dev`, `staging`, or `prod`.

### Added

- The preview feature `IMPORT_CMD` added. This enables you to import a `transformation-cli` manifest into
  resource configuration files compatible with the `cognite-toolkit`. Activate by running
  `cdf-tk features set IMPORT_CMD --enable`, and deactivate by running `cdf-tk features set IMPORT_CMD --disable`.
  Run `cdf-tk import transformation-cli --help` for more information about the import command.

## [0.2.2] - 2024-06-18

### Improved

- The command line messages have been improved to be more informative and user-friendly when running
  `cdf-tk auth verify`.
- The `variables` section in `config.[env].yaml` is now optional.
- In `cdf-tk build`, more informative error message when a variable is unresolved in a resource file.

### Fixed

- In the `cdf-tk auth verify` command, if the flag `--interactive` was set, the `--update-group` and `create-group`
  flags were not ignored. This is now fixed.
- In the `cdf-tk auth verify` command, if there was no `.env` or `--cluster` and `--project` flags, the toolkit
  would raise an `AuthentciationError`, instead of prompting the user for cluster and project. This is now fixed.
- In the `cdf-tk auth verify` command, the if function service was not activated, the toolkit will
  now activate it.
- When running `cdf-tk build`, and a resource file was missing its identifier, for example, `externalId` for a
  dataset, an error such as `AttributeError: 'NoneType' object has no attribute 'split'` was raised. This is now fixed.

## [0.2.1] - 2024-06-17

### Improved

- When running `cdf-tk auth verify`, if the client does not have access to the `CDF_PROJECT` the user will now get
  a more informative error message.
- When running `cdf-tk auth verify` and missing the `FunctionAcl(READ)` capability, the user will now get a more
  informative error message when checking the function service status

### Added

- Preview feature `MODULES_CMD` to allow interactive init and automatic upgrade of modules. Activate by running
  `cdf-tk features set MODULES_CMD --enable`, and deactivate by running `cdf-tk features set MODULES_CMD --disable`.
  Run `cdf-tk modules init/upgrade` to interactively initialize or upgrade modules.
  
## Fixed

- When running `cdf-tk build`, you would get a `DuplicatedItemWarning` on RAW Databases that are used with multiple
  tables. This is now fixed.

### Added

- Preview feature `MODULES_CMD` to allow interactive init and automatic upgrade of modules. Activate by running
  `cdf-tk features set MODULES_CMD --enable`, and deactivate by running `cdf-tk features set MODULES_CMD --disable`.
  Run `cdf-tk modules init/upgrade` to interactively initialize or upgrade modules.

## [0.2.0] - 2024-06-10

### Fixed

- When running `cdf-tk clean` or `cdf-tk deploy --drop --drop-data` there was an edge case that triggered the bug
  `ValueError: No capabilities given`. This is now fixed.
- When deploying `containers` resources with an index, the `cdf-tk deploy` would consider the resource as changed
  even though it was not. This is now fixed.
- When parsing yaml without `libyaml`, `cognite-toolkit` would raise an
  `AttributeError: module 'yaml' has no attribute 'CSafeLoader'`. This is now fixed by falling back to the
  python `yaml` parser if `libyaml` (c-based) is not available.

## [0.2.0b4] - 2024-06-06

### Added

- Support for resource type `TransformationNotification` in the `transformations` folder.

### Changed

- [BREAKING] In `functions`, the function config file must be in the root function directory. This means
  that, for example, `my_module/function/some_folder/function.yaml` will no longer be included by
  the `cdf-tk build` command. Instead, it must be in `my_module/function/function.yaml`. The motivation
  is to allow arbitrary YAML files as part of the function code.
- The toolkit now only gives a `TemplateVariableWarning` (`Variable my_variable has value <change_me> ...`) if
  the variable is used by `selected` in the `config.[env].yaml`. This is to avoid unnecessary warnings.
- The `FeaturePrevieWarnings` are no longer printed when running `cdf-tk deploy` or `cdf-tk clean`. These warnings
  are from the `cognite-sdk` and can be confusing to the user.

### Fixed

- When running `cdf-tk init --upgrade` from version `0.1.4` the user would get a `ToolkitMigrationError`.
  This is now fixed.

## [0.2.0b3] - 2024-06-04

### Added

- Support for resource type `Label` in the  `labels` folder.

### Fixed

- The toolkit now ensures `Transformations` and `Functions` are deployed before `Workflows`
- The toolkit now ensures `TimeSeries` and `Groups` are deployed before `DatapointSubscriptions`.

## [0.2.0b2] - 2024-06-03

### Fixed

- Running the build command, `cdf-tk build`, with `Group` resources scoped will read to incorrect
  warning such as `WARNING [HIGH]: Space 'spaceIds' is missing and is required by:` and
  `WARNING [HIGH]: DataSet 'ids' is missing and is required by:`. This is now fixed.
- Running the build command, `cdf-tk build`, with a `View` resource with a `hasData` filter would print a
  `UnusedParameterWarning: Parameter 'externalId' is not used in section ('filter', 'hasData', 0, 'externalId').`.
  This is incorrect and is now fixed to not print this warning.
- If you had a `container` with a direct relation property with a required constraint, the `cdf-tk build` command
  would incorrectly yield a warning that the `Parameter 'type' is not used ...`. This is now fixed.

## [0.2.0b1] - 2024-05-20

### Added

- Support for loading `nodes` with `APICall` arguments. The typical use case is when `node types` are part of a
  data model, and the default `APICall` arguments works well.

### Fixed

- Error message displayed to console on failed `cdf-tk deploy` command could be modified. This is now fixed.
- Using display name instead of folder name on a failed `cdf-tk deploy` or `cdf-tk clean` command. For example,
  if `datapoints subscription` was failing the error message would be `Failure to load/deploy timeseries as expected`,
  now it is `Failure to load/deploy timeseries.subscription as expected`.
- Unique display names for all resource types.
- Fixed bug when deploying extraction pipeline config, when none existed from before:
  `There is no config stored for the extraction pipeline`.

### Changed

- In `config.[env].yaml`, in the `environment` section, `selected_modules_and_packages` is renamed to `selected`.
  The old names will still work, but will trigger a deprecation warning.

## [0.2.0a5] - 2024-05-28

### Added

- If a resource is referring to another resource, the `cdf-tk build` will now give a warning if the referred resource
  is not found in the same build. For example, if you have a data model and is missing the space, the build command
  will give a warning that the space required by the data model is missing.
- The `cdf-tk build` command will now give warnings on duplicated resource. For example, if you have two files with
  the same externalId in the same module, the build command will give a warning that the externalId is duplicated,
  and that only the first file is used.
- Support for `securityCategories` in the `auth` folder.
- Added support for resource type `DatapointSubscription` in the `timeseries` folder.

### Fixed

- In a `function` config, if you did not set `fileId` you would get an error when running `cdf-tk deploy`,
  `Missing required field: 'fileId'.`. The `fileId` is generated automatically when the function is created,
  so it is not necessary to set it in the config file. This is now fixed.
- If you do `cdf-tk init --upgrade`, on a pre `0.2.0a3` version, you are met with
  `ERROR (ToolkitModuleVersionError): Failed to load previous version, ...`. This is now fixed.
- The parameter `container.properties.<property>.type.list` was required to be set, even thought it is optional
  in the CDF API. This is now fixed.
- The `ExtractionPipelineConfig` create, update and delete report numbers were incorrect. This is now fixed.

### Improved

- Gives a more informative error message when the authentication segment of a transformation resource file is
  missing a required field.
- Transformation queries can be inline, i.e. set in either the Transformation `query` property in the yaml or
  as a separate file. If set in both, an error is raised because it is ambiguous which query to use.
- In the `cdf-tk pull` command, if an error occurs, the temporary directory was not removed. This is now fixed.
- Improved error message when running `cdf-tk deploy/clean` before running `cdf-tk build`.

### Changed

- [BREAKING] In function YAML config `externalDataSetId` is renamed to `dataSetExternalId` to be consistent with
  the naming convention used in the rest of the toolkit.

## [0.2.0a4] - 2024-04-29

### Removed

- [BREAKING] `cognite-tookit` no longer supports `common_function_code`. The code used by functions must be in each
  function directory. The reason for this is that `cognite-toolkit` is a tool for governance and deployment of
  modules, it is not for development of functions. The `common_function_code` was a feature to support easier
  development of functions. It is expected that functions are developed in a separate environment and then
  moved to the `cognite_modules` folder for deployment and promotion between environments.

### Changed

- In `config.[env].yaml`, in the `environment` section, `name` is no longer required. Instead, the `[env]` part
  of the `config.[env].yaml` file is used as the `name` of the environment. This is to avoid redundancy.

### Improved

- When running `cdf-tk clean --dry-run` the output would show local resources regardless of whether they existed
  in CDF or not. This is now fixed and only resources that exist in CDF are shown in the output.
- Better error message (no exception raised) if the config file has `selected_modules_and_packages`, but with no list items.
- If yaml files are invalid, a link to the API docs for the resource is shown in the error message.

### Fixed

- When deploying a `FunctionSchedule` that requires an update, the `cdf-tk` would fail with error
  `Failed to update functions.schedules. Error 'FunctionSchedulesAPI' object has no attribute 'update'.`.
  This is now fixed.
- When calling `cdf-tk init --upgrade`, the user is met with a `Failed to load previous version, ...`.
  This is now fixed.
- When running `cdf-tk auth verify --interactive` and the user want to create a new group with the necessary
  capabilities, the `cdf-tk` would successfully create a group, but then raise
  an Error: `cognite.client.exceptions.CogniteAPIError: Insufficient access rights.` when trying to validate.
  This is now fixed.

## [0.2.0a3] - 2024-04-23

### Added

- Support for the Workflow and WorkflowVersion resource type
- Support for specifying `selected_modules_and_packages` as paths and parent paths. For example, you can
  now write `cognite_modules/core/cdf_apm_base` instead of just `cdf_apm_base`. This is to support
  modules that have the same name but are in different parent directories. In addition, this also better reflects
  the structure of the `cognite_modules` and `custom_modules` folder better.

### Fixed

- Functions that are deployed with schedules no longer uses a short-lived session (before: failed after ~an hour).

### Changed

- [BREAKING] The `cdf-tk build` will now clean the build directory by default before building the modules to avoid
  unwanted side effects from previous builds. To stop this behavior, use the `--no-clean` flag.
- [BREAKING] The `_system.yaml` is now required to be on the root level when running any `cdf-tk` command. This
  means that the `_system.yaml` file must be in the same directory as the `config.[env].yaml` files. This is to
  support running `cdf-tk` without the `cognite_modules` folder.
- [BREAKING] In the `config.[env].yaml` files, the `modules` section is now renamed to `variables`. This is to
  better reflect the content of this section, which is variables that can be used in the resource files.
- In addition to `cognite_modules` and `custom_modules`, the `cognite-toolkit` now also support `modules` as the
  top-level folder for modules. This together with the two changes above, is to have a better support for running
  the `cognite-toolkit` as a standalone CLI without the `cognite_modules`.
- The `.gitignore` file you get by running `cdf-tk init` now ignores the `/build` by default.
- The dependency `cognite-sdk` must now be `>=7.37.0` to use the `cdf-tk`.

## [0.2.0a2] - 2024-04-03

### Added

- Variables can now have extra spaces between curly braces and the variable name. For example, `{{  my_variable }}` is now
  a valid variable. Before this change, you would have to write `{{my_variable}}`.
- If an environment variable is not found in a resource file, for example, `${CDF_CLUSTER}`, when
  running `cdf-tk deploy` the user will now get a warning message that the variable is missing. Before this change,
  this would pass silently and potentially cause an error when trying to deploy to CDF that was hard to debug.

### Fixed

- When running `cdf-tk` with a Token for initialization, the `cdf-tk` would raise an `IndexError`. This is now fixed.
- Container resources that did not have set the optional property `usedFor` would always be classified as changed,
  when, for example, running `cdf-tk deploy --dry-run`. This is now fixed.

### Changed

- If two modules have the same name, the `cdf-tk build` command will now stop and raise an error. Before this change,
  the `cdf-tk build` command would continue and overwrite the first module with the second module.

## [0.2.0a1] - 2024-03-20

### Added

- Support for interactive login. The user can now set `LOGIN_FLOW=interactive` in the `.env` file
  to use interactive login.

### Changed

- The verification of access by the tool is now scoped to the resources that are being deployed instead of
  the entire project. This means that if the user only has access to a subset of the resources in the project,
  the tool will still be able to deploy those resources.

## [0.1.2] - 2024-03-18

### Fixed

- Running the command `cdf-tk auth verify --interactive` without a `.env` would raise a
  `AttributeError: 'CDFToolConfig' object has no attribute '_client'` error. This is now fixed and instead the user
  gets a guided experience to set up the `.env` file.

### Changed

- `cognite-toolkit` have moved the upper bound on the `cognite-sdk` dependency from `7.27` to `8.0`.
- Creating/Removing `spaces` no longer requires `DataModelingInstances` capability.

## [0.1.1] - 2024-03-01

### Fixed

- When running `cdf-tk clean` or `cdf-tk deploy --drop-data` for a data model with more than 10 containers,
  the command would raise an APIError. This is now fixed.
- A few minor potential `AttributeError` and `KeyError` bugs have been fixed.

## [0.1.0] - 2024-02-29

### Added

- Command `cdf-tk dump datamodel` for dumping data models from CDF into a local folder. The use case for this is to
  dump an existing data model from CDF and use it as a basis for building a new custom module with that data model.
- A Python package API for the cdf-tk. This allows for programmatic access to the cdf-tk functionality. This
  is limited to the `build` and `deploy` functionality. You can start by `from cognite_toolkit import CogniteToolkit`.

### Fixed

- In the function deployment, the hashing function used of the directory was independent of the location of the files
  within the function directory. This caused moving files not to trigger a redeployment of the function. This is now
  fixed.

### Changed

- Removed unused dependencies `mypy`, `pyarrow` and `chardet` from `cognite-toolkit` package.
- Lowered the required version of `pandas` to `1.5.3` in the `cognite-toolkit` package.

## [0.1.0b9] - 2024-02-20

### Added

- Introduced `cdf-tk pull transformation` and `cdf-tk pull node` commands to pull transformation or nodes
  from CDF to the local module.
- Support for using a template for file names `name: prefix_$FILENAME_suffix` in the `files` resource. The files will
  be processed and renamed as part of the build step.

### Fixed

- Fixed a bug that caused `Group` upsert to leave duplicate Groups
- Fixed issue with `run function --local` that did not pick up functions in modules without config variables.
- Fixed error when running `run function --local` on a function without all optional parameters for handle() being set.
- Bug when `cdf-tk deploy` of `ExtractionPipelineConfig` with multiple `config` objects in the same file.
  Then only the first `config` object was deployed. This is now fixed.

### Changed

- `cdf-tk` now uses --external-id consistently instead of --external_id.
- Removed upper limit on Python version requirement, such that, for example, `Python 3.12` is allowed. Note
  that when working with `functions` it is recommended to use `Python 3.9-3.11` as `Python 3.12` is not
  supported yet.
- `cdf-tk deploy`/`cdf-tk clean` now deploys all config files in one go, instead of one by one. This means batching
  is no longer done based on the number of resource files, but instead based on the limit of the CDF API.
- Files in module directories that do not live in a recognised resource directory will be skipped when building. If
  verbose is enabled, a warning will be printed for each skipped file.
- Only .yaml files in functions resource folders and the defined function sub-directories will be processed as part of
  building.

## [0.1.0b8] - 2024-02-14

### Added

- `Group` resource type supports list of groups in the same file

### Fixed

- `View` which implements other views would always be classified as changed, ven though no change
  has been done to the `view`, in the `cdf-tk deploy` command. This is now fixed.
- `DataModels` which are equal would be wrongly classified as changed if the view order was different.
  This is now fixed.
- In the `cdf-tk build`, modules with a nested folder structure under the resource folder were not built correctly.
  For example, if you had `my_module/data_models/container/my_container.container.view`, it would be put inside
  a `build/container/my_container.container.yaml` instead of `build/data_models/my_container.container.yaml`,
  and thus fail in the `cdf-tk deploy/clean` step. This is now fixed.
- When running `cdf-tk deploy` the prefixed number on resource file was not used to sort the deployment order.
  This is now fixed.
- Fixed a bug that caused Extraction Pipeline Config update to fail

## [0.1.0b7] - 2024-02-07

### Added

**NOTE: The function changelog was by accident included in beta6 and has been moved to the correct version.**

- Added support for loading functions and function schedules. Example of a function can be found in `cognite_modules/example/cdf_functions_dummy`.
- Added support for common function code as defined by `common_function_code` parameter in the environment config file.
- Added support for new command, `run function` that runs a function with a one-shot session created using currently
  configured credentials for cdf-tk.
- Added support for running a Cognite function locally using the `run function --local` command. This command will run the
  function locally in a virtual environment simulating CDF hosted run-time environment and print the result to the console.

### Changed

- **BREAKING:** The cdf-toolkit now requires one `config.yaml` per environment, for example, `config.dev.yaml` and `config.prod.yaml`.
- **BREAKING:** The file `environments.yaml` has been merged into `config.[env].yaml`.
  This means that the `environments.yaml` file is no longer used and the `config.[env].yaml`
  file now contains all the information needed to deploy to that environment.
- The module `cognite_modules` is no longer considered to be a black box governed by the toolkit, but should instead
  be controlled by the user. There are two main changes to the `cognite_modules` folder:
  - All `default.config.yaml` are removed from `cognite_modules` and only used when running `cdf-tk init`to generate
    `config.[env].yaml` files.
  - The file `default.packages.yaml` has been renamed `_system.yaml` and extended to include the `cdf-tk` version.
    This should not be changed by the user and is used to store package information for the toolkit itself and
    version.
- Running the `cdf-tk init --upgrade` now gives the user instructions on how to update the breaking changes
  since their last upgrade.
- If the user has changed any files in `cognite_modules`, the command `cdf-tk init --upgrade` will no longer
  overwrite the content of the `cognite_modules` folder. Instead, the user will be given instructions on how to
  update the `cognite_modules` files in the folder manually.

### Fixed

- In the generation of the `config.[env].yaml` multiline comments were lost. This is now fixed.

## [0.1.0b6] - 2024-01-25

### Added

- In `raw` resources, a RAW database or tables can be specified without data. Example, of a single database

 ```yaml
dbName: RawDatabase
```

or a database with table, no need to also specify a `.csv` or `.parquet` file for the table as was necessary before.

```yaml
dbName: myRawRawDatabase
tableName: myRawTable
```

### Changed

- Update is implemented for all resources. This means that if a resource already exists and is exactly the same as
  the one to be deployed, it will be updated instead of deleted and recreated.
- The `cdf-tk deploy` `--drop-data` is now independent of the `--drop` flag. This means that you can now drop data
  without dropping the resource itself. The reverse is not true, if you specify `--drop` without `--drop-data`, only
  resources that can be deleted without dropping data will be deleted.
- The output of the `cdf-tk deploy` command has been improved. Instead of created, deleted, and skipped resources
  being printed in a table at the end of the command, the resources are now printed as they are created, deleted, changed,
  and unchanged. In addition, an extra table is printed below with the datapoints that have been uploaded and dropped.
- The output of the `cdf-tk clean` command has also been changed in the same way as the `cdf-tk deploy` command.
- The `files` resource has been split into two resources, `FileMetadata` and `Files` to separate the metadata from
  the data (the file).
- To ensure comparison of resources and be able to determine whether they need to be updated, any resource
  defined in a YAML file will be augmented with default values (as defined by the CDF API) if they are missing before
  they are deployed.

### Fixed

- Bug in `auth` resource, this caused  groups with `all` and `resource` scoped capabilities to be written in two steps
  first with only `all` scoped capabilities and then all capabilities. This is now fixed by deploying groups in
  a single step.

## [0.1.0b5] - 2024-01-11

### Added

- Support for custom environment variables injected into build files when calling the command `cdf-tk deploy`.
- All resources that are unchanged are now skipped when running `cdf-tk deploy`.
- Support for loading `Group` Capabilities with scope `idScope` of type string. This means you can now set the
  `idScope` to the external id of a `dataSet` and it will be automatically replaced by the dataset id
  `cdf-tk deploy`.

### Fixed

- Fixed bug when calling any command loading a `.env` file and the path is not relative to the current working
  directory. This is now fixed.
- Calling `cdf-tk init --upgrade` overwrote all variables and comments set in the `config.yaml` file. This is now
  fixed.

### Improved

- Improved error message when missing a variable in `config.yaml` and a variable with the same name is defined
  for another module.

## [0.1.0b4] - 2024-01-08

### Added

- Added `--env-path` option to specify custom locations of `.env` file

### Fixed

- Fixed bug in command `cdf-tk build` that can occur when running on `Python>=3.10` which caused an error with text
  `TypeError: issubclass() arg 1 must be a class`. This is now fixed.

## [0.1.0b3] - 2024-01-02

### Fixed

- Fixed bug in `cdf-tk deploy` where auth groups with a mix of all and resource scoped capabilities skipped
  the all scoped capabilities. This is now fixed.

## [0.1.0b2] - 2023-12-17

### Fixed

- Handle duplicate `TransformationSchedules` when loading `Transformation` resources.
- Print table at the end of `cdf-tk deploy` failed with `AttributeError`, if any of resources were empty.
  This is now fixed.
- The `cdf-tk build` command no longer gives a warning about missing `sql` file for
  `TransformationSchedule`s.

## [0.1.0b1] - 2023-12-15

### Added

- Warnings if a configuration file is using `snake_case` when then resource type is expecting `camelCase`.
- Added support for validation of `space` for data models.
- Check for whether template variables `<change_me>` are present in the config files.
- Check for whether data set id is present in the config files.
- Print table at the end of `cdf-tk deploy` with the resources that were created, deleted, and skipped.
- Support for Extraction Pipelines and Extraction Pipeline configuration for remotely configured Extractors
- Separate loader for Transformation Schedule resources.

### Removed

- In the `deploy` command `drop_data` option has been removed. To drop data, use the `clean` command instead.

### Changed

- Require all spaces to be explicitly defined as separate .space.yaml file.
- The `data_set_id` for `Transformations` must now be set explicitly in the yaml config file for the `Transformation`
  under the `data_set_id` key. Note that you also need to explicitly define the `data_set` in its own yaml config file.
- All config files have been merged to a single config file, `config.yaml`. Upon calling `cdf-tk init` the `config.yaml`
  is created in the root folder of the project based on the `default.config.yaml` file of each module.
- DataSetID is no longer set implicitly when running the `cdf-tk deploy` command. Instead, the `data_set_id` must be
  set explicitly in the yaml config file.

### Fixed

- When running `cdf-tk deploy` with `--dry-run` a `ValueError` was raised if not all datasets were pre-existing.
  This is now fixed by skipping dataset validation when running with `--dry-run`.
- When having a `auth` group with mixed capabilities of all scoped and resource scoped, the all scoped capabilities
  were not removed when running `cdf-tk deploy`. This is now fixed.
- Loading `Transformation` did not support setting `dataSetExternalId` in the yaml config file. This is now fixed.

## [0.1.0a3] - 2023-12-01

### Changed

- Refactored load functionality. Loading raw tables and files now requires a `yaml` file with metadata.
- Fix container comparison to detect identical containers when loading data models (without --drop flag).
- Clean up error on resource does not exist when deleting (on `deploy --drop` or using clean command).

### Added

- Support for loading `data_sets`.
- Support for loading auth without --drop, i.e. `deploy --include=auth` and only changed groups are deployed.
- `cdf-tk --verbose build` now prints the resolution of modules and packages.
- Added `cdf-tk --version` to print the version of the tool and the templates.
- Support for `upsert` for `data_sets`.
- The cmd `cdf-tk deploy` creates the `data_set` before all other resources.
- Data sets are no longer implicitly created when referenced by another resource, instead an error is raised.
- Require all spaces to be explicitly defined as separate .space.yaml file.
- Add protection on group deletion and skip any groups that the current service principal belongs to.
- Support for multiple file resources per yaml config file for files resources.
- Support templated loading of * files in a folder when a single yaml has `externalId: something_$FILENAME`.
- You can now name the transformation .sql either with the externalId (as defined in the
  corresponding yaml file) or with the name of the file of the corresponding yaml file.
  I.e. if a transformation is defined in my_transformation.yaml with externalId:
  `tr_something`, the SQL file should be named either `tr_something.sql` or `my_transformation.sql`.
- Missing .sql files for transformations will now raise an error in the build step.
- The build step will now raise a number of warnings for missing externalIds in the yaml files,
  as well as if the naming conventions are not followed.
- System section in `environments.yaml` to track local state of `cdf-toolkit`.
- Introduced a `build_environment.yaml` in the `/build` folder to track how the build was run.

### Fixed

- `cdf-tk clean` not supporting `--include` properly.
- `cdf-tk clean` not working properly for data models with data.
- Fix group deletion on use of clean command to actually delete groups.

## [0.1.0a2] - 2023-11-22

### Fixed

- The `experimental` module was not included when running command `cdf-tk init`. This is now fixed.

## [0.1.0a1] - 2023-11-21

Initial release<|MERGE_RESOLUTION|>--- conflicted
+++ resolved
@@ -19,12 +19,9 @@
 
 ### Fixed
 
-<<<<<<< HEAD
 - Groups with a `rawAcl` that is table scoped no longer getr redeployed when they are not changed.
-=======
 - Calling `cdf build` on a hosted extractor `Source` resource no longer produces unrelated
   `MissingRequiredParameterWarning`s.
->>>>>>> 6a6308d5
 
 ## [0.4.1] - 2025-02-03
 
