# Changelog

All notable changes to this project will be documented in this file.

The format is based on [Keep a Changelog](https://keepachangelog.com/en/1.0.0/),
and this project adheres to [Semantic Versioning](https://semver.org/spec/v2.0.0.html).

Changes are grouped as follows:

- `Added` for new features.
- `Changed` for changes in existing functionality.
- `Deprecated` for soon-to-be removed features.
- `Improved` for transparent changes, e.g. better performance.
- `Removed` for now removed features.
- `Fixed` for any bug fixes.
- `Security` in case of vulnerabilities.

<<<<<<< HEAD
## TBD

### Changed

- The Toolkit no longer gives a warning if it cannot import Cognite Function code when executing the `cdf build`
  command. This is to separate the build and deploying of artifacts from validating/debugging the function code.
  Validation of the function code is expected to be handled by `cdf run function local`.
=======
## [0.3.0a7] - 2024-09-18

### Fixed

- Running `cdf modules upgrade` no longer raises an error when upgrading from `0.2.x`.
>>>>>>> af7d9c91

## [0.3.0a6] - 2024-09-20

### Added

- Added flag `--modules`/`-m` to select which modules to build in the `cdf build` command.
- The `cdf build` command no longer requires `config.[env].yaml` to be present. If it is not present, the Toolkit
  will use the default values for the environment.

### Fixed

- If you removed `metadata` in any resource file, the Toolkit would not update this change in CDF. This is now fixed.

## [0.3.0a5] - 2024-09-18

### Added

- The new `cdf modules add` subcommand lets users add modules to an existing modules directory.
- [Feature Preview] Support for resource type Hosted Extractor Source. This should be in the `hosted_extractors` folder,
  and the file needs to be suffixed with `.Source.yaml`, for example, `my_eventhub.Source.yaml`.
  [CAUTION] The current implementation will always redeploy the source, even if it has not changed. This will be
  fixed in a future release.
- Added support for resource type `Sequence` in the `classic` folder.
- Added parameter `--selected` to the `cdf build` command to overwrite the `selected` in the `config.[env].yaml` file.
- Made the `config.[env].yaml` optional when running the `cdf build command.

### Changed

- [BREAKING] The command `cdf auth verify` has been split into `cdf auth init` and `cdf auth verify`. The `init` command
  is used to initialize the auth parameters, and the `verify` command is used to verify that required privileges are
  set. The `init` command will by default run the `verify` command after the initialization unless a `--no-verify`
  flag is set. In addition, the two commands have been reworked to be more user-friendly. They are now interactive
  (no longer requires a `--interactive` flag) and have no longer supports passing in a custom Group file. Instead,
  they are intended to only set up and verify a service principal for the Toolkit.

### Fixed

- The `config` value of a `ExtractionPipelineConfig` is now correctly parsed as a string. Before it was parsed as YAML,
  typically an object/dict, which caused loss of information. This is because
  `yaml.safe_dump(yaml.safe_load(config)) != config` as, for example, special YAML tags are lost.
- Deploying a `LocationFilter` with a data model no longer returns a `400` error.

### Removed

- The `--interactive` flag from the `cdf deploy` and `cdf clean` commands.
- The shared flags `--verbose`. This has been deprecated and has been replaced by `--verbose` on each individual
  command. For example, before you could write `cdf --verbose build --env dev`, now you should write
  `cdf build --env dev --verbose`.

## [0.3.0a4] - 2024-09-13

### Added

- The `WorkflowTrigger` config files now supports `object` (`dict`) as a valid type for the
  `data` field. This will automatically be converted to a `json` string when deploying the trigger.

### Fixed

- The field `default_organization_dir` was not read in the `cdf.toml` file. This is now fixed.
- The `cdf modules upgrade` command would fail to update `0.3.0a1` and `0.3.0a2` to `0.3.0a3`. This is now fixed.
- If the version of a `DataModel` or `View` was set to `1_0_0` in the resource file, Toolkit would send
  it as `100` to the API. This is now fixed.
- Groups without metadata no longer triggers redeploy when running `cdf deploy`

## [0.3.0a3] - 2024-09-11

### Fixed

- LocationFilter did not load subclasses properly. This is now fixed.
- When running any command, the terminal would print warnings from the `cognite-sdk`. This is now fixed.
- The `cdf modules init` no longer creates an invalid `cdf.toml` file when the user uses an `organization-dir`.

### Changed

- In the commands `build` and `pull`, `modules upgrade` and `modules list`,  `organization-dir` is now an
  optional argument `--organization-dir` and `-o` instead of positional argument. This is to have consistent
  behavior with other commands.
- The config filed `cdf.toml` is now created with `cdf modules init` instead of `cdf repo init`.
- In `cdf.toml` the `organization_dir` is renamed `default_organization_dir`.

## [0.3.0a2] - 2024-09-10

### Fixed

- Running `cdf repo init` now creates a `cdf.toml` with the correct version.

## [0.3.0a1] - 2024-09-10

### Added

- Loaders for resource types `Assets`, `3DModel`, and `Robotic` (`Map`, `DataPostProcessing`, `RobotCapability`,
  `Frame`, and `Location`). These loaders were earlier available as feature preview.
- Support for `LocationFilter` in the `locations` folder.
- Command `cdf repo init` to initialize the repository with `.gitignore`, `.env`, and the new
  Toolkit configuration file `cdf.toml`
- Command `cdf modules list` to list all modules.
- Command `cdf modules init` to setup modules. This is interactive and will guide you through selecting the
  modules you want to use. You can bypass the interactive mode by using the `--all` flag. which
  will select all modules, similar to the previous `cdf-tk init` command.
- Command `cdf modules upgrade` to upgrade all modules automatically.

## Changed

- The resource `FunctionSchedule` is not uniquely identified by `name` instead of `cronExpression` by the Toolkit.
  This enables multiple schedules with the same cron expression for the same function.
- The Toolkit no longer gives warnings for naming conventions that are not followed.
- [BREAKING] The resource `Label` is now in the resource folder `classic` and not in the `labels` folder.

## Removed

- [BREAKING] The command `cdf-tk init` it now replaced by `cdf repo init` and `cdf modules init`.

## [0.2.20] - 2024-08-31

### Fixed

- Ignore `.pyc` files when hashing function directories in the `cdf-tk deploy` command. This prevents unnecessary
  redeployments of functions.

## [0.2.19] - 2024-08-26

### Fixed

- Views and DataModels with versions that are integers are only being redeployed if they have changed in the
  `cdf-tk deploy` command. They were earlier always redeployed.

## [0.2.18] - 2024-08-22

### Added

- Location Filter support

### Fixed

- When running `cdf-tk deploy`, the Toolkit would not detect `Function` secrets that were changed, which leads to the
  `Function` not being updated. This is now fixed.

- [Feature Preview] improved `--interactive / -i` for `dump asset` and `dump timeseries`
  - which can list datasets or assets with `clear-name (external_id) [count]`

    ```bash
    ? Select a data set listed as 'name (external_id) [count]'
      (Use arrow keys to move, <space> to select, <a> to toggle, <i> to invert)
    » ○ (WITSML) [286,088]
      ○ (DBCalculations) [6,007]
      ○ (SAP) [6]
      ○ (Wells) [0]
      ○ (Drilling) [45]
    ```

  - an "Abort" option is now available

    ```bash
    No data set selected.
    Select a data set to dump (Use arrow keys)
      Data Set
      Done
    » Abort
    ```

- [Feature Preview] new feature `TIMESERIES_DUMP` added
  - `cdf-tk dump timeseries` now dumps to yaml/csv/parquet
  - supports `--data-set / -d` selection
  - supports `--interactive / -i`
  - feature does not include datapoints

- [Feature Preview] In the command `cdf-tk import transformation-cli`, the Toolkit no longer raises
  an `UnicodeDecodeError` when importing a manifest with a query file that contains special characters
  on Windows.

- The Toolkit previously detected a version as changed in the cdf-tk deploy command if it was an integer in
  a DataModel or View resource file. This issue is now fixed.

## [0.2.17] - 2024-07-26

### Changed

- [Feature Preview] `cdf-tk dump asset` now dumps into multiple files and no longer raise an Exception
  when dumping into `.parquet` format.
- [Feature Preview] `cdf-tk dump asset` now also dumps labels used by the assets.

### Fixed

- [Feature Preview] `cdf-tk dump asset` now respects the selected `dataset` when set in interactive mode.
- The Toolkit no longer tries to do variable replacement in `.parquet` files in `cdf-tk build`, which would
  raise an error.
- When running `cdf-tk deploy` with a capability that is undocumented but supported in the API, the Toolkit
  would raise an error. This is now fixed.
- [Feature Preview] When using `functionExternalID`+`name` to identify a function schedule, the `cdf-tk deploy` command
  no longer raise a `ValueError`.

## [0.2.16] - 2024-07-23

### Changed

- In the `cdf-tk build` command, if the `Function` code cannot be imported, the Toolkit will now give a
  warning instead of an `ToolkitValidationError`. This is to allow you to deploy code developed in a
  different environment than the environment used to run Toolkit.

## [0.2.15] - 2024-07-22

### Added

- [Feature Preview] Support for uploading `3DModel` resource to CDF. Note this is the metadata about a 3D model
  Turn on the feature by running `cdf-tk features set model-3d --enable`.

### Fixed

- Running `cdf-tk deploy` after a failed build would raise an incorrect `ToolkitNotADirectoryError`,
  instead of a `ToolkitFileNotFoundError` for the `_build_enviroment.yaml` file. This is now fixed.
- When running `cdf-tk deploy` with `Functions` that have not explicitly set `cpu`, `memory`, or `runtime`,
  would always be classified as changed. This is now fixed.
- [Feature Preview] When dumping assets to `csv`, headers are no longer repeated for each 1000 asset.
- [Feature Preview] When dumping assets to `parquet`, you can now dump more than 1000 assets without
  getting the error `TypeError: write() got an unexpected keyword argument 'mode'`.
- [Feature Preview] When dumping assets to `parquet/csv`, the Toolkit now keeps all asset in memory until it finds
  all unique metadata keys. This is to ensure that header is correct in the resulting `parquet/csv` file.
- In the `config.[env].yaml`, the `name` parameter in the `environment` section is no longer required.
  This was supposed to be remove in `0.2.0a4`.
- If you run `cdf-tk build --env dev`, and then `cdf-tk deploy -env prod` the Toolkit will
  now raise a `ToolkitEnvError`.
- If you run `cdf-tk build`, the Toolkit will no longer complain about resources that exist in
  CDF but not in the build directory (given that the Toolkit has access to CDF).
- If you deploy a data model that already exists in CDF, the API will silently fail to update the data model if
  there are any changes to the views in the data model. The Toolkit will now verify that the update of data models
  was successful and raise an error if it was not.

### Changed

- When running `cdf-tk deploy` for a function the Toolkit checked that it could import the function code
  before deploying the function. This is now removed. The reason is that the toolkit is often run in a
  different Python environment than the function code. This made this check unnecessarily restrictive
  as it would fail even though the function code was correct due to missing dependencies.
- [Feature Preview] Instead of using `functionExternalID`+`cron` expression to identify a function schedule,
  the Toolkit now uses `functionExternalID`+`name`. This is to avoid the Toolkit to create multiple schedules
  for the same function if the cron expression is changed and allow to have multiple schedules with the same
  cron expression for the same function. To enable this feature, run `cdf-tk features set fun-schedule --enable`.

## [0.2.14] - 2024-07-15

### Fixed

- If a container with a direct relation property with a required constraint on another container, the `cdf-tk build`
  would not give a warning if the required container was missing. This is now fixed.
- [Feature Preview] In the feature preview, `robotics`, the properties `inputSchema` or `dataHandlingSchema`
  in `RobotCapability` and `DataPostProcessing` were not updated correctly. This is now fixed.
- When running `cdf-tk build`, with a `Node` resource. You would get a `MissingRequiredIdentifierWarning` even though
  the `Node` had a `space`/`externalId`. This is now fixed.
- In the `cdf-tk deploy/clean` command, the `-i` short flag was used for `--interactive` and `--include` at the same time.
  This is now fixed, and the `-i` flag is only used for `--interactive`.
- Require `cognite-sdk>=7.54.1`, this version fixed a bug in the `cognite-sdk` that caused the `cdf-tk` to raise
  an `CogniteAPIError` when deploying or cleaning more than 10 `functions`.

## [0.2.13] - 2024-07-10

### Fixed

- [Feature Preview] In the feature preview, `cdf-tk import transformation-cli`, the Toolkit would fail to convert
  manifest with `destination: <string>` correctly. This is now fixed.
- On Windows, when reading files from disk, the Toolkit could raise an `UnicodeDecodeError`. This is now fixed.
- [Feature Preview] In the feature preview, `robotics`, if you tried to update a set of resources in which some
  were existing and others not, the Toolkit would create the new resources. This is now fixed.

## [0.2.12] - 2024-07-08

### Added

- [Feature Preview] Robotic support.

## [0.2.11] - 2024-07-05

### Fixed

- When running `cdf-tk build`, if you had two files non-YAML files named the same in different modules, or subdirectories
  in the same module, the Toolkit would overwrite the first file with the second file. This is now fixed.

## [0.2.10] - 2024-07-03

### Fixed

- When running `cdf-tk build`, if you use subdirectories in a resource directories, and have two resources with the
  same file name, the Toolkit would overwrite the first resource with the second resource. This is now fixed. For
  example, if you have `my_module/transformation/subdirectory1/my_transformation.Transformation.yaml` and
  `my_module/transformation/subdirectory2/my_transformation.Transformation.yaml`, the Toolkit would only build the
  second resource.

## [0.2.9] - 2024-07-02

### Changed

- Tracking usage of Toolkit commands.

## [0.2.8] - 2024-07-01

### Added

- [Feature Preview] Option to turn off semantic naming checks for resources. Turn on the feature by running
  `cdf-tk features set no-naming --enable`.

### Fixed

- When running `cdf-tk run function --local`, the toolkit would raise an `ToolkitValidationError`. This is now fixed.
- When running `cdf-tk deploy --dry-run`, if any resource was referencing a `DataSet`, `SecurityCategory`,
  or `ExtractionPipeline`, it would incorrectly be classified as changed. This is now fixed. This applied to
  `ExtractionPipeline`, `FileMetadata`, `Function`, `Group`, `Label`, `TimeSeries`, and `Transformation` resources.

### Changed

- Function configurations for multiple functions can now be in multiple files in the function directory. Before
  all configurations had to be listed in the same YAML file.

## [0.2.7] - 2024-06-28

### Fixed

- Function schedule for functions with a `:` in the external id would raise an `ValueError`.
  This is now fixed.
- Transformation notifications for transformations with a `:` in the external id would raise an `ValueError`.
  This is now fixed.
- When running `cdf-tk deploy`, you would get warnings about unrelated resources that were not part of the deployment.
  This is now fixed.
- The `transformations/notifications` endpoint was giving `500` errors for requests to non-exising transformations.
  This is now handled by the toolkit and will not raise an error.
- When doing variable replacement in a `sql` such as `dataset_id('{{dataset_external_id}}')`, the toolkit would
  remove the quotes. This is now fixed.

## [0.2.6] - 2024-06-26

### Improved

- The `--verbose` flag is now moved to the end of the command. For example, instead of `cdf-tk --verbose build`,
  you should now write `cdf-tk build --verbose`. The old syntax is still supported but will raise a deprecation warning.
- When running `cdf-tk deploy --verbose` you will now get a detailed output for each resource that has changed
  (or will change if you use --dry-run).
- Allow values `test` and `qa` as `type` in the `config.[env].yaml` file.

### Fixed

- When running `cdf-tk build` with `Views` with custom filters, the Toolkit would likely give a `UnusedParameterWarning`.
  This is now fixed by not validating the details of `View.filters`. The motivation is that `View.filters` is a complex
  structure, and it is likely that you will get a false warning. The users that starts to use `View.filters` are
  expected to know what they are doing.
- If you run `cdf-tk deploy` and you had a child view that overrides a property from a parent view, the Toolkit would
  log it as changed even though it was not. This is now fixed.

## [0.2.5] - 2024-06-25

### Fixed

- When running `cdf-tk build`, with `RAW` tables in the selected modules, the Toolkit would always warn that the
  tables were missing, even though they were present. This is now fixed.
- When running `cdf-tk init --upgrade <YOUR PROJECT>` form version `0.1.4` the user would get a
  `ERROR (ToolkitMigrationError): Failed to find migration from version 0.1.4.`. This is now fixed.
- When running `cdf-tk build`, the Toolkit would give you warning when referencing a system `Space`, `View`, `Container`
  or `DataModel`. This is now fixed.
- [Feature Preview] When running `cdf-tk import transformation-cli` on a manifest with a query file that
  is separated from the manifest, the toolkit would raise a `FileNotFoundError`. This is now fixed.

## [0.2.4] - 2024-06-24

### Added

- [Feature Preview] Support for resource type `Asset` in the `assets` folder. Turn on the feature by running
  `cdf-tk features set assets --enable`.

### Improved

- When running `cdf-tk build` and the selected modules is missing, the user will now get a hint about
  how to fix the issue.
- When running `cdf-tk build` and a module contains non-resource directories, the user will now get a warning
  that the directory is not a resource directory.

### Fixed

- The data type of variables `config.[env].yaml` file is now preserved. For example, if you had `my_variable: "123"`,
  then the `cdf-tk build`  would build the resource file with the number instead of the string, `my_variable: 123`.
  This is now fixed.
- File configurations given as a list/array, lost the `dataSetExternalId` in the `cdf-tk deploy` command.
  This is now fixed.
- Added missing required dependency `packaging` to `cognite-toolkit`.

## [0.2.3] - 2024-06-20

### Improved

- When running `cdf-tk build` and missing `CDF_PROJECT` environment variable, the user will now get a more informative
  error message.

### Fixed

- The variable `type` in the `environment` section of the `config.[env].yaml` now raises an error if it is not
  set to `dev`, `staging`, or `prod`.

### Added

- The preview feature `IMPORT_CMD` added. This enables you to import a `transformation-cli` manifest into
  resource configuration files compatible with the `cognite-toolkit`. Activate by running
  `cdf-tk features set IMPORT_CMD --enable`, and deactivate by running `cdf-tk features set IMPORT_CMD --disable`.
  Run `cdf-tk import transformation-cli --help` for more information about the import command.

## [0.2.2] - 2024-06-18

### Improved

- The command line messages have been improved to be more informative and user-friendly when running
  `cdf-tk auth verify`.
- The `variables` section in `config.[env].yaml` is now optional.
- In `cdf-tk build`, more informative error message when a variable is unresolved in a resource file.

### Fixed

- In the `cdf-tk auth verify` command, if the flag `--interactive` was set, the `--update-group` and `create-group`
  flags were not ignored. This is now fixed.
- In the `cdf-tk auth verify` command, if there was no `.env` or `--cluster` and `--project` flags, the toolkit
  would raise an `AuthentciationError`, instead of prompting the user for cluster and project. This is now fixed.
- In the `cdf-tk auth verify` command, the if function service was not activated, the toolkit will
  now activate it.
- When running `cdf-tk build`, and a resource file was missing its identifier, for example, `externalId` for a
  dataset, an error such as `AttributeError: 'NoneType' object has no attribute 'split'` was raised. This is now fixed.

## [0.2.1] - 2024-06-17

### Improved

- When running `cdf-tk auth verify`, if the client does not have access to the `CDF_PROJECT` the user will now get
  a more informative error message.
- When running `cdf-tk auth verify` and missing the `FunctionAcl(READ)` capability, the user will now get a more
  informative error message when checking the function service status

### Added

- Preview feature `MODULES_CMD` to allow interactive init and automatic upgrade of modules. Activate by running
  `cdf-tk features set MODULES_CMD --enable`, and deactivate by running `cdf-tk features set MODULES_CMD --disable`.
  Run `cdf-tk modules init/upgrade` to interactively initialize or upgrade modules.
  
## Fixed

- When running `cdf-tk build`, you would get a `DuplicatedItemWarning` on RAW Databases that are used with multiple
  tables. This is now fixed.

### Added

- Preview feature `MODULES_CMD` to allow interactive init and automatic upgrade of modules. Activate by running
  `cdf-tk features set MODULES_CMD --enable`, and deactivate by running `cdf-tk features set MODULES_CMD --disable`.
  Run `cdf-tk modules init/upgrade` to interactively initialize or upgrade modules.

## [0.2.0] - 2024-06-10

### Fixed

- When running `cdf-tk clean` or `cdf-tk deploy --drop --drop-data` there was an edge case that triggered the bug
  `ValueError: No capabilities given`. This is now fixed.
- When deploying `containers` resources with an index, the `cdf-tk deploy` would consider the resource as changed
  even though it was not. This is now fixed.
- When parsing yaml without `libyaml`, `cognite-toolkit` would raise an
  `AttributeError: module 'yaml' has no attribute 'CSafeLoader'`. This is now fixed by falling back to the
  python `yaml` parser if `libyaml` (c-based) is not available.

## [0.2.0b4] - 2024-06-06

### Added

- Support for resource type `TransformationNotification` in the `transformations` folder.

### Changed

- [BREAKING] In `functions`, the function config file must be in the root function directory. This means
  that, for example, `my_module/function/some_folder/function.yaml` will no longer be included by
  the `cdf-tk build` command. Instead, it must be in `my_module/function/function.yaml`. The motivation
  is to allow arbitrary YAML files as part of the function code.
- The toolkit now only gives a `TemplateVariableWarning` (`Variable my_variable has value <change_me> ...`) if
  the variable is used by `selected` in the `config.[env].yaml`. This is to avoid unnecessary warnings.
- The `FeaturePrevieWarnings` are no longer printed when running `cdf-tk deploy` or `cdf-tk clean`. These warnings
  are from the `cognite-sdk` and can be confusing to the user.

### Fixed

- When running `cdf-tk init --upgrade` from version `0.1.4` the user would get a `ToolkitMigrationError`.
  This is now fixed.

## [0.2.0b3] - 2024-06-04

### Added

- Support for resource type `Label` in the  `labels` folder.

### Fixed

- The toolkit now ensures `Transformations` and `Functions` are deployed before `Workflows`
- The toolkit now ensures `TimeSeries` and `Groups` are deployed before `DatapointSubscriptions`.

## [0.2.0b2] - 2024-06-03

### Fixed

- Running the build command, `cdf-tk build`, with `Group` resources scoped will read to incorrect
  warning such as `WARNING [HIGH]: Space 'spaceIds' is missing and is required by:` and
  `WARNING [HIGH]: DataSet 'ids' is missing and is required by:`. This is now fixed.
- Running the build command, `cdf-tk build`, with a `View` resource with a `hasData` filter would print a
  `UnusedParameterWarning: Parameter 'externalId' is not used in section ('filter', 'hasData', 0, 'externalId').`.
  This is incorrect and is now fixed to not print this warning.
- If you had a `container` with a direct relation property with a required constraint, the `cdf-tk build` command
  would incorrectly yield a warning that the `Parameter 'type' is not used ...`. This is now fixed.

## [0.2.0b1] - 2024-05-20

### Added

- Support for loading `nodes` with `APICall` arguments. The typical use case is when `node types` are part of a
  data model, and the default `APICall` arguments works well.

### Fixed

- Error message displayed to console on failed `cdf-tk deploy` command could be modified. This is now fixed.
- Using display name instead of folder name on a failed `cdf-tk deploy` or `cdf-tk clean` command. For example,
  if `datapoints subscription` was failing the error message would be `Failure to load/deploy timeseries as expected`,
  now it is `Failure to load/deploy timeseries.subscription as expected`.
- Unique display names for all resource types.
- Fixed bug when deploying extraction pipeline config, when none existed from before:
  `There is no config stored for the extraction pipeline`.

### Changed

- In `config.[env].yaml`, in the `environment` section, `selected_modules_and_packages` is renamed to `selected`.
  The old names will still work, but will trigger a deprecation warning.

## [0.2.0a5] - 2024-05-28

### Added

- If a resource is referring to another resource, the `cdf-tk build` will now give a warning if the referred resource
  is not found in the same build. For example, if you have a data model and is missing the space, the build command
  will give a warning that the space required by the data model is missing.
- The `cdf-tk build` command will now give warnings on duplicated resource. For example, if you have two files with
  the same externalId in the same module, the build command will give a warning that the externalId is duplicated,
  and that only the first file is used.
- Support for `securityCategories` in the `auth` folder.
- Added support for resource type `DatapointSubscription` in the `timeseries` folder.

### Fixed

- In a `function` config, if you did not set `fileId` you would get an error when running `cdf-tk deploy`,
  `Missing required field: 'fileId'.`. The `fileId` is generated automatically when the function is created,
  so it is not necessary to set it in the config file. This is now fixed.
- If you do `cdf-tk init --upgrade`, on a pre `0.2.0a3` version, you are met with
  `ERROR (ToolkitModuleVersionError): Failed to load previous version, ...`. This is now fixed.
- The parameter `container.properties.<property>.type.list` was required to be set, even thought it is optional
  in the CDF API. This is now fixed.
- The `ExtractionPipelineConfig` create, update and delete report numbers were incorrect. This is now fixed.

### Improved

- Gives a more informative error message when the authentication segment of a transformation resource file is
  missing a required field.
- Transformation queries can be inline, i.e. set in either the Transformation `query` property in the yaml or
  as a separate file. If set in both, an error is raised because it is ambiguous which query to use.
- In the `cdf-tk pull` command, if an error occurs, the temporary directory was not removed. This is now fixed.
- Improved error message when running `cdf-tk deploy/clean` before running `cdf-tk build`.

### Changed

- [BREAKING] In function YAML config `externalDataSetId` is renamed to `dataSetExternalId` to be consistent with
  the naming convention used in the rest of the toolkit.

## [0.2.0a4] - 2024-04-29

### Removed

- [BREAKING] `cognite-tookit` no longer supports `common_function_code`. The code used by functions must be in each
  function directory. The reason for this is that `cognite-toolkit` is a tool for governance and deployment of
  modules, it is not for development of functions. The `common_function_code` was a feature to support easier
  development of functions. It is expected that functions are developed in a separate environment and then
  moved to the `cognite_modules` folder for deployment and promotion between environments.

### Changed

- In `config.[env].yaml`, in the `environment` section, `name` is no longer required. Instead, the `[env]` part
  of the `config.[env].yaml` file is used as the `name` of the environment. This is to avoid redundancy.

### Improved

- When running `cdf-tk clean --dry-run` the output would show local resources regardless of whether they existed
  in CDF or not. This is now fixed and only resources that exist in CDF are shown in the output.
- Better error message (no exception raised) if the config file has `selected_modules_and_packages`, but with no list items.
- If yaml files are invalid, a link to the API docs for the resource is shown in the error message.

### Fixed

- When deploying a `FunctionSchedule` that requires an update, the `cdf-tk` would fail with error
  `Failed to update functions.schedules. Error 'FunctionSchedulesAPI' object has no attribute 'update'.`.
  This is now fixed.
- When calling `cdf-tk init --upgrade`, the user is met with a `Failed to load previous version, ...`.
  This is now fixed.
- When running `cdf-tk auth verify --interactive` and the user want to create a new group with the necessary
  capabilities, the `cdf-tk` would successfully create a group, but then raise
  an Error: `cognite.client.exceptions.CogniteAPIError: Insufficient access rights.` when trying to validate.
  This is now fixed.

## [0.2.0a3] - 2024-04-23

### Added

- Support for the Workflow and WorkflowVersion resource type
- Support for specifying `selected_modules_and_packages` as paths and parent paths. For example, you can
  now write `cognite_modules/core/cdf_apm_base` instead of just `cdf_apm_base`. This is to support
  modules that have the same name but are in different parent directories. In addition, this also better reflects
  the structure of the `cognite_modules` and `custom_modules` folder better.

### Fixed

- Functions that are deployed with schedules no longer uses a short-lived session (before: failed after ~an hour).

### Changed

- [BREAKING] The `cdf-tk build` will now clean the build directory by default before building the modules to avoid
  unwanted side effects from previous builds. To stop this behavior, use the `--no-clean` flag.
- [BREAKING] The `_system.yaml` is now required to be on the root level when running any `cdf-tk` command. This
  means that the `_system.yaml` file must be in the same directory as the `config.[env].yaml` files. This is to
  support running `cdf-tk` without the `cognite_modules` folder.
- [BREAKING] In the `config.[env].yaml` files, the `modules` section is now renamed to `variables`. This is to
  better reflect the content of this section, which is variables that can be used in the resource files.
- In addition to `cognite_modules` and `custom_modules`, the `cognite-toolkit` now also support `modules` as the
  top-level folder for modules. This together with the two changes above, is to have a better support for running
  the `cognite-toolkit` as a standalone CLI without the `cognite_modules`.
- The `.gitignore` file you get by running `cdf-tk init` now ignores the `/build` by default.
- The dependency `cognite-sdk` must now be `>=7.37.0` to use the `cdf-tk`.

## [0.2.0a2] - 2024-04-03

### Added

- Variables can now have extra spaces between curly braces and the variable name. For example, `{{  my_variable }}` is now
  a valid variable. Before this change, you would have to write `{{my_variable}}`.
- If an environment variable is not found in a resource file, for example, `${CDF_CLUSTER}`, when
  running `cdf-tk deploy` the user will now get a warning message that the variable is missing. Before this change,
  this would pass silently and potentially cause an error when trying to deploy to CDF that was hard to debug.

### Fixed

- When running `cdf-tk` with a Token for initialization, the `cdf-tk` would raise an `IndexError`. This is now fixed.
- Container resources that did not have set the optional property `usedFor` would always be classified as changed,
  when, for example, running `cdf-tk deploy --dry-run`. This is now fixed.

### Changed

- If two modules have the same name, the `cdf-tk build` command will now stop and raise an error. Before this change,
  the `cdf-tk build` command would continue and overwrite the first module with the second module.

## [0.2.0a1] - 2024-03-20

### Added

- Support for interactive login. The user can now set `LOGIN_FLOW=interactive` in the `.env` file
  to use interactive login.

### Changed

- The verification of access by the tool is now scoped to the resources that are being deployed instead of
  the entire project. This means that if the user only has access to a subset of the resources in the project,
  the tool will still be able to deploy those resources.

## [0.1.2] - 2024-03-18

### Fixed

- Running the command `cdf-tk auth verify --interactive` without a `.env` would raise a
  `AttributeError: 'CDFToolConfig' object has no attribute '_client'` error. This is now fixed and instead the user
  gets a guided experience to set up the `.env` file.

### Changed

- `cognite-toolkit` have moved the upper bound on the `cognite-sdk` dependency from `7.27` to `8.0`.
- Creating/Removing `spaces` no longer requires `DataModelingInstances` capability.

## [0.1.1] - 2024-03-01

### Fixed

- When running `cdf-tk clean` or `cdf-tk deploy --drop-data` for a data model with more than 10 containers,
  the command would raise an APIError. This is now fixed.
- A few minor potential `AttributeError` and `KeyError` bugs have been fixed.

## [0.1.0] - 2024-02-29

### Added

- Command `cdf-tk dump datamodel` for dumping data models from CDF into a local folder. The use case for this is to
  dump an existing data model from CDF and use it as a basis for building a new custom module with that data model.
- A Python package API for the cdf-tk. This allows for programmatic access to the cdf-tk functionality. This
  is limited to the `build` and `deploy` functionality. You can start by `from cognite_toolkit import CogniteToolkit`.

### Fixed

- In the function deployment, the hashing function used of the directory was independent of the location of the files
  within the function directory. This caused moving files not to trigger a redeployment of the function. This is now
  fixed.

### Changed

- Removed unused dependencies `mypy`, `pyarrow` and `chardet` from `cognite-toolkit` package.
- Lowered the required version of `pandas` to `1.5.3` in the `cognite-toolkit` package.

## [0.1.0b9] - 2024-02-20

### Added

- Introduced `cdf-tk pull transformation` and `cdf-tk pull node` commands to pull transformation or nodes
  from CDF to the local module.
- Support for using a template for file names `name: prefix_$FILENAME_suffix` in the `files` resource. The files will
  be processed and renamed as part of the build step.

### Fixed

- Fixed a bug that caused `Group` upsert to leave duplicate Groups
- Fixed issue with `run function --local` that did not pick up functions in modules without config variables.
- Fixed error when running `run function --local` on a function without all optional parameters for handle() being set.
- Bug when `cdf-tk deploy` of `ExtractionPipelineConfig` with multiple `config` objects in the same file.
  Then only the first `config` object was deployed. This is now fixed.

### Changed

- `cdf-tk` now uses --external-id consistently instead of --external_id.
- Removed upper limit on Python version requirement, such that, for example, `Python 3.12` is allowed. Note
  that when working with `functions` it is recommended to use `Python 3.9-3.11` as `Python 3.12` is not
  supported yet.
- `cdf-tk deploy`/`cdf-tk clean` now deploys all config files in one go, instead of one by one. This means batching
  is no longer done based on the number of resource files, but instead based on the limit of the CDF API.
- Files in module directories that do not live in a recognised resource directory will be skipped when building. If
  verbose is enabled, a warning will be printed for each skipped file.
- Only .yaml files in functions resource folders and the defined function sub-directories will be processed as part of
  building.

## [0.1.0b8] - 2024-02-14

### Added

- `Group` resource type supports list of groups in the same file

### Fixed

- `View` which implements other views would always be classified as changed, ven though no change
  has been done to the `view`, in the `cdf-tk deploy` command. This is now fixed.
- `DataModels` which are equal would be wrongly classified as changed if the view order was different.
  This is now fixed.
- In the `cdf-tk build`, modules with a nested folder structure under the resource folder were not built correctly.
  For example, if you had `my_module/data_models/container/my_container.container.view`, it would be put inside
  a `build/container/my_container.container.yaml` instead of `build/data_models/my_container.container.yaml`,
  and thus fail in the `cdf-tk deploy/clean` step. This is now fixed.
- When running `cdf-tk deploy` the prefixed number on resource file was not used to sort the deployment order.
  This is now fixed.
- Fixed a bug that caused Extraction Pipeline Config update to fail

## [0.1.0b7] - 2024-02-07

### Added

**NOTE: The function changelog was by accident included in beta6 and has been moved to the correct version.**

- Added support for loading functions and function schedules. Example of a function can be found in `cognite_modules/example/cdf_functions_dummy`.
- Added support for common function code as defined by `common_function_code` parameter in the environment config file.
- Added support for new command, `run function` that runs a function with a one-shot session created using currently
  configured credentials for cdf-tk.
- Added support for running a Cognite function locally using the `run function --local` command. This command will run the
  function locally in a virtual environment simulating CDF hosted run-time environment and print the result to the console.

### Changed

- **BREAKING:** The cdf-toolkit now requires one `config.yaml` per environment, for example, `config.dev.yaml` and `config.prod.yaml`.
- **BREAKING:** The file `environments.yaml` has been merged into `config.[env].yaml`.
  This means that the `environments.yaml` file is no longer used and the `config.[env].yaml`
  file now contains all the information needed to deploy to that environment.
- The module `cognite_modules` is no longer considered to be a black box governed by the toolkit, but should instead
  be controlled by the user. There are two main changes to the `cognite_modules` folder:
  - All `default.config.yaml` are removed from `cognite_modules` and only used when running `cdf-tk init`to generate
    `config.[env].yaml` files.
  - The file `default.packages.yaml` has been renamed `_system.yaml` and extended to include the `cdf-tk` version.
    This should not be changed by the user and is used to store package information for the toolkit itself and
    version.
- Running the `cdf-tk init --upgrade` now gives the user instructions on how to update the breaking changes
  since their last upgrade.
- If the user has changed any files in `cognite_modules`, the command `cdf-tk init --upgrade` will no longer
  overwrite the content of the `cognite_modules` folder. Instead, the user will be given instructions on how to
  update the `cognite_modules` files in the folder manually.

### Fixed

- In the generation of the `config.[env].yaml` multiline comments were lost. This is now fixed.

## [0.1.0b6] - 2024-01-25

### Added

- In `raw` resources, a RAW database or tables can be specified without data. Example, of a single database

 ```yaml
dbName: RawDatabase
```

or a database with table, no need to also specify a `.csv` or `.parquet` file for the table as was necessary before.

```yaml
dbName: myRawRawDatabase
tableName: myRawTable
```

### Changed

- Update is implemented for all resources. This means that if a resource already exists and is exactly the same as
  the one to be deployed, it will be updated instead of deleted and recreated.
- The `cdf-tk deploy` `--drop-data` is now independent of the `--drop` flag. This means that you can now drop data
  without dropping the resource itself. The reverse is not true, if you specify `--drop` without `--drop-data`, only
  resources that can be deleted without dropping data will be deleted.
- The output of the `cdf-tk deploy` command has been improved. Instead of created, deleted, and skipped resources
  being printed in a table at the end of the command, the resources are now printed as they are created, deleted, changed,
  and unchanged. In addition, an extra table is printed below with the datapoints that have been uploaded and dropped.
- The output of the `cdf-tk clean` command has also been changed in the same way as the `cdf-tk deploy` command.
- The `files` resource has been split into two resources, `FileMetadata` and `Files` to separate the metadata from
  the data (the file).
- To ensure comparison of resources and be able to determine whether they need to be updated, any resource
  defined in a YAML file will be augmented with default values (as defined by the CDF API) if they are missing before
  they are deployed.

### Fixed

- Bug in `auth` resource, this caused  groups with `all` and `resource` scoped capabilities to be written in two steps
  first with only `all` scoped capabilities and then all capabilities. This is now fixed by deploying groups in
  a single step.

## [0.1.0b5] - 2024-01-11

### Added

- Support for custom environment variables injected into build files when calling the command `cdf-tk deploy`.
- All resources that are unchanged are now skipped when running `cdf-tk deploy`.
- Support for loading `Group` Capabilities with scope `idScope` of type string. This means you can now set the
  `idScope` to the external id of a `dataSet` and it will be automatically replaced by the dataset id
  `cdf-tk deploy`.

### Fixed

- Fixed bug when calling any command loading a `.env` file and the path is not relative to the current working
  directory. This is now fixed.
- Calling `cdf-tk init --upgrade` overwrote all variables and comments set in the `config.yaml` file. This is now
  fixed.

### Improved

- Improved error message when missing a variable in `config.yaml` and a variable with the same name is defined
  for another module.

## [0.1.0b4] - 2024-01-08

### Added

- Added `--env-path` option to specify custom locations of `.env` file

### Fixed

- Fixed bug in command `cdf-tk build` that can occur when running on `Python>=3.10` which caused an error with text
  `TypeError: issubclass() arg 1 must be a class`. This is now fixed.

## [0.1.0b3] - 2024-01-02

### Fixed

- Fixed bug in `cdf-tk deploy` where auth groups with a mix of all and resource scoped capabilities skipped
  the all scoped capabilities. This is now fixed.

## [0.1.0b2] - 2023-12-17

### Fixed

- Handle duplicate `TransformationSchedules` when loading `Transformation` resources.
- Print table at the end of `cdf-tk deploy` failed with `AttributeError`, if any of resources were empty.
  This is now fixed.
- The `cdf-tk build` command no longer gives a warning about missing `sql` file for
  `TransformationSchedule`s.

## [0.1.0b1] - 2023-12-15

### Added

- Warnings if a configuration file is using `snake_case` when then resource type is expecting `camelCase`.
- Added support for validation of `space` for data models.
- Check for whether template variables `<change_me>` are present in the config files.
- Check for whether data set id is present in the config files.
- Print table at the end of `cdf-tk deploy` with the resources that were created, deleted, and skipped.
- Support for Extraction Pipelines and Extraction Pipeline configuration for remotely configured Extractors
- Separate loader for Transformation Schedule resources.

### Removed

- In the `deploy` command `drop_data` option has been removed. To drop data, use the `clean` command instead.

### Changed

- Require all spaces to be explicitly defined as separate .space.yaml file.
- The `data_set_id` for `Transformations` must now be set explicitly in the yaml config file for the `Transformation`
  under the `data_set_id` key. Note that you also need to explicitly define the `data_set` in its own yaml config file.
- All config files have been merged to a single config file, `config.yaml`. Upon calling `cdf-tk init` the `config.yaml`
  is created in the root folder of the project based on the `default.config.yaml` file of each module.
- DataSetID is no longer set implicitly when running the `cdf-tk deploy` command. Instead, the `data_set_id` must be
  set explicitly in the yaml config file.

### Fixed

- When running `cdf-tk deploy` with `--dry-run` a `ValueError` was raised if not all datasets were pre-existing.
  This is now fixed by skipping dataset validation when running with `--dry-run`.
- When having a `auth` group with mixed capabilities of all scoped and resource scoped, the all scoped capabilities
  were not removed when running `cdf-tk deploy`. This is now fixed.
- Loading `Transformation` did not support setting `dataSetExternalId` in the yaml config file. This is now fixed.

## [0.1.0a3] - 2023-12-01

### Changed

- Refactored load functionality. Loading raw tables and files now requires a `yaml` file with metadata.
- Fix container comparison to detect identical containers when loading data models (without --drop flag).
- Clean up error on resource does not exist when deleting (on `deploy --drop` or using clean command).

### Added

- Support for loading `data_sets`.
- Support for loading auth without --drop, i.e. `deploy --include=auth` and only changed groups are deployed.
- `cdf-tk --verbose build` now prints the resolution of modules and packages.
- Added `cdf-tk --version` to print the version of the tool and the templates.
- Support for `upsert` for `data_sets`.
- The cmd `cdf-tk deploy` creates the `data_set` before all other resources.
- Data sets are no longer implicitly created when referenced by another resource, instead an error is raised.
- Require all spaces to be explicitly defined as separate .space.yaml file.
- Add protection on group deletion and skip any groups that the current service principal belongs to.
- Support for multiple file resources per yaml config file for files resources.
- Support templated loading of * files in a folder when a single yaml has `externalId: something_$FILENAME`.
- You can now name the transformation .sql either with the externalId (as defined in the
  corresponding yaml file) or with the name of the file of the corresponding yaml file.
  I.e. if a transformation is defined in my_transformation.yaml with externalId:
  `tr_something`, the SQL file should be named either `tr_something.sql` or `my_transformation.sql`.
- Missing .sql files for transformations will now raise an error in the build step.
- The build step will now raise a number of warnings for missing externalIds in the yaml files,
  as well as if the naming conventions are not followed.
- System section in `environments.yaml` to track local state of `cdf-toolkit`.
- Introduced a `build_environment.yaml` in the `/build` folder to track how the build was run.

### Fixed

- `cdf-tk clean` not supporting `--include` properly.
- `cdf-tk clean` not working properly for data models with data.
- Fix group deletion on use of clean command to actually delete groups.

## [0.1.0a2] - 2023-11-22

### Fixed

- The `experimental` module was not included when running command `cdf-tk init`. This is now fixed.

## [0.1.0a1] - 2023-11-21

Initial release<|MERGE_RESOLUTION|>--- conflicted
+++ resolved
@@ -15,7 +15,6 @@
 - `Fixed` for any bug fixes.
 - `Security` in case of vulnerabilities.
 
-<<<<<<< HEAD
 ## TBD
 
 ### Changed
@@ -23,13 +22,12 @@
 - The Toolkit no longer gives a warning if it cannot import Cognite Function code when executing the `cdf build`
   command. This is to separate the build and deploying of artifacts from validating/debugging the function code.
   Validation of the function code is expected to be handled by `cdf run function local`.
-=======
+
 ## [0.3.0a7] - 2024-09-18
 
 ### Fixed
 
 - Running `cdf modules upgrade` no longer raises an error when upgrading from `0.2.x`.
->>>>>>> af7d9c91
 
 ## [0.3.0a6] - 2024-09-20
 
