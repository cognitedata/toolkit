--- conflicted
+++ resolved
@@ -15,8 +15,6 @@
 - `Fixed` for any bug fixes.
 - `Security` in case of vulnerabilities.
 
-<<<<<<< HEAD
-=======
 ## [0.1.0b3] - 2024-01-02
 
 ### Fixed
@@ -24,7 +22,6 @@
 - Fixed bug in `cdf-tk deploy` where auth groups with a mix of all and resource scoped capabilities skipped
   the all scoped capabilities. This is now fixed.
 
->>>>>>> b35e77b6
 ## [0.1.0b2] - 2023-12-17
 
 ### Fixed
@@ -32,11 +29,7 @@
 - Handle duplicate `TransformationSchedules` when loading `Transformation` resources.
 - Print table at the end of `cdf-tk deploy` failed with `AttributeError` is a resource.
   returned empty. This is now fixed.
-<<<<<<< HEAD
-- The `cdf-tk build` command no longer gives a warning about missing `sql` file for 
-=======
 - The `cdf-tk build` command no longer gives a warning about missing `sql` file for
->>>>>>> b35e77b6
   `TransformationSchedule`s.
 
 ## [0.1.0b1] - 2023-12-15
