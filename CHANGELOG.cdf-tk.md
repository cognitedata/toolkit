# Changelog

All notable changes to this project will be documented in this file.

The format is based on [Keep a Changelog](https://keepachangelog.com/en/1.0.0/),
and this project adheres to [Semantic Versioning](https://semver.org/spec/v2.0.0.html).

Changes are grouped as follows:

- `Added` for new features.
- `Changed` for changes in existing functionality.
- `Deprecated` for soon-to-be removed features.
- `Improved` for transparent changes, e.g. better performance.
- `Removed` for now removed features.
- `Fixed` for any bug fixes.
- `Security` in case of vulnerabilities.

## TBD

<<<<<<< HEAD
### Improved

- [alpha feature] The `cdf purge space` now automatically reduces the batch size when listing the nodes/edges to
  delete when getting a 408 timeout error.
- [alpha feature] The `cdf purge` now shows a spinner and updates the progress when deleting resources.
=======
### Fixed

- Reverting the fix from `0.3.24` to read any csv dialect when uploading a `csv` file
  (RAW table, Datapoints, or Assets). Now, only the comma-separated dialect is supported. This is because the dialect
  inference performed too poorly and failed to read the data correctly in many cases.
>>>>>>> 545c2339

## [0.3.29] - 2025-01-27

### Added

- Interactive selection mode if you don't provide a path or module name as argument to `cdf modules pull`.

### Improved

- Running `cdf deploy` and `cdf deploy --dry-run` now reports correctly delete + create for resources that do not
  support update. This is `Function`, `FunctionSchedule`, `Group`, and `SequenceRows`.
- [alpha feature] The `cdf purge space` now automatically reduces the batch size when deleting nodes when getting a
  408 timeout error.
- [alpha feature] The `cdf purge space` now tells which spaces needs to be purged first if the current space has
  dependencies. This happens when a node in one space is used as a node type in another space.

## [0.3.28] - 2025-01-21

### Fixed

- Variable replacement was too restrictive for environment variables. Previous behaviour to replace all
  environment variables has been restored except Extraction Pipeline Configs.
- Supporting non-ascii characters like æ,ø, å, ç, ã in built files  

## [0.3.27] - 2025-01-20

### Improved

- The `cdf dump asset` and `cdf dump timeseries` commands now always dump tables with
  the same columns in the same order.

### Fixed

- The `cdf build` no longer raises a `ToolkitFileNotFoundError` when building without a `config.[env].yaml` file.

## [0.3.26] - 2025-01-16

### Added

- [alpha feature] `cdf import transformation-cli` now has a new flag `--clean` to remove the
  source files after importing.

### Fixed

- All groups are now correctly deployed before resources that has authentication to them (`Transformation`,
  `'FunctionSchedule`, `WorkflowTrigger`).

### Changed

- Running `cdf auth init/verify` no longer automatically activates Cognite Functions on private link environments
  projects.

### Improved

- You now get a warning if you use the `$FILENAME` template incorrectly in the `CogniteFile`/`FileMetadata` resource.
- If a `{{ variable }}` replacement causes a `YAMLFormatError`, the Toolkit now gives you a hint on how to fix it.
- If you use a `dataSetId`, the Toolkit now gives you a hint to use `dataSetExternalId` instead.
- The Toolkit fallback to read any file as `utf-8` if it fails to read.
- The Toolkit no longer gives `UnusedParamterWarning` for `WorkflowVersion` using a `subworkflow` task.
- If a `Transformation`/`FunctionSchedule`/`WorkflowTrigger` fails to deploy due to environment variables missing,
  the Toolkit now gives a hint on how to fix it.
- [alpha feature] If you get a duplicated item due to using the `repeated-module` feature. The Toolkit now gives
  you a hint on how to fix it.

## [0.3.25] - 2025-01-10

### Added

- [alpha feature] Support for `SequenceRows` resources in the `classic` directory. Alpha flag `classic=True`.

### Fixed

- Deploying raw tables or datapoints from csv should no longer raise a `pandas.errors.ParserError`.

### Improved

- On Windows, commands such as `cdf modules list` were Toolkit needs to delete a temporary directory no longer
  raise an `PermissionError`, but instead has a gracefully fallback, and gives a warning if the fallback fails.

## [0.3.24] - 2025-01-06

### Added

- [alpha feature] Support for running `cdf build` without comparing against CDF project for missing dependencies
  with the flag `--offline`.
- [alpha feature] New subcommand `cdf modules pull` which pulls the configuration from the CDF project to the local
  modules directory.
- Support for property `dataModelingType` in `LocationFilter` resources.

### Fixed

- No more warning about missing `.env` file when running in `Google Cloud Build`.
- No more warning about missing `.env` file if all variables are set in the environment.
- When deploying a `Sequence` resource, Cognite Toolkit now replaces `dataSetExternalId` with `dataSetId`.
- Cognite Toolkit has improved resources that have server set default values that can lead to redeploy even when
  unchanged. This includes `Sequences`, `Containers`, `DataSets`, `Views`, `Nodes`, `Edges`, `ExtractionPipelines`,
  `CogniteFiles`, `HostedExtractorJobs`, `Relationships`, `RobotMaps`, and `WorkflowVersions`.
- When uploading a `csv` file (RAW table, Datapoints, or Assets) any CSV dialect is now supported.
- `LocationFilters` now parses the `version` key of `View` and `DataModel` correctly as a string.
- `LocationFilters` now converts an empty string of `dataSetExternalId` to `0` instead of ignoring it.
- On CDF deployed on Azure and AWS clouds, setting the `CPU` and `memory` of a CogniteFiles to lower than
  the required value no longer triggers a redeploy.
- Toolkit now looks up the `assetExternalId` in the `Sequence` resource when deploying.

## [0.3.23] - 2024-12-13

### Fixed

- Running `cdf auth init` now works for `CDF` as the `IDP` provider.

### Improved

- You can now set the `CDF_CLIENT_TIMEOUT` and `CDF_CLIENT_MAX_WORKERS` to control the timeout and the number of
  workers used by Toolkit when communicating with CDF.

## [0.3.22] - 2024-12-12

### Fixed

- Deploying `GraphQL` is no longer sensitive to the newlines inside of directives.
- Functions are no longer always redeployed if `indexUrl` or `extraIndexUrls` are set in the `Function` resource.

## [0.3.21] - 2024-12-11

### Fixed

- [alpha feature] Deploying `GraphQL` now correctly ignores end-of-line comments in the `.graphql` file.

## [0.3.20] - 2024-12-10

### Fixed

- `cdf deploy` no longer raises a `OSError` when deploying a `Transformation` with the SQL query in the `YAML` file.

## [0.3.19] - 2024-12-09

### Added

- [alpha feature] `cdf purge dataset` now supports purging resources with internal IDs.

### Fixed

- Replacing variables in an inline SQL query no longer removes the quotes around the variable.
- Running `cdf build` on an older module will no longer raise an `KeyError` if the `module.toml` does
  not have a `package` key.
- [alpha feature] `cdf purge dataset` no longer deletes `LocationFilters`
- [alpha feature] `GraphQL` resources with views that specify a `rawFilter` no longer raise an error when
  running `cdf deploy`.
- In the `cdf dump datamodel` command, properties that are overridden in a view are now correctly dumped.

### Changed

- [alpha feature] `cdf purge` now requires a confirmation before deleting resources.
- Building a `Transformation` will store the `.sql` file in the build directory instead of inlined in the
  resource YAML file.

### Improved

- Consistent display names of resources in output table of `cdf deploy` and `cdf clean`.

## [0.3.18] - 2024-12-03

### Fixed

- The `toolkit.demo` no longer fails du to wrong authentication variables.

## [0.3.17] - 2024-12-02

### Improved

- Toolkit will no longer give the warning `UserWarning: Unknown capability` in irrelevant cases.

### Added

- [alpha feature] Support `Edges` resources in the `data_models` directory.
- [alpha feature] Support `Event` resources in the `classic` directory.
- [alpha feature] Support `Relpationship` resources in the `classic` directory.
- [alpha feature] New command `cdf purge` this enables you to delete a `dataset` or `space` and all resources
  connected to it. This is useful if you want to clean up your CDF project.

### Fixed

- Using cdf for the identity provider no longer makes assumption about `IDP_CLIENT_SECRET` format.
- [alpha feature] Using `GraphQL` with an empty `@view` directive no longer raises
  an `Failed to parse GraphQL schema` error.

## [0.3.16] - 2024-11-28

No changes to cdf CLI.

## [0.3.15] - 2024-11-28

### Improved

- Better hint on activating plugins.

### Fixed

- Error message in Auth process shows correct variable names IDP_CLIENT_ID and IDP_CLIENT_SECRET.

## [0.3.14] - 2024-11-27

### Added

- Support for authentication with `CogIDP`

## [0.3.13] - 2024-11-26

### Fixed

- When using the commands `cdf deploy/clean`, the Toolkit no longer warns about unrelated resources
  that are not part of the deployment.
- When using `cdf deploy/clean/build, the Toolkit no longer warns about duplicated RAW databases.
- Changes to Streamlit app code were not deployed. This is now fixed.

## [0.3.12] - 2024-11-21

### Added

- [Alpha feature] Support for specifying list of variables under modules in `config.[env].yaml` file.
  This allows you to reuse the same module with different variables.
- [Alpha feature] GraphQL now supports the `preserveDml` parameter.

## [0.3.11] - 2024-11-19

### Fixed

- [Alpha feature] `cdf deploy` will no longer deploy `GraphQL` resources if they are not changed.
- In `cdf build` when loading `config.[env].yaml` the Toolkit now correctly prefers variables deeper, more
  specific, in the hierarchy over more general variables.
- [Alpha feature] `cdf build` will no longer copy content `YAML` files to the build directory.
- A bug caused the comparison with existing Tranformation Notifications to fail. This is now fixed.

### Improved

- The `cdf auth verify` no longer gives UserWarning is the user has unknown capabilities.

## [0.3.10] - 2024-11-14

### Fixed

- `cdf auth verify` no longer asks to update missing capabilities if there are no missing capabilities.
- `run function local` now works with functions that are importing adjacent modules.
- Environment variables were not replaced in Functions. This is now fixed.

### Improved

- `run function local` give a more informative error message if the function code cannot be imported.
- `run function local` now automatically loads environment variables from `.env` file. This is useful if you want to
  run the `run_check.py` script manually, for example, in debug mode with your IDE.

## [0.3.9] - 2024-11-12

### Added

- [alpha-feature] `--force-update` flag to `cdf deploy` to force update of all resources even if they are not changed.

## [0.3.8] - 2024-11-11

### Fixed

- Running `cdf run function local` no longer defaults to `IDP_CLIENT_SECRET` as the environment variable
  for the client secret. Instead, it will use the name specified in the function schedule configuration.
- `cdf auth verify` now asks the user to verify before updating the capabilities of the service principal.

## [0.3.7] - 2024-11-06

### Fixed

- Deploying RAW Tables/Databases no longer raises a `ToolkitRequiredValueError`.
- Deploying Asset given as `.csv`/`.parquet` is now supported again.
- Running `cdf deploy` no longer complains about `!keyvault` syntax in `ExtractionPipelineConfig` resources.

## [0.3.6] - 2024-11-04

### Fixed

- When running `cdf modules add`, the Toolkit removed trailing slash in the module path causing a
  build error. This is now fixed.
- When running `cdf build`, the Toolkit now stops if an error is encountered.
- `Asset` resources without `metadata` are no longer always redeployed when running `cdf deploy`,
  only if the local is different than the CDF configuration.
- Asset centric `LocationFilter`s are no longer always redeployed when running `cdf deploy`,
  only if the local is different than the CDF configuration.
- When deleting a `Function` the file is also removed if it exists.
- The `parentExternalId` in `LocationFilter` is now correctly replaced by `parentId` when running `cdf deploy`.

## [0.3.5] - 2024-10-24

No changes to cdf CLI.

## [0.3.4] - 2024-10-18

### Fixed

- Building a `WorkflowTrigger` will no longer complain that `authentication` is an unused variable.
- In resource `Group`, the following lookups are now done when running `cdf deploy/clean`:
  - `securityCategoriesAcl` `idscope` Security Names are now replaced by IDs.
  - `locationFiltersAcl` `idscope` external LocationFilter Ids are now replaced by IDs.
  - `timeSeriesAcl` `idscope` external TimeSeries IDs are now replaced by internal IDs.
  - `assetRootIdScope` external Asset IDs are now replaced by internal IDs.
- The resource `ResourceScopedGroup` is now correctly deployed after `RAW` `Tables` and `Databases`,
  `LocationFilters`, and `SecurityCategories` when running `cdf deploy`.

## [0.3.3] - 2024-10-15

### Fixed

- Running `cdf deploy --verbose` will no longer raise a `ToolkitRequiredValueError` when creating a new
  `FunctionSchedule`.
- If `--verbose` is set on any command and an error occurs, the Toolkit will now print a full traceback.

## [0.3.2] - 2024-10-11

### Fixed

- Deploying `Robotics` resource `Map` now accounts for the dependencies on `Frame` and `Location`.
- The Hosted Extractor Resources now respects the dependencies between the resources. For example, if a `Job`
  is referencing a `Destination`, the `Destination` will be deployed before the `Job`.
- Deploying a view-based `LocationFilter` no longer raises a `400` error.
- When running `cdf modules init` required modules are now created. Before, the Toolkit would skip creating
  the required modules.
- When running `cdf build`, in the `hosted_extractors` folder, the Toolkit will now give a warning if a `Destination`
  is referring toa non-existing dataset.
- Running `cdf modules upgrade` from version `0.3.0` and earlier will no longer fail if you
  have a view based `LocationFilter` in the `locations` folder.

## [0.3.1] - 2024-10-09

### Fixed

- Views based location filters no longer raises a TypeError when running `cdf clean` or `cdf deploy`.
- CogniteFiles are not recognized by `CogniteFile` and not `.CogniteFile` suffix in the `files` resource folder.

## [0.3.0] - 2024-10-08

### Added

- Support for `$FILENAME` expansion pattern for `CogniteFile` in the `files` folder.
- The `cdf repo init` command now creates a `GitHub` workflow for the Toolkit.

### Changed

- Running `cdf dump datamodels` now dumps containers and views into separate folders.

## [0.3.0b5] - 2024-10-03

### Added

- Added support for device code login flow.
- Support for uploading `CogniteFiles`.
- Docker release of the Toolkit.

### Changed

- When running `deploy --dry-run`, the Toolkit will not require write access to the CDF project.

### Fixed

- Uploading a file will no longer overwrite the `FileMetadata`.

## [0.3.0b4] - 2024-09-30

### Fixed

- Upgrading the `cognite-sdk` to `6.62.5` no longer raises an `ImportError` when running the `cdf` commands.

## [0.3.0b3] - 2024-09-25

### Added

- Support for hosted extractors mappings.

### Fixed

- [Feature Preview] Deploying `GraphQL` resources with `cdf deploy` no longers fails with a `ToolkitRequiredValueError`,
  if there is a comment in the `.graphql` file or a multiline `@import` directive is used. For example:

```graphql
type MyType
  @import(
    dataModel: {
      externalId: "MyModel"
      version: "v1"
      space: "MySpace"
    }
  ) {
  name: String!
}
```

## [0.3.0b2] - 2024-09-24

### Added

- If there are multiple `cognite_toolkit_service_principal`s, the `cdf auth verify` will offer to delete duplicates.

### Fixed

- Running `cdf auth verify` now prompts the user to create the `cognite_toolkit_service_principal` if it does not exist.
- In the `cdf build` command, version variables (`DataModel`, `View`, `Transformations`) are now always read as
  string and not integer. This ensures no false positive warnings for missing dependencies.
- In the `cdf deploy/clean` command, if a transformation is writing to a `DataModel` or a `View` the version is
  now always read as a string. Before if it was for example, `3_0_0` it would be read as `300` and cause
  the deployment of the transformation to fail.
- [Feature Preview] The `GraphQL` loader now includes the `.graphql` file in the `cdf build` command.

## [0.3.0b1] - 2024-09-23

### Added

- Dump for `Assets` and `TimeSeries` with `cdf dump asset` and `cdf dump timeseries` commands.
- Support for Hosted Extractors `Destination` and `Job`.
- Support for `CogniteFile`.

### Changed

- The Toolkit no longer gives a warning if it cannot import Cognite Function code when executing the `cdf build`
  command. This is to separate the build and deploying of artifacts from validating/debugging the function code.
  Validation of the function code is expected to be handled by `cdf run function local`.
- [BREAKING] The resource folder `timeseries_datapoints` is removed and `csv` and `parquet` files with
  datapoints are now expected to be in the `timeseries` folder.
- The dump of data models has changed interface, now the data model id is optionally given as positional instead
  of flags. If now data model is given, the user will be prompted to select one.

### Removed

- CSV files in the `timeseries_datapoins` folder with the string `timeshift_` in the index will no longer
  be timeshifted to today when running `cdf build`
- FileMetadata pattern `$FILENAME` is no longer supports prefix and suffix in the `name` parameter. This is to
  simplify the pattern.
- [BREAKING] The command `cdf describe` is removed. This functionality was not used and thus removing it to simplify
  the Toolkit and to focus on the core functionality.
- [BREAKING] Support for api parameters in `Node` resource is removed.
- Support for Python 3.9.

## [0.3.0a7] - 2024-09-23

### Fixed

- Running `cdf modules upgrade` no longer raises an error when upgrading from `0.2.x`.

## [0.3.0a6] - 2024-09-20

### Added

- Added flag `--modules`/`-m` to select which modules to build in the `cdf build` command.
- The `cdf build` command no longer requires `config.[env].yaml` to be present. If it is not present, the Toolkit
  will use the default values for the environment.

### Fixed

- If you removed `metadata` in any resource file, the Toolkit would not update this change in CDF. This is now fixed.

## [0.3.0a5] - 2024-09-18

### Added

- The new `cdf modules add` subcommand lets users add modules to an existing modules directory.
- [Feature Preview] Support for resource type Hosted Extractor Source. This should be in the `hosted_extractors` folder,
  and the file needs to be suffixed with `.Source.yaml`, for example, `my_eventhub.Source.yaml`.
  [CAUTION] The current implementation will always redeploy the source, even if it has not changed. This will be
  fixed in a future release.
- Added support for resource type `Sequence` in the `classic` folder.
- Added parameter `--selected` to the `cdf build` command to overwrite the `selected` in the `config.[env].yaml` file.
- Made the `config.[env].yaml` optional when running the `cdf build command.

### Changed

- [BREAKING] The command `cdf auth verify` has been split into `cdf auth init` and `cdf auth verify`. The `init` command
  is used to initialize the auth parameters, and the `verify` command is used to verify that required privileges are
  set. The `init` command will by default run the `verify` command after the initialization unless a `--no-verify`
  flag is set. In addition, the two commands have been reworked to be more user-friendly. They are now interactive
  (no longer requires a `--interactive` flag) and have no longer supports passing in a custom Group file. Instead,
  they are intended to only set up and verify a service principal for the Toolkit.

### Fixed

- The `config` value of a `ExtractionPipelineConfig` is now correctly parsed as a string. Before it was parsed as YAML,
  typically an object/dict, which caused loss of information. This is because
  `yaml.safe_dump(yaml.safe_load(config)) != config` as, for example, special YAML tags are lost.
- Deploying a `LocationFilter` with a data model no longer returns a `400` error.

### Removed

- The `--interactive` flag from the `cdf deploy` and `cdf clean` commands.
- The shared flags `--verbose`. This has been deprecated and has been replaced by `--verbose` on each individual
  command. For example, before you could write `cdf --verbose build --env dev`, now you should write
  `cdf build --env dev --verbose`.

## [0.3.0a4] - 2024-09-13

### Added

- The `WorkflowTrigger` config files now supports `object` (`dict`) as a valid type for the
  `data` field. This will automatically be converted to a `json` string when deploying the trigger.

### Fixed

- The field `default_organization_dir` was not read in the `cdf.toml` file. This is now fixed.
- The `cdf modules upgrade` command would fail to update `0.3.0a1` and `0.3.0a2` to `0.3.0a3`. This is now fixed.
- If the version of a `DataModel` or `View` was set to `1_0_0` in the resource file, Toolkit would send
  it as `100` to the API. This is now fixed.
- Groups without metadata no longer triggers redeploy when running `cdf deploy`

## [0.3.0a3] - 2024-09-11

### Fixed

- LocationFilter did not load subclasses properly. This is now fixed.
- When running any command, the terminal would print warnings from the `cognite-sdk`. This is now fixed.
- The `cdf modules init` no longer creates an invalid `cdf.toml` file when the user uses an `organization-dir`.

### Changed

- In the commands `build` and `pull`, `modules upgrade` and `modules list`,  `organization-dir` is now an
  optional argument `--organization-dir` and `-o` instead of positional argument. This is to have consistent
  behavior with other commands.
- The config filed `cdf.toml` is now created with `cdf modules init` instead of `cdf repo init`.
- In `cdf.toml` the `organization_dir` is renamed `default_organization_dir`.

## [0.3.0a2] - 2024-09-10

### Fixed

- Running `cdf repo init` now creates a `cdf.toml` with the correct version.

## [0.3.0a1] - 2024-09-10

### Added

- Loaders for resource types `Assets`, `3DModel`, and `Robotic` (`Map`, `DataPostProcessing`, `RobotCapability`,
  `Frame`, and `Location`). These loaders were earlier available as feature preview.
- Support for `LocationFilter` in the `locations` folder.
- Command `cdf repo init` to initialize the repository with `.gitignore`, `.env`, and the new
  Toolkit configuration file `cdf.toml`
- Command `cdf modules list` to list all modules.
- Command `cdf modules init` to setup modules. This is interactive and will guide you through selecting the
  modules you want to use. You can bypass the interactive mode by using the `--all` flag. which
  will select all modules, similar to the previous `cdf-tk init` command.
- Command `cdf modules upgrade` to upgrade all modules automatically.

## Changed

- The resource `FunctionSchedule` is not uniquely identified by `name` instead of `cronExpression` by the Toolkit.
  This enables multiple schedules with the same cron expression for the same function.
- The Toolkit no longer gives warnings for naming conventions that are not followed.
- [BREAKING] The resource `Label` is now in the resource folder `classic` and not in the `labels` folder.

## Removed

- [BREAKING] The command `cdf-tk init` it now replaced by `cdf repo init` and `cdf modules init`.

## [0.2.20] - 2024-08-31

### Fixed

- Ignore `.pyc` files when hashing function directories in the `cdf-tk deploy` command. This prevents unnecessary
  redeployments of functions.

## [0.2.19] - 2024-08-26

### Fixed

- Views and DataModels with versions that are integers are only being redeployed if they have changed in the
  `cdf-tk deploy` command. They were earlier always redeployed.

## [0.2.18] - 2024-08-22

### Added

- Location Filter support

### Fixed

- When running `cdf-tk deploy`, the Toolkit would not detect `Function` secrets that were changed, which leads to the
  `Function` not being updated. This is now fixed.

- [Feature Preview] improved `--interactive / -i` for `dump asset` and `dump timeseries`
  - which can list datasets or assets with `clear-name (external_id) [count]`

    ```bash
    ? Select a data set listed as 'name (external_id) [count]'
      (Use arrow keys to move, <space> to select, <a> to toggle, <i> to invert)
    » ○ (WITSML) [286,088]
      ○ (DBCalculations) [6,007]
      ○ (SAP) [6]
      ○ (Wells) [0]
      ○ (Drilling) [45]
    ```

  - an "Abort" option is now available

    ```bash
    No data set selected.
    Select a data set to dump (Use arrow keys)
      Data Set
      Done
    » Abort
    ```

- [Feature Preview] new feature `TIMESERIES_DUMP` added
  - `cdf-tk dump timeseries` now dumps to yaml/csv/parquet
  - supports `--data-set / -d` selection
  - supports `--interactive / -i`
  - feature does not include datapoints

- [Feature Preview] In the command `cdf-tk import transformation-cli`, the Toolkit no longer raises
  an `UnicodeDecodeError` when importing a manifest with a query file that contains special characters
  on Windows.

- The Toolkit previously detected a version as changed in the cdf-tk deploy command if it was an integer in
  a DataModel or View resource file. This issue is now fixed.

## [0.2.17] - 2024-07-26

### Changed

- [Feature Preview] `cdf-tk dump asset` now dumps into multiple files and no longer raise an Exception
  when dumping into `.parquet` format.
- [Feature Preview] `cdf-tk dump asset` now also dumps labels used by the assets.

### Fixed

- [Feature Preview] `cdf-tk dump asset` now respects the selected `dataset` when set in interactive mode.
- The Toolkit no longer tries to do variable replacement in `.parquet` files in `cdf-tk build`, which would
  raise an error.
- When running `cdf-tk deploy` with a capability that is undocumented but supported in the API, the Toolkit
  would raise an error. This is now fixed.
- [Feature Preview] When using `functionExternalID`+`name` to identify a function schedule, the `cdf-tk deploy` command
  no longer raise a `ValueError`.

## [0.2.16] - 2024-07-23

### Changed

- In the `cdf-tk build` command, if the `Function` code cannot be imported, the Toolkit will now give a
  warning instead of an `ToolkitValidationError`. This is to allow you to deploy code developed in a
  different environment than the environment used to run Toolkit.

## [0.2.15] - 2024-07-22

### Added

- [Feature Preview] Support for uploading `3DModel` resource to CDF. Note this is the metadata about a 3D model
  Turn on the feature by running `cdf-tk features set model-3d --enable`.

### Fixed

- Running `cdf-tk deploy` after a failed build would raise an incorrect `ToolkitNotADirectoryError`,
  instead of a `ToolkitFileNotFoundError` for the `_build_enviroment.yaml` file. This is now fixed.
- When running `cdf-tk deploy` with `Functions` that have not explicitly set `cpu`, `memory`, or `runtime`,
  would always be classified as changed. This is now fixed.
- [Feature Preview] When dumping assets to `csv`, headers are no longer repeated for each 1000 asset.
- [Feature Preview] When dumping assets to `parquet`, you can now dump more than 1000 assets without
  getting the error `TypeError: write() got an unexpected keyword argument 'mode'`.
- [Feature Preview] When dumping assets to `parquet/csv`, the Toolkit now keeps all asset in memory until it finds
  all unique metadata keys. This is to ensure that header is correct in the resulting `parquet/csv` file.
- In the `config.[env].yaml`, the `name` parameter in the `environment` section is no longer required.
  This was supposed to be remove in `0.2.0a4`.
- If you run `cdf-tk build --env dev`, and then `cdf-tk deploy -env prod` the Toolkit will
  now raise a `ToolkitEnvError`.
- If you run `cdf-tk build`, the Toolkit will no longer complain about resources that exist in
  CDF but not in the build directory (given that the Toolkit has access to CDF).
- If you deploy a data model that already exists in CDF, the API will silently fail to update the data model if
  there are any changes to the views in the data model. The Toolkit will now verify that the update of data models
  was successful and raise an error if it was not.

### Changed

- When running `cdf-tk deploy` for a function the Toolkit checked that it could import the function code
  before deploying the function. This is now removed. The reason is that the toolkit is often run in a
  different Python environment than the function code. This made this check unnecessarily restrictive
  as it would fail even though the function code was correct due to missing dependencies.
- [Feature Preview] Instead of using `functionExternalID`+`cron` expression to identify a function schedule,
  the Toolkit now uses `functionExternalID`+`name`. This is to avoid the Toolkit to create multiple schedules
  for the same function if the cron expression is changed and allow to have multiple schedules with the same
  cron expression for the same function. To enable this feature, run `cdf-tk features set fun-schedule --enable`.

## [0.2.14] - 2024-07-15

### Fixed

- If a container with a direct relation property with a required constraint on another container, the `cdf-tk build`
  would not give a warning if the required container was missing. This is now fixed.
- [Feature Preview] In the feature preview, `robotics`, the properties `inputSchema` or `dataHandlingSchema`
  in `RobotCapability` and `DataPostProcessing` were not updated correctly. This is now fixed.
- When running `cdf-tk build`, with a `Node` resource. You would get a `MissingRequiredIdentifierWarning` even though
  the `Node` had a `space`/`externalId`. This is now fixed.
- In the `cdf-tk deploy/clean` command, the `-i` short flag was used for `--interactive` and `--include` at the same time.
  This is now fixed, and the `-i` flag is only used for `--interactive`.
- Require `cognite-sdk>=7.54.1`, this version fixed a bug in the `cognite-sdk` that caused the `cdf-tk` to raise
  an `CogniteAPIError` when deploying or cleaning more than 10 `functions`.

## [0.2.13] - 2024-07-10

### Fixed

- [Feature Preview] In the feature preview, `cdf-tk import transformation-cli`, the Toolkit would fail to convert
  manifest with `destination: <string>` correctly. This is now fixed.
- On Windows, when reading files from disk, the Toolkit could raise an `UnicodeDecodeError`. This is now fixed.
- [Feature Preview] In the feature preview, `robotics`, if you tried to update a set of resources in which some
  were existing and others not, the Toolkit would create the new resources. This is now fixed.

## [0.2.12] - 2024-07-08

### Added

- [Feature Preview] Robotic support.

## [0.2.11] - 2024-07-05

### Fixed

- When running `cdf-tk build`, if you had two files non-YAML files named the same in different modules, or subdirectories
  in the same module, the Toolkit would overwrite the first file with the second file. This is now fixed.

## [0.2.10] - 2024-07-03

### Fixed

- When running `cdf-tk build`, if you use subdirectories in a resource directories, and have two resources with the
  same file name, the Toolkit would overwrite the first resource with the second resource. This is now fixed. For
  example, if you have `my_module/transformation/subdirectory1/my_transformation.Transformation.yaml` and
  `my_module/transformation/subdirectory2/my_transformation.Transformation.yaml`, the Toolkit would only build the
  second resource.

## [0.2.9] - 2024-07-02

### Changed

- Tracking usage of Toolkit commands.

## [0.2.8] - 2024-07-01

### Added

- [Feature Preview] Option to turn off semantic naming checks for resources. Turn on the feature by running
  `cdf-tk features set no-naming --enable`.

### Fixed

- When running `cdf-tk run function --local`, the toolkit would raise an `ToolkitValidationError`. This is now fixed.
- When running `cdf-tk deploy --dry-run`, if any resource was referencing a `DataSet`, `SecurityCategory`,
  or `ExtractionPipeline`, it would incorrectly be classified as changed. This is now fixed. This applied to
  `ExtractionPipeline`, `FileMetadata`, `Function`, `Group`, `Label`, `TimeSeries`, and `Transformation` resources.

### Changed

- Function configurations for multiple functions can now be in multiple files in the function directory. Before
  all configurations had to be listed in the same YAML file.

## [0.2.7] - 2024-06-28

### Fixed

- Function schedule for functions with a `:` in the external id would raise an `ValueError`.
  This is now fixed.
- Transformation notifications for transformations with a `:` in the external id would raise an `ValueError`.
  This is now fixed.
- When running `cdf-tk deploy`, you would get warnings about unrelated resources that were not part of the deployment.
  This is now fixed.
- The `transformations/notifications` endpoint was giving `500` errors for requests to non-exising transformations.
  This is now handled by the toolkit and will not raise an error.
- When doing variable replacement in a `sql` such as `dataset_id('{{dataset_external_id}}')`, the toolkit would
  remove the quotes. This is now fixed.

## [0.2.6] - 2024-06-26

### Improved

- The `--verbose` flag is now moved to the end of the command. For example, instead of `cdf-tk --verbose build`,
  you should now write `cdf-tk build --verbose`. The old syntax is still supported but will raise a deprecation warning.
- When running `cdf-tk deploy --verbose` you will now get a detailed output for each resource that has changed
  (or will change if you use --dry-run).
- Allow values `test` and `qa` as `type` in the `config.[env].yaml` file.

### Fixed

- When running `cdf-tk build` with `Views` with custom filters, the Toolkit would likely give a `UnusedParameterWarning`.
  This is now fixed by not validating the details of `View.filters`. The motivation is that `View.filters` is a complex
  structure, and it is likely that you will get a false warning. The users that starts to use `View.filters` are
  expected to know what they are doing.
- If you run `cdf-tk deploy` and you had a child view that overrides a property from a parent view, the Toolkit would
  log it as changed even though it was not. This is now fixed.

## [0.2.5] - 2024-06-25

### Fixed

- When running `cdf-tk build`, with `RAW` tables in the selected modules, the Toolkit would always warn that the
  tables were missing, even though they were present. This is now fixed.
- When running `cdf-tk init --upgrade <YOUR PROJECT>` form version `0.1.4` the user would get a
  `ERROR (ToolkitMigrationError): Failed to find migration from version 0.1.4.`. This is now fixed.
- When running `cdf-tk build`, the Toolkit would give you warning when referencing a system `Space`, `View`, `Container`
  or `DataModel`. This is now fixed.
- [Feature Preview] When running `cdf-tk import transformation-cli` on a manifest with a query file that
  is separated from the manifest, the toolkit would raise a `FileNotFoundError`. This is now fixed.

## [0.2.4] - 2024-06-24

### Added

- [Feature Preview] Support for resource type `Asset` in the `assets` folder. Turn on the feature by running
  `cdf-tk features set assets --enable`.

### Improved

- When running `cdf-tk build` and the selected modules is missing, the user will now get a hint about
  how to fix the issue.
- When running `cdf-tk build` and a module contains non-resource directories, the user will now get a warning
  that the directory is not a resource directory.

### Fixed

- The data type of variables `config.[env].yaml` file is now preserved. For example, if you had `my_variable: "123"`,
  then the `cdf-tk build`  would build the resource file with the number instead of the string, `my_variable: 123`.
  This is now fixed.
- File configurations given as a list/array, lost the `dataSetExternalId` in the `cdf-tk deploy` command.
  This is now fixed.
- Added missing required dependency `packaging` to `cognite-toolkit`.

## [0.2.3] - 2024-06-20

### Improved

- When running `cdf-tk build` and missing `CDF_PROJECT` environment variable, the user will now get a more informative
  error message.

### Fixed

- The variable `type` in the `environment` section of the `config.[env].yaml` now raises an error if it is not
  set to `dev`, `staging`, or `prod`.

### Added

- The preview feature `IMPORT_CMD` added. This enables you to import a `transformation-cli` manifest into
  resource configuration files compatible with the `cognite-toolkit`. Activate by running
  `cdf-tk features set IMPORT_CMD --enable`, and deactivate by running `cdf-tk features set IMPORT_CMD --disable`.
  Run `cdf-tk import transformation-cli --help` for more information about the import command.

## [0.2.2] - 2024-06-18

### Improved

- The command line messages have been improved to be more informative and user-friendly when running
  `cdf-tk auth verify`.
- The `variables` section in `config.[env].yaml` is now optional.
- In `cdf-tk build`, more informative error message when a variable is unresolved in a resource file.

### Fixed

- In the `cdf-tk auth verify` command, if the flag `--interactive` was set, the `--update-group` and `create-group`
  flags were not ignored. This is now fixed.
- In the `cdf-tk auth verify` command, if there was no `.env` or `--cluster` and `--project` flags, the toolkit
  would raise an `AuthentciationError`, instead of prompting the user for cluster and project. This is now fixed.
- In the `cdf-tk auth verify` command, the if function service was not activated, the toolkit will
  now activate it.
- When running `cdf-tk build`, and a resource file was missing its identifier, for example, `externalId` for a
  dataset, an error such as `AttributeError: 'NoneType' object has no attribute 'split'` was raised. This is now fixed.

## [0.2.1] - 2024-06-17

### Improved

- When running `cdf-tk auth verify`, if the client does not have access to the `CDF_PROJECT` the user will now get
  a more informative error message.
- When running `cdf-tk auth verify` and missing the `FunctionAcl(READ)` capability, the user will now get a more
  informative error message when checking the function service status

### Added

- Preview feature `MODULES_CMD` to allow interactive init and automatic upgrade of modules. Activate by running
  `cdf-tk features set MODULES_CMD --enable`, and deactivate by running `cdf-tk features set MODULES_CMD --disable`.
  Run `cdf-tk modules init/upgrade` to interactively initialize or upgrade modules.
  
## Fixed

- When running `cdf-tk build`, you would get a `DuplicatedItemWarning` on RAW Databases that are used with multiple
  tables. This is now fixed.

### Added

- Preview feature `MODULES_CMD` to allow interactive init and automatic upgrade of modules. Activate by running
  `cdf-tk features set MODULES_CMD --enable`, and deactivate by running `cdf-tk features set MODULES_CMD --disable`.
  Run `cdf-tk modules init/upgrade` to interactively initialize or upgrade modules.

## [0.2.0] - 2024-06-10

### Fixed

- When running `cdf-tk clean` or `cdf-tk deploy --drop --drop-data` there was an edge case that triggered the bug
  `ValueError: No capabilities given`. This is now fixed.
- When deploying `containers` resources with an index, the `cdf-tk deploy` would consider the resource as changed
  even though it was not. This is now fixed.
- When parsing yaml without `libyaml`, `cognite-toolkit` would raise an
  `AttributeError: module 'yaml' has no attribute 'CSafeLoader'`. This is now fixed by falling back to the
  python `yaml` parser if `libyaml` (c-based) is not available.

## [0.2.0b4] - 2024-06-06

### Added

- Support for resource type `TransformationNotification` in the `transformations` folder.

### Changed

- [BREAKING] In `functions`, the function config file must be in the root function directory. This means
  that, for example, `my_module/function/some_folder/function.yaml` will no longer be included by
  the `cdf-tk build` command. Instead, it must be in `my_module/function/function.yaml`. The motivation
  is to allow arbitrary YAML files as part of the function code.
- The toolkit now only gives a `TemplateVariableWarning` (`Variable my_variable has value <change_me> ...`) if
  the variable is used by `selected` in the `config.[env].yaml`. This is to avoid unnecessary warnings.
- The `FeaturePrevieWarnings` are no longer printed when running `cdf-tk deploy` or `cdf-tk clean`. These warnings
  are from the `cognite-sdk` and can be confusing to the user.

### Fixed

- When running `cdf-tk init --upgrade` from version `0.1.4` the user would get a `ToolkitMigrationError`.
  This is now fixed.

## [0.2.0b3] - 2024-06-04

### Added

- Support for resource type `Label` in the  `labels` folder.

### Fixed

- The toolkit now ensures `Transformations` and `Functions` are deployed before `Workflows`
- The toolkit now ensures `TimeSeries` and `Groups` are deployed before `DatapointSubscriptions`.

## [0.2.0b2] - 2024-06-03

### Fixed

- Running the build command, `cdf-tk build`, with `Group` resources scoped will read to incorrect
  warning such as `WARNING [HIGH]: Space 'spaceIds' is missing and is required by:` and
  `WARNING [HIGH]: DataSet 'ids' is missing and is required by:`. This is now fixed.
- Running the build command, `cdf-tk build`, with a `View` resource with a `hasData` filter would print a
  `UnusedParameterWarning: Parameter 'externalId' is not used in section ('filter', 'hasData', 0, 'externalId').`.
  This is incorrect and is now fixed to not print this warning.
- If you had a `container` with a direct relation property with a required constraint, the `cdf-tk build` command
  would incorrectly yield a warning that the `Parameter 'type' is not used ...`. This is now fixed.

## [0.2.0b1] - 2024-05-20

### Added

- Support for loading `nodes` with `APICall` arguments. The typical use case is when `node types` are part of a
  data model, and the default `APICall` arguments works well.

### Fixed

- Error message displayed to console on failed `cdf-tk deploy` command could be modified. This is now fixed.
- Using display name instead of folder name on a failed `cdf-tk deploy` or `cdf-tk clean` command. For example,
  if `datapoints subscription` was failing the error message would be `Failure to load/deploy timeseries as expected`,
  now it is `Failure to load/deploy timeseries.subscription as expected`.
- Unique display names for all resource types.
- Fixed bug when deploying extraction pipeline config, when none existed from before:
  `There is no config stored for the extraction pipeline`.

### Changed

- In `config.[env].yaml`, in the `environment` section, `selected_modules_and_packages` is renamed to `selected`.
  The old names will still work, but will trigger a deprecation warning.

## [0.2.0a5] - 2024-05-28

### Added

- If a resource is referring to another resource, the `cdf-tk build` will now give a warning if the referred resource
  is not found in the same build. For example, if you have a data model and is missing the space, the build command
  will give a warning that the space required by the data model is missing.
- The `cdf-tk build` command will now give warnings on duplicated resource. For example, if you have two files with
  the same externalId in the same module, the build command will give a warning that the externalId is duplicated,
  and that only the first file is used.
- Support for `securityCategories` in the `auth` folder.
- Added support for resource type `DatapointSubscription` in the `timeseries` folder.

### Fixed

- In a `function` config, if you did not set `fileId` you would get an error when running `cdf-tk deploy`,
  `Missing required field: 'fileId'.`. The `fileId` is generated automatically when the function is created,
  so it is not necessary to set it in the config file. This is now fixed.
- If you do `cdf-tk init --upgrade`, on a pre `0.2.0a3` version, you are met with
  `ERROR (ToolkitModuleVersionError): Failed to load previous version, ...`. This is now fixed.
- The parameter `container.properties.<property>.type.list` was required to be set, even thought it is optional
  in the CDF API. This is now fixed.
- The `ExtractionPipelineConfig` create, update and delete report numbers were incorrect. This is now fixed.

### Improved

- Gives a more informative error message when the authentication segment of a transformation resource file is
  missing a required field.
- Transformation queries can be inline, i.e. set in either the Transformation `query` property in the yaml or
  as a separate file. If set in both, an error is raised because it is ambiguous which query to use.
- In the `cdf-tk pull` command, if an error occurs, the temporary directory was not removed. This is now fixed.
- Improved error message when running `cdf-tk deploy/clean` before running `cdf-tk build`.

### Changed

- [BREAKING] In function YAML config `externalDataSetId` is renamed to `dataSetExternalId` to be consistent with
  the naming convention used in the rest of the toolkit.

## [0.2.0a4] - 2024-04-29

### Removed

- [BREAKING] `cognite-tookit` no longer supports `common_function_code`. The code used by functions must be in each
  function directory. The reason for this is that `cognite-toolkit` is a tool for governance and deployment of
  modules, it is not for development of functions. The `common_function_code` was a feature to support easier
  development of functions. It is expected that functions are developed in a separate environment and then
  moved to the `cognite_modules` folder for deployment and promotion between environments.

### Changed

- In `config.[env].yaml`, in the `environment` section, `name` is no longer required. Instead, the `[env]` part
  of the `config.[env].yaml` file is used as the `name` of the environment. This is to avoid redundancy.

### Improved

- When running `cdf-tk clean --dry-run` the output would show local resources regardless of whether they existed
  in CDF or not. This is now fixed and only resources that exist in CDF are shown in the output.
- Better error message (no exception raised) if the config file has `selected_modules_and_packages`, but with no list items.
- If yaml files are invalid, a link to the API docs for the resource is shown in the error message.

### Fixed

- When deploying a `FunctionSchedule` that requires an update, the `cdf-tk` would fail with error
  `Failed to update functions.schedules. Error 'FunctionSchedulesAPI' object has no attribute 'update'.`.
  This is now fixed.
- When calling `cdf-tk init --upgrade`, the user is met with a `Failed to load previous version, ...`.
  This is now fixed.
- When running `cdf-tk auth verify --interactive` and the user want to create a new group with the necessary
  capabilities, the `cdf-tk` would successfully create a group, but then raise
  an Error: `cognite.client.exceptions.CogniteAPIError: Insufficient access rights.` when trying to validate.
  This is now fixed.

## [0.2.0a3] - 2024-04-23

### Added

- Support for the Workflow and WorkflowVersion resource type
- Support for specifying `selected_modules_and_packages` as paths and parent paths. For example, you can
  now write `cognite_modules/core/cdf_apm_base` instead of just `cdf_apm_base`. This is to support
  modules that have the same name but are in different parent directories. In addition, this also better reflects
  the structure of the `cognite_modules` and `custom_modules` folder better.

### Fixed

- Functions that are deployed with schedules no longer uses a short-lived session (before: failed after ~an hour).

### Changed

- [BREAKING] The `cdf-tk build` will now clean the build directory by default before building the modules to avoid
  unwanted side effects from previous builds. To stop this behavior, use the `--no-clean` flag.
- [BREAKING] The `_system.yaml` is now required to be on the root level when running any `cdf-tk` command. This
  means that the `_system.yaml` file must be in the same directory as the `config.[env].yaml` files. This is to
  support running `cdf-tk` without the `cognite_modules` folder.
- [BREAKING] In the `config.[env].yaml` files, the `modules` section is now renamed to `variables`. This is to
  better reflect the content of this section, which is variables that can be used in the resource files.
- In addition to `cognite_modules` and `custom_modules`, the `cognite-toolkit` now also support `modules` as the
  top-level folder for modules. This together with the two changes above, is to have a better support for running
  the `cognite-toolkit` as a standalone CLI without the `cognite_modules`.
- The `.gitignore` file you get by running `cdf-tk init` now ignores the `/build` by default.
- The dependency `cognite-sdk` must now be `>=7.37.0` to use the `cdf-tk`.

## [0.2.0a2] - 2024-04-03

### Added

- Variables can now have extra spaces between curly braces and the variable name. For example, `{{  my_variable }}` is now
  a valid variable. Before this change, you would have to write `{{my_variable}}`.
- If an environment variable is not found in a resource file, for example, `${CDF_CLUSTER}`, when
  running `cdf-tk deploy` the user will now get a warning message that the variable is missing. Before this change,
  this would pass silently and potentially cause an error when trying to deploy to CDF that was hard to debug.

### Fixed

- When running `cdf-tk` with a Token for initialization, the `cdf-tk` would raise an `IndexError`. This is now fixed.
- Container resources that did not have set the optional property `usedFor` would always be classified as changed,
  when, for example, running `cdf-tk deploy --dry-run`. This is now fixed.

### Changed

- If two modules have the same name, the `cdf-tk build` command will now stop and raise an error. Before this change,
  the `cdf-tk build` command would continue and overwrite the first module with the second module.

## [0.2.0a1] - 2024-03-20

### Added

- Support for interactive login. The user can now set `LOGIN_FLOW=interactive` in the `.env` file
  to use interactive login.

### Changed

- The verification of access by the tool is now scoped to the resources that are being deployed instead of
  the entire project. This means that if the user only has access to a subset of the resources in the project,
  the tool will still be able to deploy those resources.

## [0.1.2] - 2024-03-18

### Fixed

- Running the command `cdf-tk auth verify --interactive` without a `.env` would raise a
  `AttributeError: 'CDFToolConfig' object has no attribute '_client'` error. This is now fixed and instead the user
  gets a guided experience to set up the `.env` file.

### Changed

- `cognite-toolkit` have moved the upper bound on the `cognite-sdk` dependency from `7.27` to `8.0`.
- Creating/Removing `spaces` no longer requires `DataModelingInstances` capability.

## [0.1.1] - 2024-03-01

### Fixed

- When running `cdf-tk clean` or `cdf-tk deploy --drop-data` for a data model with more than 10 containers,
  the command would raise an APIError. This is now fixed.
- A few minor potential `AttributeError` and `KeyError` bugs have been fixed.

## [0.1.0] - 2024-02-29

### Added

- Command `cdf-tk dump datamodel` for dumping data models from CDF into a local folder. The use case for this is to
  dump an existing data model from CDF and use it as a basis for building a new custom module with that data model.
- A Python package API for the cdf-tk. This allows for programmatic access to the cdf-tk functionality. This
  is limited to the `build` and `deploy` functionality. You can start by `from cognite_toolkit import CogniteToolkit`.

### Fixed

- In the function deployment, the hashing function used of the directory was independent of the location of the files
  within the function directory. This caused moving files not to trigger a redeployment of the function. This is now
  fixed.

### Changed

- Removed unused dependencies `mypy`, `pyarrow` and `chardet` from `cognite-toolkit` package.
- Lowered the required version of `pandas` to `1.5.3` in the `cognite-toolkit` package.

## [0.1.0b9] - 2024-02-20

### Added

- Introduced `cdf-tk pull transformation` and `cdf-tk pull node` commands to pull transformation or nodes
  from CDF to the local module.
- Support for using a template for file names `name: prefix_$FILENAME_suffix` in the `files` resource. The files will
  be processed and renamed as part of the build step.

### Fixed

- Fixed a bug that caused `Group` upsert to leave duplicate Groups
- Fixed issue with `run function --local` that did not pick up functions in modules without config variables.
- Fixed error when running `run function --local` on a function without all optional parameters for handle() being set.
- Bug when `cdf-tk deploy` of `ExtractionPipelineConfig` with multiple `config` objects in the same file.
  Then only the first `config` object was deployed. This is now fixed.

### Changed

- `cdf-tk` now uses --external-id consistently instead of --external_id.
- Removed upper limit on Python version requirement, such that, for example, `Python 3.12` is allowed. Note
  that when working with `functions` it is recommended to use `Python 3.9-3.11` as `Python 3.12` is not
  supported yet.
- `cdf-tk deploy`/`cdf-tk clean` now deploys all config files in one go, instead of one by one. This means batching
  is no longer done based on the number of resource files, but instead based on the limit of the CDF API.
- Files in module directories that do not live in a recognised resource directory will be skipped when building. If
  verbose is enabled, a warning will be printed for each skipped file.
- Only .yaml files in functions resource folders and the defined function sub-directories will be processed as part of
  building.

## [0.1.0b8] - 2024-02-14

### Added

- `Group` resource type supports list of groups in the same file

### Fixed

- `View` which implements other views would always be classified as changed, ven though no change
  has been done to the `view`, in the `cdf-tk deploy` command. This is now fixed.
- `DataModels` which are equal would be wrongly classified as changed if the view order was different.
  This is now fixed.
- In the `cdf-tk build`, modules with a nested folder structure under the resource folder were not built correctly.
  For example, if you had `my_module/data_models/container/my_container.container.view`, it would be put inside
  a `build/container/my_container.container.yaml` instead of `build/data_models/my_container.container.yaml`,
  and thus fail in the `cdf-tk deploy/clean` step. This is now fixed.
- When running `cdf-tk deploy` the prefixed number on resource file was not used to sort the deployment order.
  This is now fixed.
- Fixed a bug that caused Extraction Pipeline Config update to fail

## [0.1.0b7] - 2024-02-07

### Added

**NOTE: The function changelog was by accident included in beta6 and has been moved to the correct version.**

- Added support for loading functions and function schedules. Example of a function can be found in `cognite_modules/example/cdf_functions_dummy`.
- Added support for common function code as defined by `common_function_code` parameter in the environment config file.
- Added support for new command, `run function` that runs a function with a one-shot session created using currently
  configured credentials for cdf-tk.
- Added support for running a Cognite function locally using the `run function --local` command. This command will run the
  function locally in a virtual environment simulating CDF hosted run-time environment and print the result to the console.

### Changed

- **BREAKING:** The cdf-toolkit now requires one `config.yaml` per environment, for example, `config.dev.yaml` and `config.prod.yaml`.
- **BREAKING:** The file `environments.yaml` has been merged into `config.[env].yaml`.
  This means that the `environments.yaml` file is no longer used and the `config.[env].yaml`
  file now contains all the information needed to deploy to that environment.
- The module `cognite_modules` is no longer considered to be a black box governed by the toolkit, but should instead
  be controlled by the user. There are two main changes to the `cognite_modules` folder:
  - All `default.config.yaml` are removed from `cognite_modules` and only used when running `cdf-tk init`to generate
    `config.[env].yaml` files.
  - The file `default.packages.yaml` has been renamed `_system.yaml` and extended to include the `cdf-tk` version.
    This should not be changed by the user and is used to store package information for the toolkit itself and
    version.
- Running the `cdf-tk init --upgrade` now gives the user instructions on how to update the breaking changes
  since their last upgrade.
- If the user has changed any files in `cognite_modules`, the command `cdf-tk init --upgrade` will no longer
  overwrite the content of the `cognite_modules` folder. Instead, the user will be given instructions on how to
  update the `cognite_modules` files in the folder manually.

### Fixed

- In the generation of the `config.[env].yaml` multiline comments were lost. This is now fixed.

## [0.1.0b6] - 2024-01-25

### Added

- In `raw` resources, a RAW database or tables can be specified without data. Example, of a single database

 ```yaml
dbName: RawDatabase
```

or a database with table, no need to also specify a `.csv` or `.parquet` file for the table as was necessary before.

```yaml
dbName: myRawRawDatabase
tableName: myRawTable
```

### Changed

- Update is implemented for all resources. This means that if a resource already exists and is exactly the same as
  the one to be deployed, it will be updated instead of deleted and recreated.
- The `cdf-tk deploy` `--drop-data` is now independent of the `--drop` flag. This means that you can now drop data
  without dropping the resource itself. The reverse is not true, if you specify `--drop` without `--drop-data`, only
  resources that can be deleted without dropping data will be deleted.
- The output of the `cdf-tk deploy` command has been improved. Instead of created, deleted, and skipped resources
  being printed in a table at the end of the command, the resources are now printed as they are created, deleted, changed,
  and unchanged. In addition, an extra table is printed below with the datapoints that have been uploaded and dropped.
- The output of the `cdf-tk clean` command has also been changed in the same way as the `cdf-tk deploy` command.
- The `files` resource has been split into two resources, `FileMetadata` and `Files` to separate the metadata from
  the data (the file).
- To ensure comparison of resources and be able to determine whether they need to be updated, any resource
  defined in a YAML file will be augmented with default values (as defined by the CDF API) if they are missing before
  they are deployed.

### Fixed

- Bug in `auth` resource, this caused  groups with `all` and `resource` scoped capabilities to be written in two steps
  first with only `all` scoped capabilities and then all capabilities. This is now fixed by deploying groups in
  a single step.

## [0.1.0b5] - 2024-01-11

### Added

- Support for custom environment variables injected into build files when calling the command `cdf-tk deploy`.
- All resources that are unchanged are now skipped when running `cdf-tk deploy`.
- Support for loading `Group` Capabilities with scope `idScope` of type string. This means you can now set the
  `idScope` to the external id of a `dataSet` and it will be automatically replaced by the dataset id
  `cdf-tk deploy`.

### Fixed

- Fixed bug when calling any command loading a `.env` file and the path is not relative to the current working
  directory. This is now fixed.
- Calling `cdf-tk init --upgrade` overwrote all variables and comments set in the `config.yaml` file. This is now
  fixed.

### Improved

- Improved error message when missing a variable in `config.yaml` and a variable with the same name is defined
  for another module.

## [0.1.0b4] - 2024-01-08

### Added

- Added `--env-path` option to specify custom locations of `.env` file

### Fixed

- Fixed bug in command `cdf-tk build` that can occur when running on `Python>=3.10` which caused an error with text
  `TypeError: issubclass() arg 1 must be a class`. This is now fixed.

## [0.1.0b3] - 2024-01-02

### Fixed

- Fixed bug in `cdf-tk deploy` where auth groups with a mix of all and resource scoped capabilities skipped
  the all scoped capabilities. This is now fixed.

## [0.1.0b2] - 2023-12-17

### Fixed

- Handle duplicate `TransformationSchedules` when loading `Transformation` resources.
- Print table at the end of `cdf-tk deploy` failed with `AttributeError`, if any of resources were empty.
  This is now fixed.
- The `cdf-tk build` command no longer gives a warning about missing `sql` file for
  `TransformationSchedule`s.

## [0.1.0b1] - 2023-12-15

### Added

- Warnings if a configuration file is using `snake_case` when then resource type is expecting `camelCase`.
- Added support for validation of `space` for data models.
- Check for whether template variables `<change_me>` are present in the config files.
- Check for whether data set id is present in the config files.
- Print table at the end of `cdf-tk deploy` with the resources that were created, deleted, and skipped.
- Support for Extraction Pipelines and Extraction Pipeline configuration for remotely configured Extractors
- Separate loader for Transformation Schedule resources.

### Removed

- In the `deploy` command `drop_data` option has been removed. To drop data, use the `clean` command instead.

### Changed

- Require all spaces to be explicitly defined as separate .space.yaml file.
- The `data_set_id` for `Transformations` must now be set explicitly in the yaml config file for the `Transformation`
  under the `data_set_id` key. Note that you also need to explicitly define the `data_set` in its own yaml config file.
- All config files have been merged to a single config file, `config.yaml`. Upon calling `cdf-tk init` the `config.yaml`
  is created in the root folder of the project based on the `default.config.yaml` file of each module.
- DataSetID is no longer set implicitly when running the `cdf-tk deploy` command. Instead, the `data_set_id` must be
  set explicitly in the yaml config file.

### Fixed

- When running `cdf-tk deploy` with `--dry-run` a `ValueError` was raised if not all datasets were pre-existing.
  This is now fixed by skipping dataset validation when running with `--dry-run`.
- When having a `auth` group with mixed capabilities of all scoped and resource scoped, the all scoped capabilities
  were not removed when running `cdf-tk deploy`. This is now fixed.
- Loading `Transformation` did not support setting `dataSetExternalId` in the yaml config file. This is now fixed.

## [0.1.0a3] - 2023-12-01

### Changed

- Refactored load functionality. Loading raw tables and files now requires a `yaml` file with metadata.
- Fix container comparison to detect identical containers when loading data models (without --drop flag).
- Clean up error on resource does not exist when deleting (on `deploy --drop` or using clean command).

### Added

- Support for loading `data_sets`.
- Support for loading auth without --drop, i.e. `deploy --include=auth` and only changed groups are deployed.
- `cdf-tk --verbose build` now prints the resolution of modules and packages.
- Added `cdf-tk --version` to print the version of the tool and the templates.
- Support for `upsert` for `data_sets`.
- The cmd `cdf-tk deploy` creates the `data_set` before all other resources.
- Data sets are no longer implicitly created when referenced by another resource, instead an error is raised.
- Require all spaces to be explicitly defined as separate .space.yaml file.
- Add protection on group deletion and skip any groups that the current service principal belongs to.
- Support for multiple file resources per yaml config file for files resources.
- Support templated loading of * files in a folder when a single yaml has `externalId: something_$FILENAME`.
- You can now name the transformation .sql either with the externalId (as defined in the
  corresponding yaml file) or with the name of the file of the corresponding yaml file.
  I.e. if a transformation is defined in my_transformation.yaml with externalId:
  `tr_something`, the SQL file should be named either `tr_something.sql` or `my_transformation.sql`.
- Missing .sql files for transformations will now raise an error in the build step.
- The build step will now raise a number of warnings for missing externalIds in the yaml files,
  as well as if the naming conventions are not followed.
- System section in `environments.yaml` to track local state of `cdf-toolkit`.
- Introduced a `build_environment.yaml` in the `/build` folder to track how the build was run.

### Fixed

- `cdf-tk clean` not supporting `--include` properly.
- `cdf-tk clean` not working properly for data models with data.
- Fix group deletion on use of clean command to actually delete groups.

## [0.1.0a2] - 2023-11-22

### Fixed

- The `experimental` module was not included when running command `cdf-tk init`. This is now fixed.

## [0.1.0a1] - 2023-11-21

Initial release<|MERGE_RESOLUTION|>--- conflicted
+++ resolved
@@ -17,19 +17,17 @@
 
 ## TBD
 
-<<<<<<< HEAD
 ### Improved
 
 - [alpha feature] The `cdf purge space` now automatically reduces the batch size when listing the nodes/edges to
   delete when getting a 408 timeout error.
 - [alpha feature] The `cdf purge` now shows a spinner and updates the progress when deleting resources.
-=======
+
 ### Fixed
 
 - Reverting the fix from `0.3.24` to read any csv dialect when uploading a `csv` file
   (RAW table, Datapoints, or Assets). Now, only the comma-separated dialect is supported. This is because the dialect
   inference performed too poorly and failed to read the data correctly in many cases.
->>>>>>> 545c2339
 
 ## [0.3.29] - 2025-01-27
 
