--- conflicted
+++ resolved
@@ -32,11 +32,8 @@
 - Cognite Toolkit has improved resources that have server set default values that can lead to redeploy even when
   unchanged. This includes `Sequences`, `Containers`, `DataSets`, `Views`, `Nodes`, `Edges`, `ExtractionPipelines`,
   `CogniteFiles`, `HostedExtractorJobs`, `Relationships`, `RobotMaps`, and `WorkflowVersions`.
-<<<<<<< HEAD
-=======
 - On CDF deployed on Azure and AWS clouds, setting the `CPU` and `memory` of a CogniteFiles to lower than
   the required value no longer triggers a redeploy.
->>>>>>> bca9bf91
 - `LocationFilters` now parses the `version` key of `View` and `DataModel` correctly as a string.
 - `LocationFilters` now converts an empty string of `dataSetExternalId` to `0` instead of ignoring it.
 
