--- conflicted
+++ resolved
@@ -17,16 +17,14 @@
 
 ## TBD
 
-<<<<<<< HEAD
 ### Improved
 
 - Toolkit will no longer give the warning `UserWarning: Unknown capability` in irrelevant cases.
-=======
+
 ### Fixed
 
 - [alpha feature] Using `GraphQL` with an empty `@view` directive no longer raises
   an `Failed to parse GraphQL schema` error.
->>>>>>> ef45280e
 
 ## [0.3.16] - 2024-11-28
 
