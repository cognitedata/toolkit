--- conflicted
+++ resolved
@@ -17,15 +17,13 @@
 
 ## TBD
 
-<<<<<<< HEAD
 ### Improved
 
 - Better hint on activating plugins.
-=======
+
 ### Fixed
 
 - Error message in Auth process shows correct variable names IDP_CLIENT_ID and IDP_CLIENT_SECRET.
->>>>>>> 39191c2e
 
 ## [0.3.14] - 2024-11-27
 
