# Changelog

All notable changes to this project will be documented in this file.

The format is based on [Keep a Changelog](https://keepachangelog.com/en/1.0.0/),
and this project adheres to [Semantic Versioning](https://semver.org/spec/v2.0.0.html).

Changes are grouped as follows:

- `Added` for new features.
- `Changed` for changes in existing functionality.
- `Deprecated` for soon-to-be removed features.
- `Improved` for transparent changes, e.g. better performance.
- `Removed` for now removed features.
- `Fixed` for any bug fixes.
- `Security` in case of vulnerabilities.

## TBD

<<<<<<< HEAD
=======
### Improved

- Toolkit will no longer give the warning `UserWarning: Unknown capability` in irrelevant cases.

>>>>>>> 9f513360
### Added

- [alpha feature] Support `Edges` resources in the `data_models` directory.
- [alpha feature] Support `Event` resources in the `classic` directory.
- [alpha feature] Support `Relpationship` resources in the `classic` directory.
<<<<<<< HEAD
- [alpha feature] New command `cdf purge` this enables you to delete a `dataset` or `space` and all resources
  connected to it. This is useful if you want to clean up your CDF project.
=======
>>>>>>> 9f513360

### Fixed

- [alpha feature] Using `GraphQL` with an empty `@view` directive no longer raises
  an `Failed to parse GraphQL schema` error.

## [0.3.16] - 2024-11-28

No changes to cdf CLI.

## [0.3.15] - 2024-11-28

### Improved

- Better hint on activating plugins.

### Fixed

- Error message in Auth process shows correct variable names IDP_CLIENT_ID and IDP_CLIENT_SECRET.

## [0.3.14] - 2024-11-27

### Added

- Support for authentication with `CogIDP`

## [0.3.13] - 2024-11-26

### Fixed

- When using the commands `cdf deploy/clean`, the Toolkit no longer warns about unrelated resources
  that are not part of the deployment.
- When using `cdf deploy/clean/build, the Toolkit no longer warns about duplicated RAW databases.
- Changes to Streamlit app code were not deployed. This is now fixed.

## [0.3.12] - 2024-11-21

### Added

- [Alpha feature] Support for specifying list of variables under modules in `config.[env].yaml` file.
  This allows you to reuse the same module with different variables.
- [Alpha feature] GraphQL now supports the `preserveDml` parameter.

## [0.3.11] - 2024-11-19

### Fixed

- [Alpha feature] `cdf deploy` will no longer deploy `GraphQL` resources if they are not changed.
- In `cdf build` when loading `config.[env].yaml` the Toolkit now correctly prefers variables deeper, more
  specific, in the hierarchy over more general variables.
- [Alpha feature] `cdf build` will no longer copy content `YAML` files to the build directory.
- A bug caused the comparison with existing Tranformation Notifications to fail. This is now fixed.

### Improved

- The `cdf auth verify` no longer gives UserWarning is the user has unknown capabilities.

## [0.3.10] - 2024-11-14

### Fixed

- `cdf auth verify` no longer asks to update missing capabilities if there are no missing capabilities.
- `run function local` now works with functions that are importing adjacent modules.
- Environment variables were not replaced in Functions. This is now fixed.

### Improved

- `run function local` give a more informative error message if the function code cannot be imported.
- `run function local` now automatically loads environment variables from `.env` file. This is useful if you want to
  run the `run_check.py` script manually, for example, in debug mode with your IDE.

## [0.3.9] - 2024-11-12

### Added

- [alpha-feature] `--force-update` flag to `cdf deploy` to force update of all resources even if they are not changed.

## [0.3.8] - 2024-11-11

### Fixed

- Running `cdf run function local` no longer defaults to `IDP_CLIENT_SECRET` as the environment variable
  for the client secret. Instead, it will use the name specified in the function schedule configuration.
- `cdf auth verify` now asks the user to verify before updating the capabilities of the service principal.

## [0.3.7] - 2024-11-06

### Fixed

- Deploying RAW Tables/Databases no longer raises a `ToolkitRequiredValueError`.
- Deploying Asset given as `.csv`/`.parquet` is now supported again.
- Running `cdf deploy` no longer complains about `!keyvault` syntax in `ExtractionPipelineConfig` resources.

## [0.3.6] - 2024-11-04

### Fixed

- When running `cdf modules add`, the Toolkit removed trailing slash in the module path causing a
  build error. This is now fixed.
- When running `cdf build`, the Toolkit now stops if an error is encountered.
- `Asset` resources without `metadata` are no longer always redeployed when running `cdf deploy`,
  only if the local is different than the CDF configuration.
- Asset centric `LocationFilter`s are no longer always redeployed when running `cdf deploy`,
  only if the local is different than the CDF configuration.
- When deleting a `Function` the file is also removed if it exists.
- The `parentExternalId` in `LocationFilter` is now correctly replaced by `parentId` when running `cdf deploy`.

## [0.3.5] - 2024-10-24

No changes to cdf CLI.

## [0.3.4] - 2024-10-18

### Fixed

- Building a `WorkflowTrigger` will no longer complain that `authentication` is an unused variable.
- In resource `Group`, the following lookups are now done when running `cdf deploy/clean`:
  - `securityCategoriesAcl` `idscope` Security Names are now replaced by IDs.
  - `locationFiltersAcl` `idscope` external LocationFilter Ids are now replaced by IDs.
  - `timeSeriesAcl` `idscope` external TimeSeries IDs are now replaced by internal IDs.
  - `assetRootIdScope` external Asset IDs are now replaced by internal IDs.
- The resource `ResourceScopedGroup` is now correctly deployed after `RAW` `Tables` and `Databases`,
  `LocationFilters`, and `SecurityCategories` when running `cdf deploy`.

## [0.3.3] - 2024-10-15

### Fixed

- Running `cdf deploy --verbose` will no longer raise a `ToolkitRequiredValueError` when creating a new
  `FunctionSchedule`.
- If `--verbose` is set on any command and an error occurs, the Toolkit will now print a full traceback.

## [0.3.2] - 2024-10-11

### Fixed

- Deploying `Robotics` resource `Map` now accounts for the dependencies on `Frame` and `Location`.
- The Hosted Extractor Resources now respects the dependencies between the resources. For example, if a `Job`
  is referencing a `Destination`, the `Destination` will be deployed before the `Job`.
- Deploying a view-based `LocationFilter` no longer raises a `400` error.
- When running `cdf modules init` required modules are now created. Before, the Toolkit would skip creating
  the required modules.
- When running `cdf build`, in the `hosted_extractors` folder, the Toolkit will now give a warning if a `Destination`
  is referring toa non-existing dataset.
- Running `cdf modules upgrade` from version `0.3.0` and earlier will no longer fail if you
  have a view based `LocationFilter` in the `locations` folder.

## [0.3.1] - 2024-10-09

### Fixed

- Views based location filters no longer raises a TypeError when running `cdf clean` or `cdf deploy`.
- CogniteFiles are not recognized by `CogniteFile` and not `.CogniteFile` suffix in the `files` resource folder.

## [0.3.0] - 2024-10-08

### Added

- Support for `$FILENAME` expansion pattern for `CogniteFile` in the `files` folder.
- The `cdf repo init` command now creates a `GitHub` workflow for the Toolkit.

### Changed

- Running `cdf dump datamodels` now dumps containers and views into separate folders.

## [0.3.0b5] - 2024-10-03

### Added

- Added support for device code login flow.
- Support for uploading `CogniteFiles`.
- Docker release of the Toolkit.

### Changed

- When running `deploy --dry-run`, the Toolkit will not require write access to the CDF project.

### Fixed

- Uploading a file will no longer overwrite the `FileMetadata`.

## [0.3.0b4] - 2024-09-30

### Fixed

- Upgrading the `cognite-sdk` to `6.62.5` no longer raises an `ImportError` when running the `cdf` commands.

## [0.3.0b3] - 2024-09-25

### Added

- Support for hosted extractors mappings.

### Fixed

- [Feature Preview] Deploying `GraphQL` resources with `cdf deploy` no longers fails with a `ToolkitRequiredValueError`,
  if there is a comment in the `.graphql` file or a multiline `@import` directive is used. For example:

```graphql
type MyType
  @import(
    dataModel: {
      externalId: "MyModel"
      version: "v1"
      space: "MySpace"
    }
  ) {
  name: String!
}
```

## [0.3.0b2] - 2024-09-24

### Added

- If there are multiple `cognite_toolkit_service_principal`s, the `cdf auth verify` will offer to delete duplicates.

### Fixed

- Running `cdf auth verify` now prompts the user to create the `cognite_toolkit_service_principal` if it does not exist.
- In the `cdf build` command, version variables (`DataModel`, `View`, `Transformations`) are now always read as
  string and not integer. This ensures no false positive warnings for missing dependencies.
- In the `cdf deploy/clean` command, if a transformation is writing to a `DataModel` or a `View` the version is
  now always read as a string. Before if it was for example, `3_0_0` it would be read as `300` and cause
  the deployment of the transformation to fail.
- [Feature Preview] The `GraphQL` loader now includes the `.graphql` file in the `cdf build` command.

## [0.3.0b1] - 2024-09-23

### Added

- Dump for `Assets` and `TimeSeries` with `cdf dump asset` and `cdf dump timeseries` commands.
- Support for Hosted Extractors `Destination` and `Job`.
- Support for `CogniteFile`.

### Changed

- The Toolkit no longer gives a warning if it cannot import Cognite Function code when executing the `cdf build`
  command. This is to separate the build and deploying of artifacts from validating/debugging the function code.
  Validation of the function code is expected to be handled by `cdf run function local`.
- [BREAKING] The resource folder `timeseries_datapoints` is removed and `csv` and `parquet` files with
  datapoints are now expected to be in the `timeseries` folder.
- The dump of data models has changed interface, now the data model id is optionally given as positional instead
  of flags. If now data model is given, the user will be prompted to select one.

### Removed

- CSV files in the `timeseries_datapoins` folder with the string `timeshift_` in the index will no longer
  be timeshifted to today when running `cdf build`
- FileMetadata pattern `$FILENAME` is no longer supports prefix and suffix in the `name` parameter. This is to
  simplify the pattern.
- [BREAKING] The command `cdf describe` is removed. This functionality was not used and thus removing it to simplify
  the Toolkit and to focus on the core functionality.
- [BREAKING] Support for api parameters in `Node` resource is removed.
- Support for Python 3.9.

## [0.3.0a7] - 2024-09-23

### Fixed

- Running `cdf modules upgrade` no longer raises an error when upgrading from `0.2.x`.

## [0.3.0a6] - 2024-09-20

### Added

- Added flag `--modules`/`-m` to select which modules to build in the `cdf build` command.
- The `cdf build` command no longer requires `config.[env].yaml` to be present. If it is not present, the Toolkit
  will use the default values for the environment.

### Fixed

- If you removed `metadata` in any resource file, the Toolkit would not update this change in CDF. This is now fixed.

## [0.3.0a5] - 2024-09-18

### Added

- The new `cdf modules add` subcommand lets users add modules to an existing modules directory.
- [Feature Preview] Support for resource type Hosted Extractor Source. This should be in the `hosted_extractors` folder,
  and the file needs to be suffixed with `.Source.yaml`, for example, `my_eventhub.Source.yaml`.
  [CAUTION] The current implementation will always redeploy the source, even if it has not changed. This will be
  fixed in a future release.
- Added support for resource type `Sequence` in the `classic` folder.
- Added parameter `--selected` to the `cdf build` command to overwrite the `selected` in the `config.[env].yaml` file.
- Made the `config.[env].yaml` optional when running the `cdf build command.

### Changed

- [BREAKING] The command `cdf auth verify` has been split into `cdf auth init` and `cdf auth verify`. The `init` command
  is used to initialize the auth parameters, and the `verify` command is used to verify that required privileges are
  set. The `init` command will by default run the `verify` command after the initialization unless a `--no-verify`
  flag is set. In addition, the two commands have been reworked to be more user-friendly. They are now interactive
  (no longer requires a `--interactive` flag) and have no longer supports passing in a custom Group file. Instead,
  they are intended to only set up and verify a service principal for the Toolkit.

### Fixed

- The `config` value of a `ExtractionPipelineConfig` is now correctly parsed as a string. Before it was parsed as YAML,
  typically an object/dict, which caused loss of information. This is because
  `yaml.safe_dump(yaml.safe_load(config)) != config` as, for example, special YAML tags are lost.
- Deploying a `LocationFilter` with a data model no longer returns a `400` error.

### Removed

- The `--interactive` flag from the `cdf deploy` and `cdf clean` commands.
- The shared flags `--verbose`. This has been deprecated and has been replaced by `--verbose` on each individual
  command. For example, before you could write `cdf --verbose build --env dev`, now you should write
  `cdf build --env dev --verbose`.

## [0.3.0a4] - 2024-09-13

### Added

- The `WorkflowTrigger` config files now supports `object` (`dict`) as a valid type for the
  `data` field. This will automatically be converted to a `json` string when deploying the trigger.

### Fixed

- The field `default_organization_dir` was not read in the `cdf.toml` file. This is now fixed.
- The `cdf modules upgrade` command would fail to update `0.3.0a1` and `0.3.0a2` to `0.3.0a3`. This is now fixed.
- If the version of a `DataModel` or `View` was set to `1_0_0` in the resource file, Toolkit would send
  it as `100` to the API. This is now fixed.
- Groups without metadata no longer triggers redeploy when running `cdf deploy`

## [0.3.0a3] - 2024-09-11

### Fixed

- LocationFilter did not load subclasses properly. This is now fixed.
- When running any command, the terminal would print warnings from the `cognite-sdk`. This is now fixed.
- The `cdf modules init` no longer creates an invalid `cdf.toml` file when the user uses an `organization-dir`.

### Changed

- In the commands `build` and `pull`, `modules upgrade` and `modules list`,  `organization-dir` is now an
  optional argument `--organization-dir` and `-o` instead of positional argument. This is to have consistent
  behavior with other commands.
- The config filed `cdf.toml` is now created with `cdf modules init` instead of `cdf repo init`.
- In `cdf.toml` the `organization_dir` is renamed `default_organization_dir`.

## [0.3.0a2] - 2024-09-10

### Fixed

- Running `cdf repo init` now creates a `cdf.toml` with the correct version.

## [0.3.0a1] - 2024-09-10

### Added

- Loaders for resource types `Assets`, `3DModel`, and `Robotic` (`Map`, `DataPostProcessing`, `RobotCapability`,
  `Frame`, and `Location`). These loaders were earlier available as feature preview.
- Support for `LocationFilter` in the `locations` folder.
- Command `cdf repo init` to initialize the repository with `.gitignore`, `.env`, and the new
  Toolkit configuration file `cdf.toml`
- Command `cdf modules list` to list all modules.
- Command `cdf modules init` to setup modules. This is interactive and will guide you through selecting the
  modules you want to use. You can bypass the interactive mode by using the `--all` flag. which
  will select all modules, similar to the previous `cdf-tk init` command.
- Command `cdf modules upgrade` to upgrade all modules automatically.

## Changed

- The resource `FunctionSchedule` is not uniquely identified by `name` instead of `cronExpression` by the Toolkit.
  This enables multiple schedules with the same cron expression for the same function.
- The Toolkit no longer gives warnings for naming conventions that are not followed.
- [BREAKING] The resource `Label` is now in the resource folder `classic` and not in the `labels` folder.

## Removed

- [BREAKING] The command `cdf-tk init` it now replaced by `cdf repo init` and `cdf modules init`.

## [0.2.20] - 2024-08-31

### Fixed

- Ignore `.pyc` files when hashing function directories in the `cdf-tk deploy` command. This prevents unnecessary
  redeployments of functions.

## [0.2.19] - 2024-08-26

### Fixed

- Views and DataModels with versions that are integers are only being redeployed if they have changed in the
  `cdf-tk deploy` command. They were earlier always redeployed.

## [0.2.18] - 2024-08-22

### Added

- Location Filter support

### Fixed

- When running `cdf-tk deploy`, the Toolkit would not detect `Function` secrets that were changed, which leads to the
  `Function` not being updated. This is now fixed.

- [Feature Preview] improved `--interactive / -i` for `dump asset` and `dump timeseries`
  - which can list datasets or assets with `clear-name (external_id) [count]`

    ```bash
    ? Select a data set listed as 'name (external_id) [count]'
      (Use arrow keys to move, <space> to select, <a> to toggle, <i> to invert)
    » ○ (WITSML) [286,088]
      ○ (DBCalculations) [6,007]
      ○ (SAP) [6]
      ○ (Wells) [0]
      ○ (Drilling) [45]
    ```

  - an "Abort" option is now available

    ```bash
    No data set selected.
    Select a data set to dump (Use arrow keys)
      Data Set
      Done
    » Abort
    ```

- [Feature Preview] new feature `TIMESERIES_DUMP` added
  - `cdf-tk dump timeseries` now dumps to yaml/csv/parquet
  - supports `--data-set / -d` selection
  - supports `--interactive / -i`
  - feature does not include datapoints

- [Feature Preview] In the command `cdf-tk import transformation-cli`, the Toolkit no longer raises
  an `UnicodeDecodeError` when importing a manifest with a query file that contains special characters
  on Windows.

- The Toolkit previously detected a version as changed in the cdf-tk deploy command if it was an integer in
  a DataModel or View resource file. This issue is now fixed.

## [0.2.17] - 2024-07-26

### Changed

- [Feature Preview] `cdf-tk dump asset` now dumps into multiple files and no longer raise an Exception
  when dumping into `.parquet` format.
- [Feature Preview] `cdf-tk dump asset` now also dumps labels used by the assets.

### Fixed

- [Feature Preview] `cdf-tk dump asset` now respects the selected `dataset` when set in interactive mode.
- The Toolkit no longer tries to do variable replacement in `.parquet` files in `cdf-tk build`, which would
  raise an error.
- When running `cdf-tk deploy` with a capability that is undocumented but supported in the API, the Toolkit
  would raise an error. This is now fixed.
- [Feature Preview] When using `functionExternalID`+`name` to identify a function schedule, the `cdf-tk deploy` command
  no longer raise a `ValueError`.

## [0.2.16] - 2024-07-23

### Changed

- In the `cdf-tk build` command, if the `Function` code cannot be imported, the Toolkit will now give a
  warning instead of an `ToolkitValidationError`. This is to allow you to deploy code developed in a
  different environment than the environment used to run Toolkit.

## [0.2.15] - 2024-07-22

### Added

- [Feature Preview] Support for uploading `3DModel` resource to CDF. Note this is the metadata about a 3D model
  Turn on the feature by running `cdf-tk features set model-3d --enable`.

### Fixed

- Running `cdf-tk deploy` after a failed build would raise an incorrect `ToolkitNotADirectoryError`,
  instead of a `ToolkitFileNotFoundError` for the `_build_enviroment.yaml` file. This is now fixed.
- When running `cdf-tk deploy` with `Functions` that have not explicitly set `cpu`, `memory`, or `runtime`,
  would always be classified as changed. This is now fixed.
- [Feature Preview] When dumping assets to `csv`, headers are no longer repeated for each 1000 asset.
- [Feature Preview] When dumping assets to `parquet`, you can now dump more than 1000 assets without
  getting the error `TypeError: write() got an unexpected keyword argument 'mode'`.
- [Feature Preview] When dumping assets to `parquet/csv`, the Toolkit now keeps all asset in memory until it finds
  all unique metadata keys. This is to ensure that header is correct in the resulting `parquet/csv` file.
- In the `config.[env].yaml`, the `name` parameter in the `environment` section is no longer required.
  This was supposed to be remove in `0.2.0a4`.
- If you run `cdf-tk build --env dev`, and then `cdf-tk deploy -env prod` the Toolkit will
  now raise a `ToolkitEnvError`.
- If you run `cdf-tk build`, the Toolkit will no longer complain about resources that exist in
  CDF but not in the build directory (given that the Toolkit has access to CDF).
- If you deploy a data model that already exists in CDF, the API will silently fail to update the data model if
  there are any changes to the views in the data model. The Toolkit will now verify that the update of data models
  was successful and raise an error if it was not.

### Changed

- When running `cdf-tk deploy` for a function the Toolkit checked that it could import the function code
  before deploying the function. This is now removed. The reason is that the toolkit is often run in a
  different Python environment than the function code. This made this check unnecessarily restrictive
  as it would fail even though the function code was correct due to missing dependencies.
- [Feature Preview] Instead of using `functionExternalID`+`cron` expression to identify a function schedule,
  the Toolkit now uses `functionExternalID`+`name`. This is to avoid the Toolkit to create multiple schedules
  for the same function if the cron expression is changed and allow to have multiple schedules with the same
  cron expression for the same function. To enable this feature, run `cdf-tk features set fun-schedule --enable`.

## [0.2.14] - 2024-07-15

### Fixed

- If a container with a direct relation property with a required constraint on another container, the `cdf-tk build`
  would not give a warning if the required container was missing. This is now fixed.
- [Feature Preview] In the feature preview, `robotics`, the properties `inputSchema` or `dataHandlingSchema`
  in `RobotCapability` and `DataPostProcessing` were not updated correctly. This is now fixed.
- When running `cdf-tk build`, with a `Node` resource. You would get a `MissingRequiredIdentifierWarning` even though
  the `Node` had a `space`/`externalId`. This is now fixed.
- In the `cdf-tk deploy/clean` command, the `-i` short flag was used for `--interactive` and `--include` at the same time.
  This is now fixed, and the `-i` flag is only used for `--interactive`.
- Require `cognite-sdk>=7.54.1`, this version fixed a bug in the `cognite-sdk` that caused the `cdf-tk` to raise
  an `CogniteAPIError` when deploying or cleaning more than 10 `functions`.

## [0.2.13] - 2024-07-10

### Fixed

- [Feature Preview] In the feature preview, `cdf-tk import transformation-cli`, the Toolkit would fail to convert
  manifest with `destination: <string>` correctly. This is now fixed.
- On Windows, when reading files from disk, the Toolkit could raise an `UnicodeDecodeError`. This is now fixed.
- [Feature Preview] In the feature preview, `robotics`, if you tried to update a set of resources in which some
  were existing and others not, the Toolkit would create the new resources. This is now fixed.

## [0.2.12] - 2024-07-08

### Added

- [Feature Preview] Robotic support.

## [0.2.11] - 2024-07-05

### Fixed

- When running `cdf-tk build`, if you had two files non-YAML files named the same in different modules, or subdirectories
  in the same module, the Toolkit would overwrite the first file with the second file. This is now fixed.

## [0.2.10] - 2024-07-03

### Fixed

- When running `cdf-tk build`, if you use subdirectories in a resource directories, and have two resources with the
  same file name, the Toolkit would overwrite the first resource with the second resource. This is now fixed. For
  example, if you have `my_module/transformation/subdirectory1/my_transformation.Transformation.yaml` and
  `my_module/transformation/subdirectory2/my_transformation.Transformation.yaml`, the Toolkit would only build the
  second resource.

## [0.2.9] - 2024-07-02

### Changed

- Tracking usage of Toolkit commands.

## [0.2.8] - 2024-07-01

### Added

- [Feature Preview] Option to turn off semantic naming checks for resources. Turn on the feature by running
  `cdf-tk features set no-naming --enable`.

### Fixed

- When running `cdf-tk run function --local`, the toolkit would raise an `ToolkitValidationError`. This is now fixed.
- When running `cdf-tk deploy --dry-run`, if any resource was referencing a `DataSet`, `SecurityCategory`,
  or `ExtractionPipeline`, it would incorrectly be classified as changed. This is now fixed. This applied to
  `ExtractionPipeline`, `FileMetadata`, `Function`, `Group`, `Label`, `TimeSeries`, and `Transformation` resources.

### Changed

- Function configurations for multiple functions can now be in multiple files in the function directory. Before
  all configurations had to be listed in the same YAML file.

## [0.2.7] - 2024-06-28

### Fixed

- Function schedule for functions with a `:` in the external id would raise an `ValueError`.
  This is now fixed.
- Transformation notifications for transformations with a `:` in the external id would raise an `ValueError`.
  This is now fixed.
- When running `cdf-tk deploy`, you would get warnings about unrelated resources that were not part of the deployment.
  This is now fixed.
- The `transformations/notifications` endpoint was giving `500` errors for requests to non-exising transformations.
  This is now handled by the toolkit and will not raise an error.
- When doing variable replacement in a `sql` such as `dataset_id('{{dataset_external_id}}')`, the toolkit would
  remove the quotes. This is now fixed.

## [0.2.6] - 2024-06-26

### Improved

- The `--verbose` flag is now moved to the end of the command. For example, instead of `cdf-tk --verbose build`,
  you should now write `cdf-tk build --verbose`. The old syntax is still supported but will raise a deprecation warning.
- When running `cdf-tk deploy --verbose` you will now get a detailed output for each resource that has changed
  (or will change if you use --dry-run).
- Allow values `test` and `qa` as `type` in the `config.[env].yaml` file.

### Fixed

- When running `cdf-tk build` with `Views` with custom filters, the Toolkit would likely give a `UnusedParameterWarning`.
  This is now fixed by not validating the details of `View.filters`. The motivation is that `View.filters` is a complex
  structure, and it is likely that you will get a false warning. The users that starts to use `View.filters` are
  expected to know what they are doing.
- If you run `cdf-tk deploy` and you had a child view that overrides a property from a parent view, the Toolkit would
  log it as changed even though it was not. This is now fixed.

## [0.2.5] - 2024-06-25

### Fixed

- When running `cdf-tk build`, with `RAW` tables in the selected modules, the Toolkit would always warn that the
  tables were missing, even though they were present. This is now fixed.
- When running `cdf-tk init --upgrade <YOUR PROJECT>` form version `0.1.4` the user would get a
  `ERROR (ToolkitMigrationError): Failed to find migration from version 0.1.4.`. This is now fixed.
- When running `cdf-tk build`, the Toolkit would give you warning when referencing a system `Space`, `View`, `Container`
  or `DataModel`. This is now fixed.
- [Feature Preview] When running `cdf-tk import transformation-cli` on a manifest with a query file that
  is separated from the manifest, the toolkit would raise a `FileNotFoundError`. This is now fixed.

## [0.2.4] - 2024-06-24

### Added

- [Feature Preview] Support for resource type `Asset` in the `assets` folder. Turn on the feature by running
  `cdf-tk features set assets --enable`.

### Improved

- When running `cdf-tk build` and the selected modules is missing, the user will now get a hint about
  how to fix the issue.
- When running `cdf-tk build` and a module contains non-resource directories, the user will now get a warning
  that the directory is not a resource directory.

### Fixed

- The data type of variables `config.[env].yaml` file is now preserved. For example, if you had `my_variable: "123"`,
  then the `cdf-tk build`  would build the resource file with the number instead of the string, `my_variable: 123`.
  This is now fixed.
- File configurations given as a list/array, lost the `dataSetExternalId` in the `cdf-tk deploy` command.
  This is now fixed.
- Added missing required dependency `packaging` to `cognite-toolkit`.

## [0.2.3] - 2024-06-20

### Improved

- When running `cdf-tk build` and missing `CDF_PROJECT` environment variable, the user will now get a more informative
  error message.

### Fixed

- The variable `type` in the `environment` section of the `config.[env].yaml` now raises an error if it is not
  set to `dev`, `staging`, or `prod`.

### Added

- The preview feature `IMPORT_CMD` added. This enables you to import a `transformation-cli` manifest into
  resource configuration files compatible with the `cognite-toolkit`. Activate by running
  `cdf-tk features set IMPORT_CMD --enable`, and deactivate by running `cdf-tk features set IMPORT_CMD --disable`.
  Run `cdf-tk import transformation-cli --help` for more information about the import command.

## [0.2.2] - 2024-06-18

### Improved

- The command line messages have been improved to be more informative and user-friendly when running
  `cdf-tk auth verify`.
- The `variables` section in `config.[env].yaml` is now optional.
- In `cdf-tk build`, more informative error message when a variable is unresolved in a resource file.

### Fixed

- In the `cdf-tk auth verify` command, if the flag `--interactive` was set, the `--update-group` and `create-group`
  flags were not ignored. This is now fixed.
- In the `cdf-tk auth verify` command, if there was no `.env` or `--cluster` and `--project` flags, the toolkit
  would raise an `AuthentciationError`, instead of prompting the user for cluster and project. This is now fixed.
- In the `cdf-tk auth verify` command, the if function service was not activated, the toolkit will
  now activate it.
- When running `cdf-tk build`, and a resource file was missing its identifier, for example, `externalId` for a
  dataset, an error such as `AttributeError: 'NoneType' object has no attribute 'split'` was raised. This is now fixed.

## [0.2.1] - 2024-06-17

### Improved

- When running `cdf-tk auth verify`, if the client does not have access to the `CDF_PROJECT` the user will now get
  a more informative error message.
- When running `cdf-tk auth verify` and missing the `FunctionAcl(READ)` capability, the user will now get a more
  informative error message when checking the function service status

### Added

- Preview feature `MODULES_CMD` to allow interactive init and automatic upgrade of modules. Activate by running
  `cdf-tk features set MODULES_CMD --enable`, and deactivate by running `cdf-tk features set MODULES_CMD --disable`.
  Run `cdf-tk modules init/upgrade` to interactively initialize or upgrade modules.
  
## Fixed

- When running `cdf-tk build`, you would get a `DuplicatedItemWarning` on RAW Databases that are used with multiple
  tables. This is now fixed.

### Added

- Preview feature `MODULES_CMD` to allow interactive init and automatic upgrade of modules. Activate by running
  `cdf-tk features set MODULES_CMD --enable`, and deactivate by running `cdf-tk features set MODULES_CMD --disable`.
  Run `cdf-tk modules init/upgrade` to interactively initialize or upgrade modules.

## [0.2.0] - 2024-06-10

### Fixed

- When running `cdf-tk clean` or `cdf-tk deploy --drop --drop-data` there was an edge case that triggered the bug
  `ValueError: No capabilities given`. This is now fixed.
- When deploying `containers` resources with an index, the `cdf-tk deploy` would consider the resource as changed
  even though it was not. This is now fixed.
- When parsing yaml without `libyaml`, `cognite-toolkit` would raise an
  `AttributeError: module 'yaml' has no attribute 'CSafeLoader'`. This is now fixed by falling back to the
  python `yaml` parser if `libyaml` (c-based) is not available.

## [0.2.0b4] - 2024-06-06

### Added

- Support for resource type `TransformationNotification` in the `transformations` folder.

### Changed

- [BREAKING] In `functions`, the function config file must be in the root function directory. This means
  that, for example, `my_module/function/some_folder/function.yaml` will no longer be included by
  the `cdf-tk build` command. Instead, it must be in `my_module/function/function.yaml`. The motivation
  is to allow arbitrary YAML files as part of the function code.
- The toolkit now only gives a `TemplateVariableWarning` (`Variable my_variable has value <change_me> ...`) if
  the variable is used by `selected` in the `config.[env].yaml`. This is to avoid unnecessary warnings.
- The `FeaturePrevieWarnings` are no longer printed when running `cdf-tk deploy` or `cdf-tk clean`. These warnings
  are from the `cognite-sdk` and can be confusing to the user.

### Fixed

- When running `cdf-tk init --upgrade` from version `0.1.4` the user would get a `ToolkitMigrationError`.
  This is now fixed.

## [0.2.0b3] - 2024-06-04

### Added

- Support for resource type `Label` in the  `labels` folder.

### Fixed

- The toolkit now ensures `Transformations` and `Functions` are deployed before `Workflows`
- The toolkit now ensures `TimeSeries` and `Groups` are deployed before `DatapointSubscriptions`.

## [0.2.0b2] - 2024-06-03

### Fixed

- Running the build command, `cdf-tk build`, with `Group` resources scoped will read to incorrect
  warning such as `WARNING [HIGH]: Space 'spaceIds' is missing and is required by:` and
  `WARNING [HIGH]: DataSet 'ids' is missing and is required by:`. This is now fixed.
- Running the build command, `cdf-tk build`, with a `View` resource with a `hasData` filter would print a
  `UnusedParameterWarning: Parameter 'externalId' is not used in section ('filter', 'hasData', 0, 'externalId').`.
  This is incorrect and is now fixed to not print this warning.
- If you had a `container` with a direct relation property with a required constraint, the `cdf-tk build` command
  would incorrectly yield a warning that the `Parameter 'type' is not used ...`. This is now fixed.

## [0.2.0b1] - 2024-05-20

### Added

- Support for loading `nodes` with `APICall` arguments. The typical use case is when `node types` are part of a
  data model, and the default `APICall` arguments works well.

### Fixed

- Error message displayed to console on failed `cdf-tk deploy` command could be modified. This is now fixed.
- Using display name instead of folder name on a failed `cdf-tk deploy` or `cdf-tk clean` command. For example,
  if `datapoints subscription` was failing the error message would be `Failure to load/deploy timeseries as expected`,
  now it is `Failure to load/deploy timeseries.subscription as expected`.
- Unique display names for all resource types.
- Fixed bug when deploying extraction pipeline config, when none existed from before:
  `There is no config stored for the extraction pipeline`.

### Changed

- In `config.[env].yaml`, in the `environment` section, `selected_modules_and_packages` is renamed to `selected`.
  The old names will still work, but will trigger a deprecation warning.

## [0.2.0a5] - 2024-05-28

### Added

- If a resource is referring to another resource, the `cdf-tk build` will now give a warning if the referred resource
  is not found in the same build. For example, if you have a data model and is missing the space, the build command
  will give a warning that the space required by the data model is missing.
- The `cdf-tk build` command will now give warnings on duplicated resource. For example, if you have two files with
  the same externalId in the same module, the build command will give a warning that the externalId is duplicated,
  and that only the first file is used.
- Support for `securityCategories` in the `auth` folder.
- Added support for resource type `DatapointSubscription` in the `timeseries` folder.

### Fixed

- In a `function` config, if you did not set `fileId` you would get an error when running `cdf-tk deploy`,
  `Missing required field: 'fileId'.`. The `fileId` is generated automatically when the function is created,
  so it is not necessary to set it in the config file. This is now fixed.
- If you do `cdf-tk init --upgrade`, on a pre `0.2.0a3` version, you are met with
  `ERROR (ToolkitModuleVersionError): Failed to load previous version, ...`. This is now fixed.
- The parameter `container.properties.<property>.type.list` was required to be set, even thought it is optional
  in the CDF API. This is now fixed.
- The `ExtractionPipelineConfig` create, update and delete report numbers were incorrect. This is now fixed.

### Improved

- Gives a more informative error message when the authentication segment of a transformation resource file is
  missing a required field.
- Transformation queries can be inline, i.e. set in either the Transformation `query` property in the yaml or
  as a separate file. If set in both, an error is raised because it is ambiguous which query to use.
- In the `cdf-tk pull` command, if an error occurs, the temporary directory was not removed. This is now fixed.
- Improved error message when running `cdf-tk deploy/clean` before running `cdf-tk build`.

### Changed

- [BREAKING] In function YAML config `externalDataSetId` is renamed to `dataSetExternalId` to be consistent with
  the naming convention used in the rest of the toolkit.

## [0.2.0a4] - 2024-04-29

### Removed

- [BREAKING] `cognite-tookit` no longer supports `common_function_code`. The code used by functions must be in each
  function directory. The reason for this is that `cognite-toolkit` is a tool for governance and deployment of
  modules, it is not for development of functions. The `common_function_code` was a feature to support easier
  development of functions. It is expected that functions are developed in a separate environment and then
  moved to the `cognite_modules` folder for deployment and promotion between environments.

### Changed

- In `config.[env].yaml`, in the `environment` section, `name` is no longer required. Instead, the `[env]` part
  of the `config.[env].yaml` file is used as the `name` of the environment. This is to avoid redundancy.

### Improved

- When running `cdf-tk clean --dry-run` the output would show local resources regardless of whether they existed
  in CDF or not. This is now fixed and only resources that exist in CDF are shown in the output.
- Better error message (no exception raised) if the config file has `selected_modules_and_packages`, but with no list items.
- If yaml files are invalid, a link to the API docs for the resource is shown in the error message.

### Fixed

- When deploying a `FunctionSchedule` that requires an update, the `cdf-tk` would fail with error
  `Failed to update functions.schedules. Error 'FunctionSchedulesAPI' object has no attribute 'update'.`.
  This is now fixed.
- When calling `cdf-tk init --upgrade`, the user is met with a `Failed to load previous version, ...`.
  This is now fixed.
- When running `cdf-tk auth verify --interactive` and the user want to create a new group with the necessary
  capabilities, the `cdf-tk` would successfully create a group, but then raise
  an Error: `cognite.client.exceptions.CogniteAPIError: Insufficient access rights.` when trying to validate.
  This is now fixed.

## [0.2.0a3] - 2024-04-23

### Added

- Support for the Workflow and WorkflowVersion resource type
- Support for specifying `selected_modules_and_packages` as paths and parent paths. For example, you can
  now write `cognite_modules/core/cdf_apm_base` instead of just `cdf_apm_base`. This is to support
  modules that have the same name but are in different parent directories. In addition, this also better reflects
  the structure of the `cognite_modules` and `custom_modules` folder better.

### Fixed

- Functions that are deployed with schedules no longer uses a short-lived session (before: failed after ~an hour).

### Changed

- [BREAKING] The `cdf-tk build` will now clean the build directory by default before building the modules to avoid
  unwanted side effects from previous builds. To stop this behavior, use the `--no-clean` flag.
- [BREAKING] The `_system.yaml` is now required to be on the root level when running any `cdf-tk` command. This
  means that the `_system.yaml` file must be in the same directory as the `config.[env].yaml` files. This is to
  support running `cdf-tk` without the `cognite_modules` folder.
- [BREAKING] In the `config.[env].yaml` files, the `modules` section is now renamed to `variables`. This is to
  better reflect the content of this section, which is variables that can be used in the resource files.
- In addition to `cognite_modules` and `custom_modules`, the `cognite-toolkit` now also support `modules` as the
  top-level folder for modules. This together with the two changes above, is to have a better support for running
  the `cognite-toolkit` as a standalone CLI without the `cognite_modules`.
- The `.gitignore` file you get by running `cdf-tk init` now ignores the `/build` by default.
- The dependency `cognite-sdk` must now be `>=7.37.0` to use the `cdf-tk`.

## [0.2.0a2] - 2024-04-03

### Added

- Variables can now have extra spaces between curly braces and the variable name. For example, `{{  my_variable }}` is now
  a valid variable. Before this change, you would have to write `{{my_variable}}`.
- If an environment variable is not found in a resource file, for example, `${CDF_CLUSTER}`, when
  running `cdf-tk deploy` the user will now get a warning message that the variable is missing. Before this change,
  this would pass silently and potentially cause an error when trying to deploy to CDF that was hard to debug.

### Fixed

- When running `cdf-tk` with a Token for initialization, the `cdf-tk` would raise an `IndexError`. This is now fixed.
- Container resources that did not have set the optional property `usedFor` would always be classified as changed,
  when, for example, running `cdf-tk deploy --dry-run`. This is now fixed.

### Changed

- If two modules have the same name, the `cdf-tk build` command will now stop and raise an error. Before this change,
  the `cdf-tk build` command would continue and overwrite the first module with the second module.

## [0.2.0a1] - 2024-03-20

### Added

- Support for interactive login. The user can now set `LOGIN_FLOW=interactive` in the `.env` file
  to use interactive login.

### Changed

- The verification of access by the tool is now scoped to the resources that are being deployed instead of
  the entire project. This means that if the user only has access to a subset of the resources in the project,
  the tool will still be able to deploy those resources.

## [0.1.2] - 2024-03-18

### Fixed

- Running the command `cdf-tk auth verify --interactive` without a `.env` would raise a
  `AttributeError: 'CDFToolConfig' object has no attribute '_client'` error. This is now fixed and instead the user
  gets a guided experience to set up the `.env` file.

### Changed

- `cognite-toolkit` have moved the upper bound on the `cognite-sdk` dependency from `7.27` to `8.0`.
- Creating/Removing `spaces` no longer requires `DataModelingInstances` capability.

## [0.1.1] - 2024-03-01

### Fixed

- When running `cdf-tk clean` or `cdf-tk deploy --drop-data` for a data model with more than 10 containers,
  the command would raise an APIError. This is now fixed.
- A few minor potential `AttributeError` and `KeyError` bugs have been fixed.

## [0.1.0] - 2024-02-29

### Added

- Command `cdf-tk dump datamodel` for dumping data models from CDF into a local folder. The use case for this is to
  dump an existing data model from CDF and use it as a basis for building a new custom module with that data model.
- A Python package API for the cdf-tk. This allows for programmatic access to the cdf-tk functionality. This
  is limited to the `build` and `deploy` functionality. You can start by `from cognite_toolkit import CogniteToolkit`.

### Fixed

- In the function deployment, the hashing function used of the directory was independent of the location of the files
  within the function directory. This caused moving files not to trigger a redeployment of the function. This is now
  fixed.

### Changed

- Removed unused dependencies `mypy`, `pyarrow` and `chardet` from `cognite-toolkit` package.
- Lowered the required version of `pandas` to `1.5.3` in the `cognite-toolkit` package.

## [0.1.0b9] - 2024-02-20

### Added

- Introduced `cdf-tk pull transformation` and `cdf-tk pull node` commands to pull transformation or nodes
  from CDF to the local module.
- Support for using a template for file names `name: prefix_$FILENAME_suffix` in the `files` resource. The files will
  be processed and renamed as part of the build step.

### Fixed

- Fixed a bug that caused `Group` upsert to leave duplicate Groups
- Fixed issue with `run function --local` that did not pick up functions in modules without config variables.
- Fixed error when running `run function --local` on a function without all optional parameters for handle() being set.
- Bug when `cdf-tk deploy` of `ExtractionPipelineConfig` with multiple `config` objects in the same file.
  Then only the first `config` object was deployed. This is now fixed.

### Changed

- `cdf-tk` now uses --external-id consistently instead of --external_id.
- Removed upper limit on Python version requirement, such that, for example, `Python 3.12` is allowed. Note
  that when working with `functions` it is recommended to use `Python 3.9-3.11` as `Python 3.12` is not
  supported yet.
- `cdf-tk deploy`/`cdf-tk clean` now deploys all config files in one go, instead of one by one. This means batching
  is no longer done based on the number of resource files, but instead based on the limit of the CDF API.
- Files in module directories that do not live in a recognised resource directory will be skipped when building. If
  verbose is enabled, a warning will be printed for each skipped file.
- Only .yaml files in functions resource folders and the defined function sub-directories will be processed as part of
  building.

## [0.1.0b8] - 2024-02-14

### Added

- `Group` resource type supports list of groups in the same file

### Fixed

- `View` which implements other views would always be classified as changed, ven though no change
  has been done to the `view`, in the `cdf-tk deploy` command. This is now fixed.
- `DataModels` which are equal would be wrongly classified as changed if the view order was different.
  This is now fixed.
- In the `cdf-tk build`, modules with a nested folder structure under the resource folder were not built correctly.
  For example, if you had `my_module/data_models/container/my_container.container.view`, it would be put inside
  a `build/container/my_container.container.yaml` instead of `build/data_models/my_container.container.yaml`,
  and thus fail in the `cdf-tk deploy/clean` step. This is now fixed.
- When running `cdf-tk deploy` the prefixed number on resource file was not used to sort the deployment order.
  This is now fixed.
- Fixed a bug that caused Extraction Pipeline Config update to fail

## [0.1.0b7] - 2024-02-07

### Added

**NOTE: The function changelog was by accident included in beta6 and has been moved to the correct version.**

- Added support for loading functions and function schedules. Example of a function can be found in `cognite_modules/example/cdf_functions_dummy`.
- Added support for common function code as defined by `common_function_code` parameter in the environment config file.
- Added support for new command, `run function` that runs a function with a one-shot session created using currently
  configured credentials for cdf-tk.
- Added support for running a Cognite function locally using the `run function --local` command. This command will run the
  function locally in a virtual environment simulating CDF hosted run-time environment and print the result to the console.

### Changed

- **BREAKING:** The cdf-toolkit now requires one `config.yaml` per environment, for example, `config.dev.yaml` and `config.prod.yaml`.
- **BREAKING:** The file `environments.yaml` has been merged into `config.[env].yaml`.
  This means that the `environments.yaml` file is no longer used and the `config.[env].yaml`
  file now contains all the information needed to deploy to that environment.
- The module `cognite_modules` is no longer considered to be a black box governed by the toolkit, but should instead
  be controlled by the user. There are two main changes to the `cognite_modules` folder:
  - All `default.config.yaml` are removed from `cognite_modules` and only used when running `cdf-tk init`to generate
    `config.[env].yaml` files.
  - The file `default.packages.yaml` has been renamed `_system.yaml` and extended to include the `cdf-tk` version.
    This should not be changed by the user and is used to store package information for the toolkit itself and
    version.
- Running the `cdf-tk init --upgrade` now gives the user instructions on how to update the breaking changes
  since their last upgrade.
- If the user has changed any files in `cognite_modules`, the command `cdf-tk init --upgrade` will no longer
  overwrite the content of the `cognite_modules` folder. Instead, the user will be given instructions on how to
  update the `cognite_modules` files in the folder manually.

### Fixed

- In the generation of the `config.[env].yaml` multiline comments were lost. This is now fixed.

## [0.1.0b6] - 2024-01-25

### Added

- In `raw` resources, a RAW database or tables can be specified without data. Example, of a single database

 ```yaml
dbName: RawDatabase
```

or a database with table, no need to also specify a `.csv` or `.parquet` file for the table as was necessary before.

```yaml
dbName: myRawRawDatabase
tableName: myRawTable
```

### Changed

- Update is implemented for all resources. This means that if a resource already exists and is exactly the same as
  the one to be deployed, it will be updated instead of deleted and recreated.
- The `cdf-tk deploy` `--drop-data` is now independent of the `--drop` flag. This means that you can now drop data
  without dropping the resource itself. The reverse is not true, if you specify `--drop` without `--drop-data`, only
  resources that can be deleted without dropping data will be deleted.
- The output of the `cdf-tk deploy` command has been improved. Instead of created, deleted, and skipped resources
  being printed in a table at the end of the command, the resources are now printed as they are created, deleted, changed,
  and unchanged. In addition, an extra table is printed below with the datapoints that have been uploaded and dropped.
- The output of the `cdf-tk clean` command has also been changed in the same way as the `cdf-tk deploy` command.
- The `files` resource has been split into two resources, `FileMetadata` and `Files` to separate the metadata from
  the data (the file).
- To ensure comparison of resources and be able to determine whether they need to be updated, any resource
  defined in a YAML file will be augmented with default values (as defined by the CDF API) if they are missing before
  they are deployed.

### Fixed

- Bug in `auth` resource, this caused  groups with `all` and `resource` scoped capabilities to be written in two steps
  first with only `all` scoped capabilities and then all capabilities. This is now fixed by deploying groups in
  a single step.

## [0.1.0b5] - 2024-01-11

### Added

- Support for custom environment variables injected into build files when calling the command `cdf-tk deploy`.
- All resources that are unchanged are now skipped when running `cdf-tk deploy`.
- Support for loading `Group` Capabilities with scope `idScope` of type string. This means you can now set the
  `idScope` to the external id of a `dataSet` and it will be automatically replaced by the dataset id
  `cdf-tk deploy`.

### Fixed

- Fixed bug when calling any command loading a `.env` file and the path is not relative to the current working
  directory. This is now fixed.
- Calling `cdf-tk init --upgrade` overwrote all variables and comments set in the `config.yaml` file. This is now
  fixed.

### Improved

- Improved error message when missing a variable in `config.yaml` and a variable with the same name is defined
  for another module.

## [0.1.0b4] - 2024-01-08

### Added

- Added `--env-path` option to specify custom locations of `.env` file

### Fixed

- Fixed bug in command `cdf-tk build` that can occur when running on `Python>=3.10` which caused an error with text
  `TypeError: issubclass() arg 1 must be a class`. This is now fixed.

## [0.1.0b3] - 2024-01-02

### Fixed

- Fixed bug in `cdf-tk deploy` where auth groups with a mix of all and resource scoped capabilities skipped
  the all scoped capabilities. This is now fixed.

## [0.1.0b2] - 2023-12-17

### Fixed

- Handle duplicate `TransformationSchedules` when loading `Transformation` resources.
- Print table at the end of `cdf-tk deploy` failed with `AttributeError`, if any of resources were empty.
  This is now fixed.
- The `cdf-tk build` command no longer gives a warning about missing `sql` file for
  `TransformationSchedule`s.

## [0.1.0b1] - 2023-12-15

### Added

- Warnings if a configuration file is using `snake_case` when then resource type is expecting `camelCase`.
- Added support for validation of `space` for data models.
- Check for whether template variables `<change_me>` are present in the config files.
- Check for whether data set id is present in the config files.
- Print table at the end of `cdf-tk deploy` with the resources that were created, deleted, and skipped.
- Support for Extraction Pipelines and Extraction Pipeline configuration for remotely configured Extractors
- Separate loader for Transformation Schedule resources.

### Removed

- In the `deploy` command `drop_data` option has been removed. To drop data, use the `clean` command instead.

### Changed

- Require all spaces to be explicitly defined as separate .space.yaml file.
- The `data_set_id` for `Transformations` must now be set explicitly in the yaml config file for the `Transformation`
  under the `data_set_id` key. Note that you also need to explicitly define the `data_set` in its own yaml config file.
- All config files have been merged to a single config file, `config.yaml`. Upon calling `cdf-tk init` the `config.yaml`
  is created in the root folder of the project based on the `default.config.yaml` file of each module.
- DataSetID is no longer set implicitly when running the `cdf-tk deploy` command. Instead, the `data_set_id` must be
  set explicitly in the yaml config file.

### Fixed

- When running `cdf-tk deploy` with `--dry-run` a `ValueError` was raised if not all datasets were pre-existing.
  This is now fixed by skipping dataset validation when running with `--dry-run`.
- When having a `auth` group with mixed capabilities of all scoped and resource scoped, the all scoped capabilities
  were not removed when running `cdf-tk deploy`. This is now fixed.
- Loading `Transformation` did not support setting `dataSetExternalId` in the yaml config file. This is now fixed.

## [0.1.0a3] - 2023-12-01

### Changed

- Refactored load functionality. Loading raw tables and files now requires a `yaml` file with metadata.
- Fix container comparison to detect identical containers when loading data models (without --drop flag).
- Clean up error on resource does not exist when deleting (on `deploy --drop` or using clean command).

### Added

- Support for loading `data_sets`.
- Support for loading auth without --drop, i.e. `deploy --include=auth` and only changed groups are deployed.
- `cdf-tk --verbose build` now prints the resolution of modules and packages.
- Added `cdf-tk --version` to print the version of the tool and the templates.
- Support for `upsert` for `data_sets`.
- The cmd `cdf-tk deploy` creates the `data_set` before all other resources.
- Data sets are no longer implicitly created when referenced by another resource, instead an error is raised.
- Require all spaces to be explicitly defined as separate .space.yaml file.
- Add protection on group deletion and skip any groups that the current service principal belongs to.
- Support for multiple file resources per yaml config file for files resources.
- Support templated loading of * files in a folder when a single yaml has `externalId: something_$FILENAME`.
- You can now name the transformation .sql either with the externalId (as defined in the
  corresponding yaml file) or with the name of the file of the corresponding yaml file.
  I.e. if a transformation is defined in my_transformation.yaml with externalId:
  `tr_something`, the SQL file should be named either `tr_something.sql` or `my_transformation.sql`.
- Missing .sql files for transformations will now raise an error in the build step.
- The build step will now raise a number of warnings for missing externalIds in the yaml files,
  as well as if the naming conventions are not followed.
- System section in `environments.yaml` to track local state of `cdf-toolkit`.
- Introduced a `build_environment.yaml` in the `/build` folder to track how the build was run.

### Fixed

- `cdf-tk clean` not supporting `--include` properly.
- `cdf-tk clean` not working properly for data models with data.
- Fix group deletion on use of clean command to actually delete groups.

## [0.1.0a2] - 2023-11-22

### Fixed

- The `experimental` module was not included when running command `cdf-tk init`. This is now fixed.

## [0.1.0a1] - 2023-11-21

Initial release<|MERGE_RESOLUTION|>--- conflicted
+++ resolved
@@ -17,23 +17,17 @@
 
 ## TBD
 
-<<<<<<< HEAD
-=======
 ### Improved
 
 - Toolkit will no longer give the warning `UserWarning: Unknown capability` in irrelevant cases.
 
->>>>>>> 9f513360
 ### Added
 
 - [alpha feature] Support `Edges` resources in the `data_models` directory.
 - [alpha feature] Support `Event` resources in the `classic` directory.
 - [alpha feature] Support `Relpationship` resources in the `classic` directory.
-<<<<<<< HEAD
 - [alpha feature] New command `cdf purge` this enables you to delete a `dataset` or `space` and all resources
   connected to it. This is useful if you want to clean up your CDF project.
-=======
->>>>>>> 9f513360
 
 ### Fixed
 
