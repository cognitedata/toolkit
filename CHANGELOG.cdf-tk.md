# Changelog

All notable changes to this project will be documented in this file.

The format is based on [Keep a Changelog](https://keepachangelog.com/en/1.0.0/),
and this project adheres to [Semantic Versioning](https://semver.org/spec/v2.0.0.html).

Changes are grouped as follows:

- `Added` for new features.
- `Changed` for changes in existing functionality.
- `Deprecated` for soon-to-be removed features.
- `Improved` for transparent changes, e.g. better performance.
- `Removed` for now removed features.
- `Fixed` for any bug fixes.
- `Security` in case of vulnerabilities.

## TBD

### Fixed

- When running `cdf modules add`, the Toolkit removed trailing slash in the module path causing a
  build error. This is now fixed.
- When running `cdf build`, the Toolkit now stops if an error is encountered.
- `Asset` resources without `metadata` are no longer always redeployed when running `cdf deploy`,
  only if the local is different than the CDF configuration.
- Asset centric `LocationFilter`s are no longer always redeployed when running `cdf deploy`,
  only if the local is different than the CDF configuration.
<<<<<<< HEAD
- When deleting a `Function` the file is also removed if it exists.
=======
- The `parentExternalId` in `LocationFilter` is now correctly replaced by `parentId` when running `cdf deploy`.
>>>>>>> 5910a50f

## [0.3.5] - 2024-10-24

No changes to cdf CLI.

## [0.3.4] - 2024-10-18

### Fixed

- Building a `WorkflowTrigger` will no longer complain that `authentication` is an unused variable.
- In resource `Group`, the following lookups are now done when running `cdf deploy/clean`:
  - `securityCategoriesAcl` `idscope` Security Names are now replaced by IDs.
  - `locationFiltersAcl` `idscope` external LocationFilter Ids are now replaced by IDs.
  - `timeSeriesAcl` `idscope` external TimeSeries IDs are now replaced by internal IDs.
  - `assetRootIdScope` external Asset IDs are now replaced by internal IDs.
- The resource `ResourceScopedGroup` is now correctly deployed after `RAW` `Tables` and `Databases`,
  `LocationFilters`, and `SecurityCategories` when running `cdf deploy`.

## [0.3.3] - 2024-10-15

### Fixed

- Running `cdf deploy --verbose` will no longer raise a `ToolkitRequiredValueError` when creating a new
  `FunctionSchedule`.
- If `--verbose` is set on any command and an error occurs, the Toolkit will now print a full traceback.

## [0.3.2] - 2024-10-11

### Fixed

- Deploying `Robotics` resource `Map` now accounts for the dependencies on `Frame` and `Location`.
- The Hosted Extractor Resources now respects the dependencies between the resources. For example, if a `Job`
  is referencing a `Destination`, the `Destination` will be deployed before the `Job`.
- Deploying a view-based `LocationFilter` no longer raises a `400` error.
- When running `cdf modules init` required modules are now created. Before, the Toolkit would skip creating
  the required modules.
- When running `cdf build`, in the `hosted_extractors` folder, the Toolkit will now give a warning if a `Destination`
  is referring toa non-existing dataset.
- Running `cdf modules upgrade` from version `0.3.0` and earlier will no longer fail if you
  have a view based `LocationFilter` in the `locations` folder.

## [0.3.1] - 2024-10-09

### Fixed

- Views based location filters no longer raises a TypeError when running `cdf clean` or `cdf deploy`.
- CogniteFiles are not recognized by `CogniteFile` and not `.CogniteFile` suffix in the `files` resource folder.

## [0.3.0] - 2024-10-08

### Added

- Support for `$FILENAME` expansion pattern for `CogniteFile` in the `files` folder.
- The `cdf repo init` command now creates a `GitHub` workflow for the Toolkit.

### Changed

- Running `cdf dump datamodels` now dumps containers and views into separate folders.

## [0.3.0b5] - 2024-10-03

### Added

- Added support for device code login flow.
- Support for uploading `CogniteFiles`.
- Docker release of the Toolkit.

### Changed

- When running `deploy --dry-run`, the Toolkit will not require write access to the CDF project.

### Fixed

- Uploading a file will no longer overwrite the `FileMetadata`.

## [0.3.0b4] - 2024-09-30

### Fixed

- Upgrading the `cognite-sdk` to `6.62.5` no longer raises an `ImportError` when running the `cdf` commands.

## [0.3.0b3] - 2024-09-25

### Added

- Support for hosted extractors mappings.

### Fixed

- [Feature Preview] Deploying `GraphQL` resources with `cdf deploy` no longers fails with a `ToolkitRequiredValueError`,
  if there is a comment in the `.graphql` file or a multiline `@import` directive is used. For example:

```graphql
type MyType
  @import(
    dataModel: {
      externalId: "MyModel"
      version: "v1"
      space: "MySpace"
    }
  ) {
  name: String!
}
```

## [0.3.0b2] - 2024-09-24

### Added

- If there are multiple `cognite_toolkit_service_principal`s, the `cdf auth verify` will offer to delete duplicates.

### Fixed

- Running `cdf auth verify` now prompts the user to create the `cognite_toolkit_service_principal` if it does not exist.
- In the `cdf build` command, version variables (`DataModel`, `View`, `Transformations`) are now always read as
  string and not integer. This ensures no false positive warnings for missing dependencies.
- In the `cdf deploy/clean` command, if a transformation is writing to a `DataModel` or a `View` the version is
  now always read as a string. Before if it was for example, `3_0_0` it would be read as `300` and cause
  the deployment of the transformation to fail.
- [Feature Preview] The `GraphQL` loader now includes the `.graphql` file in the `cdf build` command.

## [0.3.0b1] - 2024-09-23

### Added

- Dump for `Assets` and `TimeSeries` with `cdf dump asset` and `cdf dump timeseries` commands.
- Support for Hosted Extractors `Destination` and `Job`.
- Support for `CogniteFile`.

### Changed

- The Toolkit no longer gives a warning if it cannot import Cognite Function code when executing the `cdf build`
  command. This is to separate the build and deploying of artifacts from validating/debugging the function code.
  Validation of the function code is expected to be handled by `cdf run function local`.
- [BREAKING] The resource folder `timeseries_datapoints` is removed and `csv` and `parquet` files with
  datapoints are now expected to be in the `timeseries` folder.
- The dump of data models has changed interface, now the data model id is optionally given as positional instead
  of flags. If now data model is given, the user will be prompted to select one.

### Removed

- CSV files in the `timeseries_datapoins` folder with the string `timeshift_` in the index will no longer
  be timeshifted to today when running `cdf build`
- FileMetadata pattern `$FILENAME` is no longer supports prefix and suffix in the `name` parameter. This is to
  simplify the pattern.
- [BREAKING] The command `cdf describe` is removed. This functionality was not used and thus removing it to simplify
  the Toolkit and to focus on the core functionality.
- [BREAKING] Support for api parameters in `Node` resource is removed.
- Support for Python 3.9.

## [0.3.0a7] - 2024-09-23

### Fixed

- Running `cdf modules upgrade` no longer raises an error when upgrading from `0.2.x`.

## [0.3.0a6] - 2024-09-20

### Added

- Added flag `--modules`/`-m` to select which modules to build in the `cdf build` command.
- The `cdf build` command no longer requires `config.[env].yaml` to be present. If it is not present, the Toolkit
  will use the default values for the environment.

### Fixed

- If you removed `metadata` in any resource file, the Toolkit would not update this change in CDF. This is now fixed.

## [0.3.0a5] - 2024-09-18

### Added

- The new `cdf modules add` subcommand lets users add modules to an existing modules directory.
- [Feature Preview] Support for resource type Hosted Extractor Source. This should be in the `hosted_extractors` folder,
  and the file needs to be suffixed with `.Source.yaml`, for example, `my_eventhub.Source.yaml`.
  [CAUTION] The current implementation will always redeploy the source, even if it has not changed. This will be
  fixed in a future release.
- Added support for resource type `Sequence` in the `classic` folder.
- Added parameter `--selected` to the `cdf build` command to overwrite the `selected` in the `config.[env].yaml` file.
- Made the `config.[env].yaml` optional when running the `cdf build command.

### Changed

- [BREAKING] The command `cdf auth verify` has been split into `cdf auth init` and `cdf auth verify`. The `init` command
  is used to initialize the auth parameters, and the `verify` command is used to verify that required privileges are
  set. The `init` command will by default run the `verify` command after the initialization unless a `--no-verify`
  flag is set. In addition, the two commands have been reworked to be more user-friendly. They are now interactive
  (no longer requires a `--interactive` flag) and have no longer supports passing in a custom Group file. Instead,
  they are intended to only set up and verify a service principal for the Toolkit.

### Fixed

- The `config` value of a `ExtractionPipelineConfig` is now correctly parsed as a string. Before it was parsed as YAML,
  typically an object/dict, which caused loss of information. This is because
  `yaml.safe_dump(yaml.safe_load(config)) != config` as, for example, special YAML tags are lost.
- Deploying a `LocationFilter` with a data model no longer returns a `400` error.

### Removed

- The `--interactive` flag from the `cdf deploy` and `cdf clean` commands.
- The shared flags `--verbose`. This has been deprecated and has been replaced by `--verbose` on each individual
  command. For example, before you could write `cdf --verbose build --env dev`, now you should write
  `cdf build --env dev --verbose`.

## [0.3.0a4] - 2024-09-13

### Added

- The `WorkflowTrigger` config files now supports `object` (`dict`) as a valid type for the
  `data` field. This will automatically be converted to a `json` string when deploying the trigger.

### Fixed

- The field `default_organization_dir` was not read in the `cdf.toml` file. This is now fixed.
- The `cdf modules upgrade` command would fail to update `0.3.0a1` and `0.3.0a2` to `0.3.0a3`. This is now fixed.
- If the version of a `DataModel` or `View` was set to `1_0_0` in the resource file, Toolkit would send
  it as `100` to the API. This is now fixed.
- Groups without metadata no longer triggers redeploy when running `cdf deploy`

## [0.3.0a3] - 2024-09-11

### Fixed

- LocationFilter did not load subclasses properly. This is now fixed.
- When running any command, the terminal would print warnings from the `cognite-sdk`. This is now fixed.
- The `cdf modules init` no longer creates an invalid `cdf.toml` file when the user uses an `organization-dir`.

### Changed

- In the commands `build` and `pull`, `modules upgrade` and `modules list`,  `organization-dir` is now an
  optional argument `--organization-dir` and `-o` instead of positional argument. This is to have consistent
  behavior with other commands.
- The config filed `cdf.toml` is now created with `cdf modules init` instead of `cdf repo init`.
- In `cdf.toml` the `organization_dir` is renamed `default_organization_dir`.

## [0.3.0a2] - 2024-09-10

### Fixed

- Running `cdf repo init` now creates a `cdf.toml` with the correct version.

## [0.3.0a1] - 2024-09-10

### Added

- Loaders for resource types `Assets`, `3DModel`, and `Robotic` (`Map`, `DataPostProcessing`, `RobotCapability`,
  `Frame`, and `Location`). These loaders were earlier available as feature preview.
- Support for `LocationFilter` in the `locations` folder.
- Command `cdf repo init` to initialize the repository with `.gitignore`, `.env`, and the new
  Toolkit configuration file `cdf.toml`
- Command `cdf modules list` to list all modules.
- Command `cdf modules init` to setup modules. This is interactive and will guide you through selecting the
  modules you want to use. You can bypass the interactive mode by using the `--all` flag. which
  will select all modules, similar to the previous `cdf-tk init` command.
- Command `cdf modules upgrade` to upgrade all modules automatically.

## Changed

- The resource `FunctionSchedule` is not uniquely identified by `name` instead of `cronExpression` by the Toolkit.
  This enables multiple schedules with the same cron expression for the same function.
- The Toolkit no longer gives warnings for naming conventions that are not followed.
- [BREAKING] The resource `Label` is now in the resource folder `classic` and not in the `labels` folder.

## Removed

- [BREAKING] The command `cdf-tk init` it now replaced by `cdf repo init` and `cdf modules init`.

## [0.2.20] - 2024-08-31

### Fixed

- Ignore `.pyc` files when hashing function directories in the `cdf-tk deploy` command. This prevents unnecessary
  redeployments of functions.

## [0.2.19] - 2024-08-26

### Fixed

- Views and DataModels with versions that are integers are only being redeployed if they have changed in the
  `cdf-tk deploy` command. They were earlier always redeployed.

## [0.2.18] - 2024-08-22

### Added

- Location Filter support

### Fixed

- When running `cdf-tk deploy`, the Toolkit would not detect `Function` secrets that were changed, which leads to the
  `Function` not being updated. This is now fixed.

- [Feature Preview] improved `--interactive / -i` for `dump asset` and `dump timeseries`
  - which can list datasets or assets with `clear-name (external_id) [count]`

    ```bash
    ? Select a data set listed as 'name (external_id) [count]'
      (Use arrow keys to move, <space> to select, <a> to toggle, <i> to invert)
    » ○ (WITSML) [286,088]
      ○ (DBCalculations) [6,007]
      ○ (SAP) [6]
      ○ (Wells) [0]
      ○ (Drilling) [45]
    ```

  - an "Abort" option is now available

    ```bash
    No data set selected.
    Select a data set to dump (Use arrow keys)
      Data Set
      Done
    » Abort
    ```

- [Feature Preview] new feature `TIMESERIES_DUMP` added
  - `cdf-tk dump timeseries` now dumps to yaml/csv/parquet
  - supports `--data-set / -d` selection
  - supports `--interactive / -i`
  - feature does not include datapoints

- [Feature Preview] In the command `cdf-tk import transformation-cli`, the Toolkit no longer raises
  an `UnicodeDecodeError` when importing a manifest with a query file that contains special characters
  on Windows.

- The Toolkit previously detected a version as changed in the cdf-tk deploy command if it was an integer in
  a DataModel or View resource file. This issue is now fixed.

## [0.2.17] - 2024-07-26

### Changed

- [Feature Preview] `cdf-tk dump asset` now dumps into multiple files and no longer raise an Exception
  when dumping into `.parquet` format.
- [Feature Preview] `cdf-tk dump asset` now also dumps labels used by the assets.

### Fixed

- [Feature Preview] `cdf-tk dump asset` now respects the selected `dataset` when set in interactive mode.
- The Toolkit no longer tries to do variable replacement in `.parquet` files in `cdf-tk build`, which would
  raise an error.
- When running `cdf-tk deploy` with a capability that is undocumented but supported in the API, the Toolkit
  would raise an error. This is now fixed.
- [Feature Preview] When using `functionExternalID`+`name` to identify a function schedule, the `cdf-tk deploy` command
  no longer raise a `ValueError`.

## [0.2.16] - 2024-07-23

### Changed

- In the `cdf-tk build` command, if the `Function` code cannot be imported, the Toolkit will now give a
  warning instead of an `ToolkitValidationError`. This is to allow you to deploy code developed in a
  different environment than the environment used to run Toolkit.

## [0.2.15] - 2024-07-22

### Added

- [Feature Preview] Support for uploading `3DModel` resource to CDF. Note this is the metadata about a 3D model
  Turn on the feature by running `cdf-tk features set model-3d --enable`.

### Fixed

- Running `cdf-tk deploy` after a failed build would raise an incorrect `ToolkitNotADirectoryError`,
  instead of a `ToolkitFileNotFoundError` for the `_build_enviroment.yaml` file. This is now fixed.
- When running `cdf-tk deploy` with `Functions` that have not explicitly set `cpu`, `memory`, or `runtime`,
  would always be classified as changed. This is now fixed.
- [Feature Preview] When dumping assets to `csv`, headers are no longer repeated for each 1000 asset.
- [Feature Preview] When dumping assets to `parquet`, you can now dump more than 1000 assets without
  getting the error `TypeError: write() got an unexpected keyword argument 'mode'`.
- [Feature Preview] When dumping assets to `parquet/csv`, the Toolkit now keeps all asset in memory until it finds
  all unique metadata keys. This is to ensure that header is correct in the resulting `parquet/csv` file.
- In the `config.[env].yaml`, the `name` parameter in the `environment` section is no longer required.
  This was supposed to be remove in `0.2.0a4`.
- If you run `cdf-tk build --env dev`, and then `cdf-tk deploy -env prod` the Toolkit will
  now raise a `ToolkitEnvError`.
- If you run `cdf-tk build`, the Toolkit will no longer complain about resources that exist in
  CDF but not in the build directory (given that the Toolkit has access to CDF).
- If you deploy a data model that already exists in CDF, the API will silently fail to update the data model if
  there are any changes to the views in the data model. The Toolkit will now verify that the update of data models
  was successful and raise an error if it was not.

### Changed

- When running `cdf-tk deploy` for a function the Toolkit checked that it could import the function code
  before deploying the function. This is now removed. The reason is that the toolkit is often run in a
  different Python environment than the function code. This made this check unnecessarily restrictive
  as it would fail even though the function code was correct due to missing dependencies.
- [Feature Preview] Instead of using `functionExternalID`+`cron` expression to identify a function schedule,
  the Toolkit now uses `functionExternalID`+`name`. This is to avoid the Toolkit to create multiple schedules
  for the same function if the cron expression is changed and allow to have multiple schedules with the same
  cron expression for the same function. To enable this feature, run `cdf-tk features set fun-schedule --enable`.

## [0.2.14] - 2024-07-15

### Fixed

- If a container with a direct relation property with a required constraint on another container, the `cdf-tk build`
  would not give a warning if the required container was missing. This is now fixed.
- [Feature Preview] In the feature preview, `robotics`, the properties `inputSchema` or `dataHandlingSchema`
  in `RobotCapability` and `DataPostProcessing` were not updated correctly. This is now fixed.
- When running `cdf-tk build`, with a `Node` resource. You would get a `MissingRequiredIdentifierWarning` even though
  the `Node` had a `space`/`externalId`. This is now fixed.
- In the `cdf-tk deploy/clean` command, the `-i` short flag was used for `--interactive` and `--include` at the same time.
  This is now fixed, and the `-i` flag is only used for `--interactive`.
- Require `cognite-sdk>=7.54.1`, this version fixed a bug in the `cognite-sdk` that caused the `cdf-tk` to raise
  an `CogniteAPIError` when deploying or cleaning more than 10 `functions`.

## [0.2.13] - 2024-07-10

### Fixed

- [Feature Preview] In the feature preview, `cdf-tk import transformation-cli`, the Toolkit would fail to convert
  manifest with `destination: <string>` correctly. This is now fixed.
- On Windows, when reading files from disk, the Toolkit could raise an `UnicodeDecodeError`. This is now fixed.
- [Feature Preview] In the feature preview, `robotics`, if you tried to update a set of resources in which some
  were existing and others not, the Toolkit would create the new resources. This is now fixed.

## [0.2.12] - 2024-07-08

### Added

- [Feature Preview] Robotic support.

## [0.2.11] - 2024-07-05

### Fixed

- When running `cdf-tk build`, if you had two files non-YAML files named the same in different modules, or subdirectories
  in the same module, the Toolkit would overwrite the first file with the second file. This is now fixed.

## [0.2.10] - 2024-07-03

### Fixed

- When running `cdf-tk build`, if you use subdirectories in a resource directories, and have two resources with the
  same file name, the Toolkit would overwrite the first resource with the second resource. This is now fixed. For
  example, if you have `my_module/transformation/subdirectory1/my_transformation.Transformation.yaml` and
  `my_module/transformation/subdirectory2/my_transformation.Transformation.yaml`, the Toolkit would only build the
  second resource.

## [0.2.9] - 2024-07-02

### Changed

- Tracking usage of Toolkit commands.

## [0.2.8] - 2024-07-01

### Added

- [Feature Preview] Option to turn off semantic naming checks for resources. Turn on the feature by running
  `cdf-tk features set no-naming --enable`.

### Fixed

- When running `cdf-tk run function --local`, the toolkit would raise an `ToolkitValidationError`. This is now fixed.
- When running `cdf-tk deploy --dry-run`, if any resource was referencing a `DataSet`, `SecurityCategory`,
  or `ExtractionPipeline`, it would incorrectly be classified as changed. This is now fixed. This applied to
  `ExtractionPipeline`, `FileMetadata`, `Function`, `Group`, `Label`, `TimeSeries`, and `Transformation` resources.

### Changed

- Function configurations for multiple functions can now be in multiple files in the function directory. Before
  all configurations had to be listed in the same YAML file.

## [0.2.7] - 2024-06-28

### Fixed

- Function schedule for functions with a `:` in the external id would raise an `ValueError`.
  This is now fixed.
- Transformation notifications for transformations with a `:` in the external id would raise an `ValueError`.
  This is now fixed.
- When running `cdf-tk deploy`, you would get warnings about unrelated resources that were not part of the deployment.
  This is now fixed.
- The `transformations/notifications` endpoint was giving `500` errors for requests to non-exising transformations.
  This is now handled by the toolkit and will not raise an error.
- When doing variable replacement in a `sql` such as `dataset_id('{{dataset_external_id}}')`, the toolkit would
  remove the quotes. This is now fixed.

## [0.2.6] - 2024-06-26

### Improved

- The `--verbose` flag is now moved to the end of the command. For example, instead of `cdf-tk --verbose build`,
  you should now write `cdf-tk build --verbose`. The old syntax is still supported but will raise a deprecation warning.
- When running `cdf-tk deploy --verbose` you will now get a detailed output for each resource that has changed
  (or will change if you use --dry-run).
- Allow values `test` and `qa` as `type` in the `config.[env].yaml` file.

### Fixed

- When running `cdf-tk build` with `Views` with custom filters, the Toolkit would likely give a `UnusedParameterWarning`.
  This is now fixed by not validating the details of `View.filters`. The motivation is that `View.filters` is a complex
  structure, and it is likely that you will get a false warning. The users that starts to use `View.filters` are
  expected to know what they are doing.
- If you run `cdf-tk deploy` and you had a child view that overrides a property from a parent view, the Toolkit would
  log it as changed even though it was not. This is now fixed.

## [0.2.5] - 2024-06-25

### Fixed

- When running `cdf-tk build`, with `RAW` tables in the selected modules, the Toolkit would always warn that the
  tables were missing, even though they were present. This is now fixed.
- When running `cdf-tk init --upgrade <YOUR PROJECT>` form version `0.1.4` the user would get a
  `ERROR (ToolkitMigrationError): Failed to find migration from version 0.1.4.`. This is now fixed.
- When running `cdf-tk build`, the Toolkit would give you warning when referencing a system `Space`, `View`, `Container`
  or `DataModel`. This is now fixed.
- [Feature Preview] When running `cdf-tk import transformation-cli` on a manifest with a query file that
  is separated from the manifest, the toolkit would raise a `FileNotFoundError`. This is now fixed.

## [0.2.4] - 2024-06-24

### Added

- [Feature Preview] Support for resource type `Asset` in the `assets` folder. Turn on the feature by running
  `cdf-tk features set assets --enable`.

### Improved

- When running `cdf-tk build` and the selected modules is missing, the user will now get a hint about
  how to fix the issue.
- When running `cdf-tk build` and a module contains non-resource directories, the user will now get a warning
  that the directory is not a resource directory.

### Fixed

- The data type of variables `config.[env].yaml` file is now preserved. For example, if you had `my_variable: "123"`,
  then the `cdf-tk build`  would build the resource file with the number instead of the string, `my_variable: 123`.
  This is now fixed.
- File configurations given as a list/array, lost the `dataSetExternalId` in the `cdf-tk deploy` command.
  This is now fixed.
- Added missing required dependency `packaging` to `cognite-toolkit`.

## [0.2.3] - 2024-06-20

### Improved

- When running `cdf-tk build` and missing `CDF_PROJECT` environment variable, the user will now get a more informative
  error message.

### Fixed

- The variable `type` in the `environment` section of the `config.[env].yaml` now raises an error if it is not
  set to `dev`, `staging`, or `prod`.

### Added

- The preview feature `IMPORT_CMD` added. This enables you to import a `transformation-cli` manifest into
  resource configuration files compatible with the `cognite-toolkit`. Activate by running
  `cdf-tk features set IMPORT_CMD --enable`, and deactivate by running `cdf-tk features set IMPORT_CMD --disable`.
  Run `cdf-tk import transformation-cli --help` for more information about the import command.

## [0.2.2] - 2024-06-18

### Improved

- The command line messages have been improved to be more informative and user-friendly when running
  `cdf-tk auth verify`.
- The `variables` section in `config.[env].yaml` is now optional.
- In `cdf-tk build`, more informative error message when a variable is unresolved in a resource file.

### Fixed

- In the `cdf-tk auth verify` command, if the flag `--interactive` was set, the `--update-group` and `create-group`
  flags were not ignored. This is now fixed.
- In the `cdf-tk auth verify` command, if there was no `.env` or `--cluster` and `--project` flags, the toolkit
  would raise an `AuthentciationError`, instead of prompting the user for cluster and project. This is now fixed.
- In the `cdf-tk auth verify` command, the if function service was not activated, the toolkit will
  now activate it.
- When running `cdf-tk build`, and a resource file was missing its identifier, for example, `externalId` for a
  dataset, an error such as `AttributeError: 'NoneType' object has no attribute 'split'` was raised. This is now fixed.

## [0.2.1] - 2024-06-17

### Improved

- When running `cdf-tk auth verify`, if the client does not have access to the `CDF_PROJECT` the user will now get
  a more informative error message.
- When running `cdf-tk auth verify` and missing the `FunctionAcl(READ)` capability, the user will now get a more
  informative error message when checking the function service status

### Added

- Preview feature `MODULES_CMD` to allow interactive init and automatic upgrade of modules. Activate by running
  `cdf-tk features set MODULES_CMD --enable`, and deactivate by running `cdf-tk features set MODULES_CMD --disable`.
  Run `cdf-tk modules init/upgrade` to interactively initialize or upgrade modules.
  
## Fixed

- When running `cdf-tk build`, you would get a `DuplicatedItemWarning` on RAW Databases that are used with multiple
  tables. This is now fixed.

### Added

- Preview feature `MODULES_CMD` to allow interactive init and automatic upgrade of modules. Activate by running
  `cdf-tk features set MODULES_CMD --enable`, and deactivate by running `cdf-tk features set MODULES_CMD --disable`.
  Run `cdf-tk modules init/upgrade` to interactively initialize or upgrade modules.

## [0.2.0] - 2024-06-10

### Fixed

- When running `cdf-tk clean` or `cdf-tk deploy --drop --drop-data` there was an edge case that triggered the bug
  `ValueError: No capabilities given`. This is now fixed.
- When deploying `containers` resources with an index, the `cdf-tk deploy` would consider the resource as changed
  even though it was not. This is now fixed.
- When parsing yaml without `libyaml`, `cognite-toolkit` would raise an
  `AttributeError: module 'yaml' has no attribute 'CSafeLoader'`. This is now fixed by falling back to the
  python `yaml` parser if `libyaml` (c-based) is not available.

## [0.2.0b4] - 2024-06-06

### Added

- Support for resource type `TransformationNotification` in the `transformations` folder.

### Changed

- [BREAKING] In `functions`, the function config file must be in the root function directory. This means
  that, for example, `my_module/function/some_folder/function.yaml` will no longer be included by
  the `cdf-tk build` command. Instead, it must be in `my_module/function/function.yaml`. The motivation
  is to allow arbitrary YAML files as part of the function code.
- The toolkit now only gives a `TemplateVariableWarning` (`Variable my_variable has value <change_me> ...`) if
  the variable is used by `selected` in the `config.[env].yaml`. This is to avoid unnecessary warnings.
- The `FeaturePrevieWarnings` are no longer printed when running `cdf-tk deploy` or `cdf-tk clean`. These warnings
  are from the `cognite-sdk` and can be confusing to the user.

### Fixed

- When running `cdf-tk init --upgrade` from version `0.1.4` the user would get a `ToolkitMigrationError`.
  This is now fixed.

## [0.2.0b3] - 2024-06-04

### Added

- Support for resource type `Label` in the  `labels` folder.

### Fixed

- The toolkit now ensures `Transformations` and `Functions` are deployed before `Workflows`
- The toolkit now ensures `TimeSeries` and `Groups` are deployed before `DatapointSubscriptions`.

## [0.2.0b2] - 2024-06-03

### Fixed

- Running the build command, `cdf-tk build`, with `Group` resources scoped will read to incorrect
  warning such as `WARNING [HIGH]: Space 'spaceIds' is missing and is required by:` and
  `WARNING [HIGH]: DataSet 'ids' is missing and is required by:`. This is now fixed.
- Running the build command, `cdf-tk build`, with a `View` resource with a `hasData` filter would print a
  `UnusedParameterWarning: Parameter 'externalId' is not used in section ('filter', 'hasData', 0, 'externalId').`.
  This is incorrect and is now fixed to not print this warning.
- If you had a `container` with a direct relation property with a required constraint, the `cdf-tk build` command
  would incorrectly yield a warning that the `Parameter 'type' is not used ...`. This is now fixed.

## [0.2.0b1] - 2024-05-20

### Added

- Support for loading `nodes` with `APICall` arguments. The typical use case is when `node types` are part of a
  data model, and the default `APICall` arguments works well.

### Fixed

- Error message displayed to console on failed `cdf-tk deploy` command could be modified. This is now fixed.
- Using display name instead of folder name on a failed `cdf-tk deploy` or `cdf-tk clean` command. For example,
  if `datapoints subscription` was failing the error message would be `Failure to load/deploy timeseries as expected`,
  now it is `Failure to load/deploy timeseries.subscription as expected`.
- Unique display names for all resource types.
- Fixed bug when deploying extraction pipeline config, when none existed from before:
  `There is no config stored for the extraction pipeline`.

### Changed

- In `config.[env].yaml`, in the `environment` section, `selected_modules_and_packages` is renamed to `selected`.
  The old names will still work, but will trigger a deprecation warning.

## [0.2.0a5] - 2024-05-28

### Added

- If a resource is referring to another resource, the `cdf-tk build` will now give a warning if the referred resource
  is not found in the same build. For example, if you have a data model and is missing the space, the build command
  will give a warning that the space required by the data model is missing.
- The `cdf-tk build` command will now give warnings on duplicated resource. For example, if you have two files with
  the same externalId in the same module, the build command will give a warning that the externalId is duplicated,
  and that only the first file is used.
- Support for `securityCategories` in the `auth` folder.
- Added support for resource type `DatapointSubscription` in the `timeseries` folder.

### Fixed

- In a `function` config, if you did not set `fileId` you would get an error when running `cdf-tk deploy`,
  `Missing required field: 'fileId'.`. The `fileId` is generated automatically when the function is created,
  so it is not necessary to set it in the config file. This is now fixed.
- If you do `cdf-tk init --upgrade`, on a pre `0.2.0a3` version, you are met with
  `ERROR (ToolkitModuleVersionError): Failed to load previous version, ...`. This is now fixed.
- The parameter `container.properties.<property>.type.list` was required to be set, even thought it is optional
  in the CDF API. This is now fixed.
- The `ExtractionPipelineConfig` create, update and delete report numbers were incorrect. This is now fixed.

### Improved

- Gives a more informative error message when the authentication segment of a transformation resource file is
  missing a required field.
- Transformation queries can be inline, i.e. set in either the Transformation `query` property in the yaml or
  as a separate file. If set in both, an error is raised because it is ambiguous which query to use.
- In the `cdf-tk pull` command, if an error occurs, the temporary directory was not removed. This is now fixed.
- Improved error message when running `cdf-tk deploy/clean` before running `cdf-tk build`.

### Changed

- [BREAKING] In function YAML config `externalDataSetId` is renamed to `dataSetExternalId` to be consistent with
  the naming convention used in the rest of the toolkit.

## [0.2.0a4] - 2024-04-29

### Removed

- [BREAKING] `cognite-tookit` no longer supports `common_function_code`. The code used by functions must be in each
  function directory. The reason for this is that `cognite-toolkit` is a tool for governance and deployment of
  modules, it is not for development of functions. The `common_function_code` was a feature to support easier
  development of functions. It is expected that functions are developed in a separate environment and then
  moved to the `cognite_modules` folder for deployment and promotion between environments.

### Changed

- In `config.[env].yaml`, in the `environment` section, `name` is no longer required. Instead, the `[env]` part
  of the `config.[env].yaml` file is used as the `name` of the environment. This is to avoid redundancy.

### Improved

- When running `cdf-tk clean --dry-run` the output would show local resources regardless of whether they existed
  in CDF or not. This is now fixed and only resources that exist in CDF are shown in the output.
- Better error message (no exception raised) if the config file has `selected_modules_and_packages`, but with no list items.
- If yaml files are invalid, a link to the API docs for the resource is shown in the error message.

### Fixed

- When deploying a `FunctionSchedule` that requires an update, the `cdf-tk` would fail with error
  `Failed to update functions.schedules. Error 'FunctionSchedulesAPI' object has no attribute 'update'.`.
  This is now fixed.
- When calling `cdf-tk init --upgrade`, the user is met with a `Failed to load previous version, ...`.
  This is now fixed.
- When running `cdf-tk auth verify --interactive` and the user want to create a new group with the necessary
  capabilities, the `cdf-tk` would successfully create a group, but then raise
  an Error: `cognite.client.exceptions.CogniteAPIError: Insufficient access rights.` when trying to validate.
  This is now fixed.

## [0.2.0a3] - 2024-04-23

### Added

- Support for the Workflow and WorkflowVersion resource type
- Support for specifying `selected_modules_and_packages` as paths and parent paths. For example, you can
  now write `cognite_modules/core/cdf_apm_base` instead of just `cdf_apm_base`. This is to support
  modules that have the same name but are in different parent directories. In addition, this also better reflects
  the structure of the `cognite_modules` and `custom_modules` folder better.

### Fixed

- Functions that are deployed with schedules no longer uses a short-lived session (before: failed after ~an hour).

### Changed

- [BREAKING] The `cdf-tk build` will now clean the build directory by default before building the modules to avoid
  unwanted side effects from previous builds. To stop this behavior, use the `--no-clean` flag.
- [BREAKING] The `_system.yaml` is now required to be on the root level when running any `cdf-tk` command. This
  means that the `_system.yaml` file must be in the same directory as the `config.[env].yaml` files. This is to
  support running `cdf-tk` without the `cognite_modules` folder.
- [BREAKING] In the `config.[env].yaml` files, the `modules` section is now renamed to `variables`. This is to
  better reflect the content of this section, which is variables that can be used in the resource files.
- In addition to `cognite_modules` and `custom_modules`, the `cognite-toolkit` now also support `modules` as the
  top-level folder for modules. This together with the two changes above, is to have a better support for running
  the `cognite-toolkit` as a standalone CLI without the `cognite_modules`.
- The `.gitignore` file you get by running `cdf-tk init` now ignores the `/build` by default.
- The dependency `cognite-sdk` must now be `>=7.37.0` to use the `cdf-tk`.

## [0.2.0a2] - 2024-04-03

### Added

- Variables can now have extra spaces between curly braces and the variable name. For example, `{{  my_variable }}` is now
  a valid variable. Before this change, you would have to write `{{my_variable}}`.
- If an environment variable is not found in a resource file, for example, `${CDF_CLUSTER}`, when
  running `cdf-tk deploy` the user will now get a warning message that the variable is missing. Before this change,
  this would pass silently and potentially cause an error when trying to deploy to CDF that was hard to debug.

### Fixed

- When running `cdf-tk` with a Token for initialization, the `cdf-tk` would raise an `IndexError`. This is now fixed.
- Container resources that did not have set the optional property `usedFor` would always be classified as changed,
  when, for example, running `cdf-tk deploy --dry-run`. This is now fixed.

### Changed

- If two modules have the same name, the `cdf-tk build` command will now stop and raise an error. Before this change,
  the `cdf-tk build` command would continue and overwrite the first module with the second module.

## [0.2.0a1] - 2024-03-20

### Added

- Support for interactive login. The user can now set `LOGIN_FLOW=interactive` in the `.env` file
  to use interactive login.

### Changed

- The verification of access by the tool is now scoped to the resources that are being deployed instead of
  the entire project. This means that if the user only has access to a subset of the resources in the project,
  the tool will still be able to deploy those resources.

## [0.1.2] - 2024-03-18

### Fixed

- Running the command `cdf-tk auth verify --interactive` without a `.env` would raise a
  `AttributeError: 'CDFToolConfig' object has no attribute '_client'` error. This is now fixed and instead the user
  gets a guided experience to set up the `.env` file.

### Changed

- `cognite-toolkit` have moved the upper bound on the `cognite-sdk` dependency from `7.27` to `8.0`.
- Creating/Removing `spaces` no longer requires `DataModelingInstances` capability.

## [0.1.1] - 2024-03-01

### Fixed

- When running `cdf-tk clean` or `cdf-tk deploy --drop-data` for a data model with more than 10 containers,
  the command would raise an APIError. This is now fixed.
- A few minor potential `AttributeError` and `KeyError` bugs have been fixed.

## [0.1.0] - 2024-02-29

### Added

- Command `cdf-tk dump datamodel` for dumping data models from CDF into a local folder. The use case for this is to
  dump an existing data model from CDF and use it as a basis for building a new custom module with that data model.
- A Python package API for the cdf-tk. This allows for programmatic access to the cdf-tk functionality. This
  is limited to the `build` and `deploy` functionality. You can start by `from cognite_toolkit import CogniteToolkit`.

### Fixed

- In the function deployment, the hashing function used of the directory was independent of the location of the files
  within the function directory. This caused moving files not to trigger a redeployment of the function. This is now
  fixed.

### Changed

- Removed unused dependencies `mypy`, `pyarrow` and `chardet` from `cognite-toolkit` package.
- Lowered the required version of `pandas` to `1.5.3` in the `cognite-toolkit` package.

## [0.1.0b9] - 2024-02-20

### Added

- Introduced `cdf-tk pull transformation` and `cdf-tk pull node` commands to pull transformation or nodes
  from CDF to the local module.
- Support for using a template for file names `name: prefix_$FILENAME_suffix` in the `files` resource. The files will
  be processed and renamed as part of the build step.

### Fixed

- Fixed a bug that caused `Group` upsert to leave duplicate Groups
- Fixed issue with `run function --local` that did not pick up functions in modules without config variables.
- Fixed error when running `run function --local` on a function without all optional parameters for handle() being set.
- Bug when `cdf-tk deploy` of `ExtractionPipelineConfig` with multiple `config` objects in the same file.
  Then only the first `config` object was deployed. This is now fixed.

### Changed

- `cdf-tk` now uses --external-id consistently instead of --external_id.
- Removed upper limit on Python version requirement, such that, for example, `Python 3.12` is allowed. Note
  that when working with `functions` it is recommended to use `Python 3.9-3.11` as `Python 3.12` is not
  supported yet.
- `cdf-tk deploy`/`cdf-tk clean` now deploys all config files in one go, instead of one by one. This means batching
  is no longer done based on the number of resource files, but instead based on the limit of the CDF API.
- Files in module directories that do not live in a recognised resource directory will be skipped when building. If
  verbose is enabled, a warning will be printed for each skipped file.
- Only .yaml files in functions resource folders and the defined function sub-directories will be processed as part of
  building.

## [0.1.0b8] - 2024-02-14

### Added

- `Group` resource type supports list of groups in the same file

### Fixed

- `View` which implements other views would always be classified as changed, ven though no change
  has been done to the `view`, in the `cdf-tk deploy` command. This is now fixed.
- `DataModels` which are equal would be wrongly classified as changed if the view order was different.
  This is now fixed.
- In the `cdf-tk build`, modules with a nested folder structure under the resource folder were not built correctly.
  For example, if you had `my_module/data_models/container/my_container.container.view`, it would be put inside
  a `build/container/my_container.container.yaml` instead of `build/data_models/my_container.container.yaml`,
  and thus fail in the `cdf-tk deploy/clean` step. This is now fixed.
- When running `cdf-tk deploy` the prefixed number on resource file was not used to sort the deployment order.
  This is now fixed.
- Fixed a bug that caused Extraction Pipeline Config update to fail

## [0.1.0b7] - 2024-02-07

### Added

**NOTE: The function changelog was by accident included in beta6 and has been moved to the correct version.**

- Added support for loading functions and function schedules. Example of a function can be found in `cognite_modules/example/cdf_functions_dummy`.
- Added support for common function code as defined by `common_function_code` parameter in the environment config file.
- Added support for new command, `run function` that runs a function with a one-shot session created using currently
  configured credentials for cdf-tk.
- Added support for running a Cognite function locally using the `run function --local` command. This command will run the
  function locally in a virtual environment simulating CDF hosted run-time environment and print the result to the console.

### Changed

- **BREAKING:** The cdf-toolkit now requires one `config.yaml` per environment, for example, `config.dev.yaml` and `config.prod.yaml`.
- **BREAKING:** The file `environments.yaml` has been merged into `config.[env].yaml`.
  This means that the `environments.yaml` file is no longer used and the `config.[env].yaml`
  file now contains all the information needed to deploy to that environment.
- The module `cognite_modules` is no longer considered to be a black box governed by the toolkit, but should instead
  be controlled by the user. There are two main changes to the `cognite_modules` folder:
  - All `default.config.yaml` are removed from `cognite_modules` and only used when running `cdf-tk init`to generate
    `config.[env].yaml` files.
  - The file `default.packages.yaml` has been renamed `_system.yaml` and extended to include the `cdf-tk` version.
    This should not be changed by the user and is used to store package information for the toolkit itself and
    version.
- Running the `cdf-tk init --upgrade` now gives the user instructions on how to update the breaking changes
  since their last upgrade.
- If the user has changed any files in `cognite_modules`, the command `cdf-tk init --upgrade` will no longer
  overwrite the content of the `cognite_modules` folder. Instead, the user will be given instructions on how to
  update the `cognite_modules` files in the folder manually.

### Fixed

- In the generation of the `config.[env].yaml` multiline comments were lost. This is now fixed.

## [0.1.0b6] - 2024-01-25

### Added

- In `raw` resources, a RAW database or tables can be specified without data. Example, of a single database

 ```yaml
dbName: RawDatabase
```

or a database with table, no need to also specify a `.csv` or `.parquet` file for the table as was necessary before.

```yaml
dbName: myRawRawDatabase
tableName: myRawTable
```

### Changed

- Update is implemented for all resources. This means that if a resource already exists and is exactly the same as
  the one to be deployed, it will be updated instead of deleted and recreated.
- The `cdf-tk deploy` `--drop-data` is now independent of the `--drop` flag. This means that you can now drop data
  without dropping the resource itself. The reverse is not true, if you specify `--drop` without `--drop-data`, only
  resources that can be deleted without dropping data will be deleted.
- The output of the `cdf-tk deploy` command has been improved. Instead of created, deleted, and skipped resources
  being printed in a table at the end of the command, the resources are now printed as they are created, deleted, changed,
  and unchanged. In addition, an extra table is printed below with the datapoints that have been uploaded and dropped.
- The output of the `cdf-tk clean` command has also been changed in the same way as the `cdf-tk deploy` command.
- The `files` resource has been split into two resources, `FileMetadata` and `Files` to separate the metadata from
  the data (the file).
- To ensure comparison of resources and be able to determine whether they need to be updated, any resource
  defined in a YAML file will be augmented with default values (as defined by the CDF API) if they are missing before
  they are deployed.

### Fixed

- Bug in `auth` resource, this caused  groups with `all` and `resource` scoped capabilities to be written in two steps
  first with only `all` scoped capabilities and then all capabilities. This is now fixed by deploying groups in
  a single step.

## [0.1.0b5] - 2024-01-11

### Added

- Support for custom environment variables injected into build files when calling the command `cdf-tk deploy`.
- All resources that are unchanged are now skipped when running `cdf-tk deploy`.
- Support for loading `Group` Capabilities with scope `idScope` of type string. This means you can now set the
  `idScope` to the external id of a `dataSet` and it will be automatically replaced by the dataset id
  `cdf-tk deploy`.

### Fixed

- Fixed bug when calling any command loading a `.env` file and the path is not relative to the current working
  directory. This is now fixed.
- Calling `cdf-tk init --upgrade` overwrote all variables and comments set in the `config.yaml` file. This is now
  fixed.

### Improved

- Improved error message when missing a variable in `config.yaml` and a variable with the same name is defined
  for another module.

## [0.1.0b4] - 2024-01-08

### Added

- Added `--env-path` option to specify custom locations of `.env` file

### Fixed

- Fixed bug in command `cdf-tk build` that can occur when running on `Python>=3.10` which caused an error with text
  `TypeError: issubclass() arg 1 must be a class`. This is now fixed.

## [0.1.0b3] - 2024-01-02

### Fixed

- Fixed bug in `cdf-tk deploy` where auth groups with a mix of all and resource scoped capabilities skipped
  the all scoped capabilities. This is now fixed.

## [0.1.0b2] - 2023-12-17

### Fixed

- Handle duplicate `TransformationSchedules` when loading `Transformation` resources.
- Print table at the end of `cdf-tk deploy` failed with `AttributeError`, if any of resources were empty.
  This is now fixed.
- The `cdf-tk build` command no longer gives a warning about missing `sql` file for
  `TransformationSchedule`s.

## [0.1.0b1] - 2023-12-15

### Added

- Warnings if a configuration file is using `snake_case` when then resource type is expecting `camelCase`.
- Added support for validation of `space` for data models.
- Check for whether template variables `<change_me>` are present in the config files.
- Check for whether data set id is present in the config files.
- Print table at the end of `cdf-tk deploy` with the resources that were created, deleted, and skipped.
- Support for Extraction Pipelines and Extraction Pipeline configuration for remotely configured Extractors
- Separate loader for Transformation Schedule resources.

### Removed

- In the `deploy` command `drop_data` option has been removed. To drop data, use the `clean` command instead.

### Changed

- Require all spaces to be explicitly defined as separate .space.yaml file.
- The `data_set_id` for `Transformations` must now be set explicitly in the yaml config file for the `Transformation`
  under the `data_set_id` key. Note that you also need to explicitly define the `data_set` in its own yaml config file.
- All config files have been merged to a single config file, `config.yaml`. Upon calling `cdf-tk init` the `config.yaml`
  is created in the root folder of the project based on the `default.config.yaml` file of each module.
- DataSetID is no longer set implicitly when running the `cdf-tk deploy` command. Instead, the `data_set_id` must be
  set explicitly in the yaml config file.

### Fixed

- When running `cdf-tk deploy` with `--dry-run` a `ValueError` was raised if not all datasets were pre-existing.
  This is now fixed by skipping dataset validation when running with `--dry-run`.
- When having a `auth` group with mixed capabilities of all scoped and resource scoped, the all scoped capabilities
  were not removed when running `cdf-tk deploy`. This is now fixed.
- Loading `Transformation` did not support setting `dataSetExternalId` in the yaml config file. This is now fixed.

## [0.1.0a3] - 2023-12-01

### Changed

- Refactored load functionality. Loading raw tables and files now requires a `yaml` file with metadata.
- Fix container comparison to detect identical containers when loading data models (without --drop flag).
- Clean up error on resource does not exist when deleting (on `deploy --drop` or using clean command).

### Added

- Support for loading `data_sets`.
- Support for loading auth without --drop, i.e. `deploy --include=auth` and only changed groups are deployed.
- `cdf-tk --verbose build` now prints the resolution of modules and packages.
- Added `cdf-tk --version` to print the version of the tool and the templates.
- Support for `upsert` for `data_sets`.
- The cmd `cdf-tk deploy` creates the `data_set` before all other resources.
- Data sets are no longer implicitly created when referenced by another resource, instead an error is raised.
- Require all spaces to be explicitly defined as separate .space.yaml file.
- Add protection on group deletion and skip any groups that the current service principal belongs to.
- Support for multiple file resources per yaml config file for files resources.
- Support templated loading of * files in a folder when a single yaml has `externalId: something_$FILENAME`.
- You can now name the transformation .sql either with the externalId (as defined in the
  corresponding yaml file) or with the name of the file of the corresponding yaml file.
  I.e. if a transformation is defined in my_transformation.yaml with externalId:
  `tr_something`, the SQL file should be named either `tr_something.sql` or `my_transformation.sql`.
- Missing .sql files for transformations will now raise an error in the build step.
- The build step will now raise a number of warnings for missing externalIds in the yaml files,
  as well as if the naming conventions are not followed.
- System section in `environments.yaml` to track local state of `cdf-toolkit`.
- Introduced a `build_environment.yaml` in the `/build` folder to track how the build was run.

### Fixed

- `cdf-tk clean` not supporting `--include` properly.
- `cdf-tk clean` not working properly for data models with data.
- Fix group deletion on use of clean command to actually delete groups.

## [0.1.0a2] - 2023-11-22

### Fixed

- The `experimental` module was not included when running command `cdf-tk init`. This is now fixed.

## [0.1.0a1] - 2023-11-21

Initial release<|MERGE_RESOLUTION|>--- conflicted
+++ resolved
@@ -26,11 +26,9 @@
   only if the local is different than the CDF configuration.
 - Asset centric `LocationFilter`s are no longer always redeployed when running `cdf deploy`,
   only if the local is different than the CDF configuration.
-<<<<<<< HEAD
 - When deleting a `Function` the file is also removed if it exists.
-=======
 - The `parentExternalId` in `LocationFilter` is now correctly replaced by `parentId` when running `cdf deploy`.
->>>>>>> 5910a50f
+
 
 ## [0.3.5] - 2024-10-24
 
