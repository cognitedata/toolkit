--- conflicted
+++ resolved
@@ -19,11 +19,8 @@
 
 ### Fixed
 
-<<<<<<< HEAD
+- Views based location filters no longer raises a TypeError when running `cdf clean` or `cdf deploy`.
 - CogniteFiles are not recognized by `CogniteFile` and not `.CogniteFile` suffix in the `files` resource folder.
-=======
-- Views based location filters no longer raises a TypeError when running `cdf clean` or `cdf deploy`.
->>>>>>> cddb0b1e
 
 ## [0.3.0] - 2024-10-08
 
