--- conflicted
+++ resolved
@@ -20,11 +20,8 @@
 ### Fixed
 
 - [Alpha feature] `cdf deploy` will no longer deploy `GraphQL` resources if they are not changed.
-<<<<<<< HEAD
-=======
 - In `cdf build` when loading `config.[env].yaml` the Toolkit now correctly prefers variables deeper, more
   specific, in the hierarchy over more general variables.
->>>>>>> b8cb7498
 - [Alpha feature] `cdf build` will no longer copy content `YAML` files to the build directory.
 
 ## [0.3.10] - 2024-11-14
