--- conflicted
+++ resolved
@@ -22,8 +22,6 @@
 - [Feature Preview] Support for resource type `Asset` in the `assets` folder. Turn on the feature by running
   `cdf-tk features set assets --enable`.
 
-<<<<<<< HEAD
-=======
 ### Improved
 
 - When running `cdf-tk build` and the selected modules is missing, the user will now get a hint about
@@ -39,7 +37,6 @@
 - File configurations given as a list/array, lost the `dataSetExternalId` in the `cdf-tk deploy` command.
   This is now fixed.
 
->>>>>>> 345f9d40
 ## [0.2.3] - 2024-06-20
 
 ### Improved
