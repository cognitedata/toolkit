# Changelog

All notable changes to this project will be documented in this file.

The format is based on [Keep a Changelog](https://keepachangelog.com/en/1.0.0/),
and this project adheres to [Semantic Versioning](https://semver.org/spec/v2.0.0.html).

Changes are grouped as follows:

- `Added` for new features.
- `Changed` for changes in existing functionality.
- `Deprecated` for soon-to-be removed features.
- `Improved` for transparent changes, e.g. better performance.
- `Removed` for now removed features.
- `Fixed` for any bug fixes.
- `Security` in case of vulnerabilities.

## TBD

<<<<<<< HEAD
### Added

- `repo init` command provides a choice for Azure Devops (ADO) with sample pipeline files.
=======
### Fixed

- The Hosted Extractor Resources now respects the dependencies between the resources. For example, if a `Job`
  is referencing a `Destination`, the `Destination` will be deployed before the `Job`.
- Deploying a view-based `LocationFilter` no longer raises a `400` error.
- When running `cdf build`, in the `hosted_extractors` folder, the Toolkit will now give a warning if a `Destination`
  is referring toa non-existing dataset.
>>>>>>> 0dbcb31b

## [0.3.1] - 2024-10-09

### Fixed

- Views based location filters no longer raises a TypeError when running `cdf clean` or `cdf deploy`.
- CogniteFiles are not recognized by `CogniteFile` and not `.CogniteFile` suffix in the `files` resource folder.

## [0.3.0] - 2024-10-08

### Added

- Support for `$FILENAME` expansion pattern for `CogniteFile` in the `files` folder.
- The `cdf repo init` command now creates a `GitHub` workflow for the Toolkit.

### Changed

- Running `cdf dump datamodels` now dumps containers and views into separate folders.

## [0.3.0b5] - 2024-10-03

### Added

- Added support for device code login flow.
- Support for uploading `CogniteFiles`.
- Docker release of the Toolkit.

### Changed

- When running `deploy --dry-run`, the Toolkit will not require write access to the CDF project.

### Fixed

- Uploading a file will no longer overwrite the `FileMetadata`.

## [0.3.0b4] - 2024-09-30

### Fixed

- Upgrading the `cognite-sdk` to `6.62.5` no longer raises an `ImportError` when running the `cdf` commands.

## [0.3.0b3] - 2024-09-25

### Added

- Support for hosted extractors mappings.

### Fixed

- [Feature Preview] Deploying `GraphQL` resources with `cdf deploy` no longers fails with a `ToolkitRequiredValueError`,
  if there is a comment in the `.graphql` file or a multiline `@import` directive is used. For example:

```graphql
type MyType
  @import(
    dataModel: {
      externalId: "MyModel"
      version: "v1"
      space: "MySpace"
    }
  ) {
  name: String!
}
```

## [0.3.0b2] - 2024-09-24

### Added

- If there are multiple `cognite_toolkit_service_principal`s, the `cdf auth verify` will offer to delete duplicates.

### Fixed

- Running `cdf auth verify` now prompts the user to create the `cognite_toolkit_service_principal` if it does not exist.
- In the `cdf build` command, version variables (`DataModel`, `View`, `Transformations`) are now always read as
  string and not integer. This ensures no false positive warnings for missing dependencies.
- In the `cdf deploy/clean` command, if a transformation is writing to a `DataModel` or a `View` the version is
  now always read as a string. Before if it was for example, `3_0_0` it would be read as `300` and cause
  the deployment of the transformation to fail.
- [Feature Preview] The `GraphQL` loader now includes the `.graphql` file in the `cdf build` command.

## [0.3.0b1] - 2024-09-23

### Added

- Dump for `Assets` and `TimeSeries` with `cdf dump asset` and `cdf dump timeseries` commands.
- Support for Hosted Extractors `Destination` and `Job`.
- Support for `CogniteFile`.

### Changed

- The Toolkit no longer gives a warning if it cannot import Cognite Function code when executing the `cdf build`
  command. This is to separate the build and deploying of artifacts from validating/debugging the function code.
  Validation of the function code is expected to be handled by `cdf run function local`.
- [BREAKING] The resource folder `timeseries_datapoints` is removed and `csv` and `parquet` files with
  datapoints are now expected to be in the `timeseries` folder.
- The dump of data models has changed interface, now the data model id is optionally given as positional instead
  of flags. If now data model is given, the user will be prompted to select one.

### Removed

- CSV files in the `timeseries_datapoins` folder with the string `timeshift_` in the index will no longer
  be timeshifted to today when running `cdf build`
- FileMetadata pattern `$FILENAME` is no longer supports prefix and suffix in the `name` parameter. This is to
  simplify the pattern.
- [BREAKING] The command `cdf describe` is removed. This functionality was not used and thus removing it to simplify
  the Toolkit and to focus on the core functionality.
- [BREAKING] Support for api parameters in `Node` resource is removed.
- Support for Python 3.9.

## [0.3.0a7] - 2024-09-23

### Fixed

- Running `cdf modules upgrade` no longer raises an error when upgrading from `0.2.x`.

## [0.3.0a6] - 2024-09-20

### Added

- Added flag `--modules`/`-m` to select which modules to build in the `cdf build` command.
- The `cdf build` command no longer requires `config.[env].yaml` to be present. If it is not present, the Toolkit
  will use the default values for the environment.

### Fixed

- If you removed `metadata` in any resource file, the Toolkit would not update this change in CDF. This is now fixed.

## [0.3.0a5] - 2024-09-18

### Added

- The new `cdf modules add` subcommand lets users add modules to an existing modules directory.
- [Feature Preview] Support for resource type Hosted Extractor Source. This should be in the `hosted_extractors` folder,
  and the file needs to be suffixed with `.Source.yaml`, for example, `my_eventhub.Source.yaml`.
  [CAUTION] The current implementation will always redeploy the source, even if it has not changed. This will be
  fixed in a future release.
- Added support for resource type `Sequence` in the `classic` folder.
- Added parameter `--selected` to the `cdf build` command to overwrite the `selected` in the `config.[env].yaml` file.
- Made the `config.[env].yaml` optional when running the `cdf build command.

### Changed

- [BREAKING] The command `cdf auth verify` has been split into `cdf auth init` and `cdf auth verify`. The `init` command
  is used to initialize the auth parameters, and the `verify` command is used to verify that required privileges are
  set. The `init` command will by default run the `verify` command after the initialization unless a `--no-verify`
  flag is set. In addition, the two commands have been reworked to be more user-friendly. They are now interactive
  (no longer requires a `--interactive` flag) and have no longer supports passing in a custom Group file. Instead,
  they are intended to only set up and verify a service principal for the Toolkit.

### Fixed

- The `config` value of a `ExtractionPipelineConfig` is now correctly parsed as a string. Before it was parsed as YAML,
  typically an object/dict, which caused loss of information. This is because
  `yaml.safe_dump(yaml.safe_load(config)) != config` as, for example, special YAML tags are lost.
- Deploying a `LocationFilter` with a data model no longer returns a `400` error.

### Removed

- The `--interactive` flag from the `cdf deploy` and `cdf clean` commands.
- The shared flags `--verbose`. This has been deprecated and has been replaced by `--verbose` on each individual
  command. For example, before you could write `cdf --verbose build --env dev`, now you should write
  `cdf build --env dev --verbose`.

## [0.3.0a4] - 2024-09-13

### Added

- The `WorkflowTrigger` config files now supports `object` (`dict`) as a valid type for the
  `data` field. This will automatically be converted to a `json` string when deploying the trigger.

### Fixed

- The field `default_organization_dir` was not read in the `cdf.toml` file. This is now fixed.
- The `cdf modules upgrade` command would fail to update `0.3.0a1` and `0.3.0a2` to `0.3.0a3`. This is now fixed.
- If the version of a `DataModel` or `View` was set to `1_0_0` in the resource file, Toolkit would send
  it as `100` to the API. This is now fixed.
- Groups without metadata no longer triggers redeploy when running `cdf deploy`

## [0.3.0a3] - 2024-09-11

### Fixed

- LocationFilter did not load subclasses properly. This is now fixed.
- When running any command, the terminal would print warnings from the `cognite-sdk`. This is now fixed.
- The `cdf modules init` no longer creates an invalid `cdf.toml` file when the user uses an `organization-dir`.

### Changed

- In the commands `build` and `pull`, `modules upgrade` and `modules list`,  `organization-dir` is now an
  optional argument `--organization-dir` and `-o` instead of positional argument. This is to have consistent
  behavior with other commands.
- The config filed `cdf.toml` is now created with `cdf modules init` instead of `cdf repo init`.
- In `cdf.toml` the `organization_dir` is renamed `default_organization_dir`.

## [0.3.0a2] - 2024-09-10

### Fixed

- Running `cdf repo init` now creates a `cdf.toml` with the correct version.

## [0.3.0a1] - 2024-09-10

### Added

- Loaders for resource types `Assets`, `3DModel`, and `Robotic` (`Map`, `DataPostProcessing`, `RobotCapability`,
  `Frame`, and `Location`). These loaders were earlier available as feature preview.
- Support for `LocationFilter` in the `locations` folder.
- Command `cdf repo init` to initialize the repository with `.gitignore`, `.env`, and the new
  Toolkit configuration file `cdf.toml`
- Command `cdf modules list` to list all modules.
- Command `cdf modules init` to setup modules. This is interactive and will guide you through selecting the
  modules you want to use. You can bypass the interactive mode by using the `--all` flag. which
  will select all modules, similar to the previous `cdf-tk init` command.
- Command `cdf modules upgrade` to upgrade all modules automatically.

## Changed

- The resource `FunctionSchedule` is not uniquely identified by `name` instead of `cronExpression` by the Toolkit.
  This enables multiple schedules with the same cron expression for the same function.
- The Toolkit no longer gives warnings for naming conventions that are not followed.
- [BREAKING] The resource `Label` is now in the resource folder `classic` and not in the `labels` folder.

## Removed

- [BREAKING] The command `cdf-tk init` it now replaced by `cdf repo init` and `cdf modules init`.

## [0.2.20] - 2024-08-31

### Fixed

- Ignore `.pyc` files when hashing function directories in the `cdf-tk deploy` command. This prevents unnecessary
  redeployments of functions.

## [0.2.19] - 2024-08-26

### Fixed

- Views and DataModels with versions that are integers are only being redeployed if they have changed in the
  `cdf-tk deploy` command. They were earlier always redeployed.

## [0.2.18] - 2024-08-22

### Added

- Location Filter support

### Fixed

- When running `cdf-tk deploy`, the Toolkit would not detect `Function` secrets that were changed, which leads to the
  `Function` not being updated. This is now fixed.

- [Feature Preview] improved `--interactive / -i` for `dump asset` and `dump timeseries`
  - which can list datasets or assets with `clear-name (external_id) [count]`

    ```bash
    ? Select a data set listed as 'name (external_id) [count]'
      (Use arrow keys to move, <space> to select, <a> to toggle, <i> to invert)
    » ○ (WITSML) [286,088]
      ○ (DBCalculations) [6,007]
      ○ (SAP) [6]
      ○ (Wells) [0]
      ○ (Drilling) [45]
    ```

  - an "Abort" option is now available

    ```bash
    No data set selected.
    Select a data set to dump (Use arrow keys)
      Data Set
      Done
    » Abort
    ```

- [Feature Preview] new feature `TIMESERIES_DUMP` added
  - `cdf-tk dump timeseries` now dumps to yaml/csv/parquet
  - supports `--data-set / -d` selection
  - supports `--interactive / -i`
  - feature does not include datapoints

- [Feature Preview] In the command `cdf-tk import transformation-cli`, the Toolkit no longer raises
  an `UnicodeDecodeError` when importing a manifest with a query file that contains special characters
  on Windows.

- The Toolkit previously detected a version as changed in the cdf-tk deploy command if it was an integer in
  a DataModel or View resource file. This issue is now fixed.

## [0.2.17] - 2024-07-26

### Changed

- [Feature Preview] `cdf-tk dump asset` now dumps into multiple files and no longer raise an Exception
  when dumping into `.parquet` format.
- [Feature Preview] `cdf-tk dump asset` now also dumps labels used by the assets.

### Fixed

- [Feature Preview] `cdf-tk dump asset` now respects the selected `dataset` when set in interactive mode.
- The Toolkit no longer tries to do variable replacement in `.parquet` files in `cdf-tk build`, which would
  raise an error.
- When running `cdf-tk deploy` with a capability that is undocumented but supported in the API, the Toolkit
  would raise an error. This is now fixed.
- [Feature Preview] When using `functionExternalID`+`name` to identify a function schedule, the `cdf-tk deploy` command
  no longer raise a `ValueError`.

## [0.2.16] - 2024-07-23

### Changed

- In the `cdf-tk build` command, if the `Function` code cannot be imported, the Toolkit will now give a
  warning instead of an `ToolkitValidationError`. This is to allow you to deploy code developed in a
  different environment than the environment used to run Toolkit.

## [0.2.15] - 2024-07-22

### Added

- [Feature Preview] Support for uploading `3DModel` resource to CDF. Note this is the metadata about a 3D model
  Turn on the feature by running `cdf-tk features set model-3d --enable`.

### Fixed

- Running `cdf-tk deploy` after a failed build would raise an incorrect `ToolkitNotADirectoryError`,
  instead of a `ToolkitFileNotFoundError` for the `_build_enviroment.yaml` file. This is now fixed.
- When running `cdf-tk deploy` with `Functions` that have not explicitly set `cpu`, `memory`, or `runtime`,
  would always be classified as changed. This is now fixed.
- [Feature Preview] When dumping assets to `csv`, headers are no longer repeated for each 1000 asset.
- [Feature Preview] When dumping assets to `parquet`, you can now dump more than 1000 assets without
  getting the error `TypeError: write() got an unexpected keyword argument 'mode'`.
- [Feature Preview] When dumping assets to `parquet/csv`, the Toolkit now keeps all asset in memory until it finds
  all unique metadata keys. This is to ensure that header is correct in the resulting `parquet/csv` file.
- In the `config.[env].yaml`, the `name` parameter in the `environment` section is no longer required.
  This was supposed to be remove in `0.2.0a4`.
- If you run `cdf-tk build --env dev`, and then `cdf-tk deploy -env prod` the Toolkit will
  now raise a `ToolkitEnvError`.
- If you run `cdf-tk build`, the Toolkit will no longer complain about resources that exist in
  CDF but not in the build directory (given that the Toolkit has access to CDF).
- If you deploy a data model that already exists in CDF, the API will silently fail to update the data model if
  there are any changes to the views in the data model. The Toolkit will now verify that the update of data models
  was successful and raise an error if it was not.

### Changed

- When running `cdf-tk deploy` for a function the Toolkit checked that it could import the function code
  before deploying the function. This is now removed. The reason is that the toolkit is often run in a
  different Python environment than the function code. This made this check unnecessarily restrictive
  as it would fail even though the function code was correct due to missing dependencies.
- [Feature Preview] Instead of using `functionExternalID`+`cron` expression to identify a function schedule,
  the Toolkit now uses `functionExternalID`+`name`. This is to avoid the Toolkit to create multiple schedules
  for the same function if the cron expression is changed and allow to have multiple schedules with the same
  cron expression for the same function. To enable this feature, run `cdf-tk features set fun-schedule --enable`.

## [0.2.14] - 2024-07-15

### Fixed

- If a container with a direct relation property with a required constraint on another container, the `cdf-tk build`
  would not give a warning if the required container was missing. This is now fixed.
- [Feature Preview] In the feature preview, `robotics`, the properties `inputSchema` or `dataHandlingSchema`
  in `RobotCapability` and `DataPostProcessing` were not updated correctly. This is now fixed.
- When running `cdf-tk build`, with a `Node` resource. You would get a `MissingRequiredIdentifierWarning` even though
  the `Node` had a `space`/`externalId`. This is now fixed.
- In the `cdf-tk deploy/clean` command, the `-i` short flag was used for `--interactive` and `--include` at the same time.
  This is now fixed, and the `-i` flag is only used for `--interactive`.
- Require `cognite-sdk>=7.54.1`, this version fixed a bug in the `cognite-sdk` that caused the `cdf-tk` to raise
  an `CogniteAPIError` when deploying or cleaning more than 10 `functions`.

## [0.2.13] - 2024-07-10

### Fixed

- [Feature Preview] In the feature preview, `cdf-tk import transformation-cli`, the Toolkit would fail to convert
  manifest with `destination: <string>` correctly. This is now fixed.
- On Windows, when reading files from disk, the Toolkit could raise an `UnicodeDecodeError`. This is now fixed.
- [Feature Preview] In the feature preview, `robotics`, if you tried to update a set of resources in which some
  were existing and others not, the Toolkit would create the new resources. This is now fixed.

## [0.2.12] - 2024-07-08

### Added

- [Feature Preview] Robotic support.

## [0.2.11] - 2024-07-05

### Fixed

- When running `cdf-tk build`, if you had two files non-YAML files named the same in different modules, or subdirectories
  in the same module, the Toolkit would overwrite the first file with the second file. This is now fixed.

## [0.2.10] - 2024-07-03

### Fixed

- When running `cdf-tk build`, if you use subdirectories in a resource directories, and have two resources with the
  same file name, the Toolkit would overwrite the first resource with the second resource. This is now fixed. For
  example, if you have `my_module/transformation/subdirectory1/my_transformation.Transformation.yaml` and
  `my_module/transformation/subdirectory2/my_transformation.Transformation.yaml`, the Toolkit would only build the
  second resource.

## [0.2.9] - 2024-07-02

### Changed

- Tracking usage of Toolkit commands.

## [0.2.8] - 2024-07-01

### Added

- [Feature Preview] Option to turn off semantic naming checks for resources. Turn on the feature by running
  `cdf-tk features set no-naming --enable`.

### Fixed

- When running `cdf-tk run function --local`, the toolkit would raise an `ToolkitValidationError`. This is now fixed.
- When running `cdf-tk deploy --dry-run`, if any resource was referencing a `DataSet`, `SecurityCategory`,
  or `ExtractionPipeline`, it would incorrectly be classified as changed. This is now fixed. This applied to
  `ExtractionPipeline`, `FileMetadata`, `Function`, `Group`, `Label`, `TimeSeries`, and `Transformation` resources.

### Changed

- Function configurations for multiple functions can now be in multiple files in the function directory. Before
  all configurations had to be listed in the same YAML file.

## [0.2.7] - 2024-06-28

### Fixed

- Function schedule for functions with a `:` in the external id would raise an `ValueError`.
  This is now fixed.
- Transformation notifications for transformations with a `:` in the external id would raise an `ValueError`.
  This is now fixed.
- When running `cdf-tk deploy`, you would get warnings about unrelated resources that were not part of the deployment.
  This is now fixed.
- The `transformations/notifications` endpoint was giving `500` errors for requests to non-exising transformations.
  This is now handled by the toolkit and will not raise an error.
- When doing variable replacement in a `sql` such as `dataset_id('{{dataset_external_id}}')`, the toolkit would
  remove the quotes. This is now fixed.

## [0.2.6] - 2024-06-26

### Improved

- The `--verbose` flag is now moved to the end of the command. For example, instead of `cdf-tk --verbose build`,
  you should now write `cdf-tk build --verbose`. The old syntax is still supported but will raise a deprecation warning.
- When running `cdf-tk deploy --verbose` you will now get a detailed output for each resource that has changed
  (or will change if you use --dry-run).
- Allow values `test` and `qa` as `type` in the `config.[env].yaml` file.

### Fixed

- When running `cdf-tk build` with `Views` with custom filters, the Toolkit would likely give a `UnusedParameterWarning`.
  This is now fixed by not validating the details of `View.filters`. The motivation is that `View.filters` is a complex
  structure, and it is likely that you will get a false warning. The users that starts to use `View.filters` are
  expected to know what they are doing.
- If you run `cdf-tk deploy` and you had a child view that overrides a property from a parent view, the Toolkit would
  log it as changed even though it was not. This is now fixed.

## [0.2.5] - 2024-06-25

### Fixed

- When running `cdf-tk build`, with `RAW` tables in the selected modules, the Toolkit would always warn that the
  tables were missing, even though they were present. This is now fixed.
- When running `cdf-tk init --upgrade <YOUR PROJECT>` form version `0.1.4` the user would get a
  `ERROR (ToolkitMigrationError): Failed to find migration from version 0.1.4.`. This is now fixed.
- When running `cdf-tk build`, the Toolkit would give you warning when referencing a system `Space`, `View`, `Container`
  or `DataModel`. This is now fixed.
- [Feature Preview] When running `cdf-tk import transformation-cli` on a manifest with a query file that
  is separated from the manifest, the toolkit would raise a `FileNotFoundError`. This is now fixed.

## [0.2.4] - 2024-06-24

### Added

- [Feature Preview] Support for resource type `Asset` in the `assets` folder. Turn on the feature by running
  `cdf-tk features set assets --enable`.

### Improved

- When running `cdf-tk build` and the selected modules is missing, the user will now get a hint about
  how to fix the issue.
- When running `cdf-tk build` and a module contains non-resource directories, the user will now get a warning
  that the directory is not a resource directory.

### Fixed

- The data type of variables `config.[env].yaml` file is now preserved. For example, if you had `my_variable: "123"`,
  then the `cdf-tk build`  would build the resource file with the number instead of the string, `my_variable: 123`.
  This is now fixed.
- File configurations given as a list/array, lost the `dataSetExternalId` in the `cdf-tk deploy` command.
  This is now fixed.
- Added missing required dependency `packaging` to `cognite-toolkit`.

## [0.2.3] - 2024-06-20

### Improved

- When running `cdf-tk build` and missing `CDF_PROJECT` environment variable, the user will now get a more informative
  error message.

### Fixed

- The variable `type` in the `environment` section of the `config.[env].yaml` now raises an error if it is not
  set to `dev`, `staging`, or `prod`.

### Added

- The preview feature `IMPORT_CMD` added. This enables you to import a `transformation-cli` manifest into
  resource configuration files compatible with the `cognite-toolkit`. Activate by running
  `cdf-tk features set IMPORT_CMD --enable`, and deactivate by running `cdf-tk features set IMPORT_CMD --disable`.
  Run `cdf-tk import transformation-cli --help` for more information about the import command.

## [0.2.2] - 2024-06-18

### Improved

- The command line messages have been improved to be more informative and user-friendly when running
  `cdf-tk auth verify`.
- The `variables` section in `config.[env].yaml` is now optional.
- In `cdf-tk build`, more informative error message when a variable is unresolved in a resource file.

### Fixed

- In the `cdf-tk auth verify` command, if the flag `--interactive` was set, the `--update-group` and `create-group`
  flags were not ignored. This is now fixed.
- In the `cdf-tk auth verify` command, if there was no `.env` or `--cluster` and `--project` flags, the toolkit
  would raise an `AuthentciationError`, instead of prompting the user for cluster and project. This is now fixed.
- In the `cdf-tk auth verify` command, the if function service was not activated, the toolkit will
  now activate it.
- When running `cdf-tk build`, and a resource file was missing its identifier, for example, `externalId` for a
  dataset, an error such as `AttributeError: 'NoneType' object has no attribute 'split'` was raised. This is now fixed.

## [0.2.1] - 2024-06-17

### Improved

- When running `cdf-tk auth verify`, if the client does not have access to the `CDF_PROJECT` the user will now get
  a more informative error message.
- When running `cdf-tk auth verify` and missing the `FunctionAcl(READ)` capability, the user will now get a more
  informative error message when checking the function service status

### Added

- Preview feature `MODULES_CMD` to allow interactive init and automatic upgrade of modules. Activate by running
  `cdf-tk features set MODULES_CMD --enable`, and deactivate by running `cdf-tk features set MODULES_CMD --disable`.
  Run `cdf-tk modules init/upgrade` to interactively initialize or upgrade modules.
  
## Fixed

- When running `cdf-tk build`, you would get a `DuplicatedItemWarning` on RAW Databases that are used with multiple
  tables. This is now fixed.

### Added

- Preview feature `MODULES_CMD` to allow interactive init and automatic upgrade of modules. Activate by running
  `cdf-tk features set MODULES_CMD --enable`, and deactivate by running `cdf-tk features set MODULES_CMD --disable`.
  Run `cdf-tk modules init/upgrade` to interactively initialize or upgrade modules.

## [0.2.0] - 2024-06-10

### Fixed

- When running `cdf-tk clean` or `cdf-tk deploy --drop --drop-data` there was an edge case that triggered the bug
  `ValueError: No capabilities given`. This is now fixed.
- When deploying `containers` resources with an index, the `cdf-tk deploy` would consider the resource as changed
  even though it was not. This is now fixed.
- When parsing yaml without `libyaml`, `cognite-toolkit` would raise an
  `AttributeError: module 'yaml' has no attribute 'CSafeLoader'`. This is now fixed by falling back to the
  python `yaml` parser if `libyaml` (c-based) is not available.

## [0.2.0b4] - 2024-06-06

### Added

- Support for resource type `TransformationNotification` in the `transformations` folder.

### Changed

- [BREAKING] In `functions`, the function config file must be in the root function directory. This means
  that, for example, `my_module/function/some_folder/function.yaml` will no longer be included by
  the `cdf-tk build` command. Instead, it must be in `my_module/function/function.yaml`. The motivation
  is to allow arbitrary YAML files as part of the function code.
- The toolkit now only gives a `TemplateVariableWarning` (`Variable my_variable has value <change_me> ...`) if
  the variable is used by `selected` in the `config.[env].yaml`. This is to avoid unnecessary warnings.
- The `FeaturePrevieWarnings` are no longer printed when running `cdf-tk deploy` or `cdf-tk clean`. These warnings
  are from the `cognite-sdk` and can be confusing to the user.

### Fixed

- When running `cdf-tk init --upgrade` from version `0.1.4` the user would get a `ToolkitMigrationError`.
  This is now fixed.

## [0.2.0b3] - 2024-06-04

### Added

- Support for resource type `Label` in the  `labels` folder.

### Fixed

- The toolkit now ensures `Transformations` and `Functions` are deployed before `Workflows`
- The toolkit now ensures `TimeSeries` and `Groups` are deployed before `DatapointSubscriptions`.

## [0.2.0b2] - 2024-06-03

### Fixed

- Running the build command, `cdf-tk build`, with `Group` resources scoped will read to incorrect
  warning such as `WARNING [HIGH]: Space 'spaceIds' is missing and is required by:` and
  `WARNING [HIGH]: DataSet 'ids' is missing and is required by:`. This is now fixed.
- Running the build command, `cdf-tk build`, with a `View` resource with a `hasData` filter would print a
  `UnusedParameterWarning: Parameter 'externalId' is not used in section ('filter', 'hasData', 0, 'externalId').`.
  This is incorrect and is now fixed to not print this warning.
- If you had a `container` with a direct relation property with a required constraint, the `cdf-tk build` command
  would incorrectly yield a warning that the `Parameter 'type' is not used ...`. This is now fixed.

## [0.2.0b1] - 2024-05-20

### Added

- Support for loading `nodes` with `APICall` arguments. The typical use case is when `node types` are part of a
  data model, and the default `APICall` arguments works well.

### Fixed

- Error message displayed to console on failed `cdf-tk deploy` command could be modified. This is now fixed.
- Using display name instead of folder name on a failed `cdf-tk deploy` or `cdf-tk clean` command. For example,
  if `datapoints subscription` was failing the error message would be `Failure to load/deploy timeseries as expected`,
  now it is `Failure to load/deploy timeseries.subscription as expected`.
- Unique display names for all resource types.
- Fixed bug when deploying extraction pipeline config, when none existed from before:
  `There is no config stored for the extraction pipeline`.

### Changed

- In `config.[env].yaml`, in the `environment` section, `selected_modules_and_packages` is renamed to `selected`.
  The old names will still work, but will trigger a deprecation warning.

## [0.2.0a5] - 2024-05-28

### Added

- If a resource is referring to another resource, the `cdf-tk build` will now give a warning if the referred resource
  is not found in the same build. For example, if you have a data model and is missing the space, the build command
  will give a warning that the space required by the data model is missing.
- The `cdf-tk build` command will now give warnings on duplicated resource. For example, if you have two files with
  the same externalId in the same module, the build command will give a warning that the externalId is duplicated,
  and that only the first file is used.
- Support for `securityCategories` in the `auth` folder.
- Added support for resource type `DatapointSubscription` in the `timeseries` folder.

### Fixed

- In a `function` config, if you did not set `fileId` you would get an error when running `cdf-tk deploy`,
  `Missing required field: 'fileId'.`. The `fileId` is generated automatically when the function is created,
  so it is not necessary to set it in the config file. This is now fixed.
- If you do `cdf-tk init --upgrade`, on a pre `0.2.0a3` version, you are met with
  `ERROR (ToolkitModuleVersionError): Failed to load previous version, ...`. This is now fixed.
- The parameter `container.properties.<property>.type.list` was required to be set, even thought it is optional
  in the CDF API. This is now fixed.
- The `ExtractionPipelineConfig` create, update and delete report numbers were incorrect. This is now fixed.

### Improved

- Gives a more informative error message when the authentication segment of a transformation resource file is
  missing a required field.
- Transformation queries can be inline, i.e. set in either the Transformation `query` property in the yaml or
  as a separate file. If set in both, an error is raised because it is ambiguous which query to use.
- In the `cdf-tk pull` command, if an error occurs, the temporary directory was not removed. This is now fixed.
- Improved error message when running `cdf-tk deploy/clean` before running `cdf-tk build`.

### Changed

- [BREAKING] In function YAML config `externalDataSetId` is renamed to `dataSetExternalId` to be consistent with
  the naming convention used in the rest of the toolkit.

## [0.2.0a4] - 2024-04-29

### Removed

- [BREAKING] `cognite-tookit` no longer supports `common_function_code`. The code used by functions must be in each
  function directory. The reason for this is that `cognite-toolkit` is a tool for governance and deployment of
  modules, it is not for development of functions. The `common_function_code` was a feature to support easier
  development of functions. It is expected that functions are developed in a separate environment and then
  moved to the `cognite_modules` folder for deployment and promotion between environments.

### Changed

- In `config.[env].yaml`, in the `environment` section, `name` is no longer required. Instead, the `[env]` part
  of the `config.[env].yaml` file is used as the `name` of the environment. This is to avoid redundancy.

### Improved

- When running `cdf-tk clean --dry-run` the output would show local resources regardless of whether they existed
  in CDF or not. This is now fixed and only resources that exist in CDF are shown in the output.
- Better error message (no exception raised) if the config file has `selected_modules_and_packages`, but with no list items.
- If yaml files are invalid, a link to the API docs for the resource is shown in the error message.

### Fixed

- When deploying a `FunctionSchedule` that requires an update, the `cdf-tk` would fail with error
  `Failed to update functions.schedules. Error 'FunctionSchedulesAPI' object has no attribute 'update'.`.
  This is now fixed.
- When calling `cdf-tk init --upgrade`, the user is met with a `Failed to load previous version, ...`.
  This is now fixed.
- When running `cdf-tk auth verify --interactive` and the user want to create a new group with the necessary
  capabilities, the `cdf-tk` would successfully create a group, but then raise
  an Error: `cognite.client.exceptions.CogniteAPIError: Insufficient access rights.` when trying to validate.
  This is now fixed.

## [0.2.0a3] - 2024-04-23

### Added

- Support for the Workflow and WorkflowVersion resource type
- Support for specifying `selected_modules_and_packages` as paths and parent paths. For example, you can
  now write `cognite_modules/core/cdf_apm_base` instead of just `cdf_apm_base`. This is to support
  modules that have the same name but are in different parent directories. In addition, this also better reflects
  the structure of the `cognite_modules` and `custom_modules` folder better.

### Fixed

- Functions that are deployed with schedules no longer uses a short-lived session (before: failed after ~an hour).

### Changed

- [BREAKING] The `cdf-tk build` will now clean the build directory by default before building the modules to avoid
  unwanted side effects from previous builds. To stop this behavior, use the `--no-clean` flag.
- [BREAKING] The `_system.yaml` is now required to be on the root level when running any `cdf-tk` command. This
  means that the `_system.yaml` file must be in the same directory as the `config.[env].yaml` files. This is to
  support running `cdf-tk` without the `cognite_modules` folder.
- [BREAKING] In the `config.[env].yaml` files, the `modules` section is now renamed to `variables`. This is to
  better reflect the content of this section, which is variables that can be used in the resource files.
- In addition to `cognite_modules` and `custom_modules`, the `cognite-toolkit` now also support `modules` as the
  top-level folder for modules. This together with the two changes above, is to have a better support for running
  the `cognite-toolkit` as a standalone CLI without the `cognite_modules`.
- The `.gitignore` file you get by running `cdf-tk init` now ignores the `/build` by default.
- The dependency `cognite-sdk` must now be `>=7.37.0` to use the `cdf-tk`.

## [0.2.0a2] - 2024-04-03

### Added

- Variables can now have extra spaces between curly braces and the variable name. For example, `{{  my_variable }}` is now
  a valid variable. Before this change, you would have to write `{{my_variable}}`.
- If an environment variable is not found in a resource file, for example, `${CDF_CLUSTER}`, when
  running `cdf-tk deploy` the user will now get a warning message that the variable is missing. Before this change,
  this would pass silently and potentially cause an error when trying to deploy to CDF that was hard to debug.

### Fixed

- When running `cdf-tk` with a Token for initialization, the `cdf-tk` would raise an `IndexError`. This is now fixed.
- Container resources that did not have set the optional property `usedFor` would always be classified as changed,
  when, for example, running `cdf-tk deploy --dry-run`. This is now fixed.

### Changed

- If two modules have the same name, the `cdf-tk build` command will now stop and raise an error. Before this change,
  the `cdf-tk build` command would continue and overwrite the first module with the second module.

## [0.2.0a1] - 2024-03-20

### Added

- Support for interactive login. The user can now set `LOGIN_FLOW=interactive` in the `.env` file
  to use interactive login.

### Changed

- The verification of access by the tool is now scoped to the resources that are being deployed instead of
  the entire project. This means that if the user only has access to a subset of the resources in the project,
  the tool will still be able to deploy those resources.

## [0.1.2] - 2024-03-18

### Fixed

- Running the command `cdf-tk auth verify --interactive` without a `.env` would raise a
  `AttributeError: 'CDFToolConfig' object has no attribute '_client'` error. This is now fixed and instead the user
  gets a guided experience to set up the `.env` file.

### Changed

- `cognite-toolkit` have moved the upper bound on the `cognite-sdk` dependency from `7.27` to `8.0`.
- Creating/Removing `spaces` no longer requires `DataModelingInstances` capability.

## [0.1.1] - 2024-03-01

### Fixed

- When running `cdf-tk clean` or `cdf-tk deploy --drop-data` for a data model with more than 10 containers,
  the command would raise an APIError. This is now fixed.
- A few minor potential `AttributeError` and `KeyError` bugs have been fixed.

## [0.1.0] - 2024-02-29

### Added

- Command `cdf-tk dump datamodel` for dumping data models from CDF into a local folder. The use case for this is to
  dump an existing data model from CDF and use it as a basis for building a new custom module with that data model.
- A Python package API for the cdf-tk. This allows for programmatic access to the cdf-tk functionality. This
  is limited to the `build` and `deploy` functionality. You can start by `from cognite_toolkit import CogniteToolkit`.

### Fixed

- In the function deployment, the hashing function used of the directory was independent of the location of the files
  within the function directory. This caused moving files not to trigger a redeployment of the function. This is now
  fixed.

### Changed

- Removed unused dependencies `mypy`, `pyarrow` and `chardet` from `cognite-toolkit` package.
- Lowered the required version of `pandas` to `1.5.3` in the `cognite-toolkit` package.

## [0.1.0b9] - 2024-02-20

### Added

- Introduced `cdf-tk pull transformation` and `cdf-tk pull node` commands to pull transformation or nodes
  from CDF to the local module.
- Support for using a template for file names `name: prefix_$FILENAME_suffix` in the `files` resource. The files will
  be processed and renamed as part of the build step.

### Fixed

- Fixed a bug that caused `Group` upsert to leave duplicate Groups
- Fixed issue with `run function --local` that did not pick up functions in modules without config variables.
- Fixed error when running `run function --local` on a function without all optional parameters for handle() being set.
- Bug when `cdf-tk deploy` of `ExtractionPipelineConfig` with multiple `config` objects in the same file.
  Then only the first `config` object was deployed. This is now fixed.

### Changed

- `cdf-tk` now uses --external-id consistently instead of --external_id.
- Removed upper limit on Python version requirement, such that, for example, `Python 3.12` is allowed. Note
  that when working with `functions` it is recommended to use `Python 3.9-3.11` as `Python 3.12` is not
  supported yet.
- `cdf-tk deploy`/`cdf-tk clean` now deploys all config files in one go, instead of one by one. This means batching
  is no longer done based on the number of resource files, but instead based on the limit of the CDF API.
- Files in module directories that do not live in a recognised resource directory will be skipped when building. If
  verbose is enabled, a warning will be printed for each skipped file.
- Only .yaml files in functions resource folders and the defined function sub-directories will be processed as part of
  building.

## [0.1.0b8] - 2024-02-14

### Added

- `Group` resource type supports list of groups in the same file

### Fixed

- `View` which implements other views would always be classified as changed, ven though no change
  has been done to the `view`, in the `cdf-tk deploy` command. This is now fixed.
- `DataModels` which are equal would be wrongly classified as changed if the view order was different.
  This is now fixed.
- In the `cdf-tk build`, modules with a nested folder structure under the resource folder were not built correctly.
  For example, if you had `my_module/data_models/container/my_container.container.view`, it would be put inside
  a `build/container/my_container.container.yaml` instead of `build/data_models/my_container.container.yaml`,
  and thus fail in the `cdf-tk deploy/clean` step. This is now fixed.
- When running `cdf-tk deploy` the prefixed number on resource file was not used to sort the deployment order.
  This is now fixed.
- Fixed a bug that caused Extraction Pipeline Config update to fail

## [0.1.0b7] - 2024-02-07

### Added

**NOTE: The function changelog was by accident included in beta6 and has been moved to the correct version.**

- Added support for loading functions and function schedules. Example of a function can be found in `cognite_modules/example/cdf_functions_dummy`.
- Added support for common function code as defined by `common_function_code` parameter in the environment config file.
- Added support for new command, `run function` that runs a function with a one-shot session created using currently
  configured credentials for cdf-tk.
- Added support for running a Cognite function locally using the `run function --local` command. This command will run the
  function locally in a virtual environment simulating CDF hosted run-time environment and print the result to the console.

### Changed

- **BREAKING:** The cdf-toolkit now requires one `config.yaml` per environment, for example, `config.dev.yaml` and `config.prod.yaml`.
- **BREAKING:** The file `environments.yaml` has been merged into `config.[env].yaml`.
  This means that the `environments.yaml` file is no longer used and the `config.[env].yaml`
  file now contains all the information needed to deploy to that environment.
- The module `cognite_modules` is no longer considered to be a black box governed by the toolkit, but should instead
  be controlled by the user. There are two main changes to the `cognite_modules` folder:
  - All `default.config.yaml` are removed from `cognite_modules` and only used when running `cdf-tk init`to generate
    `config.[env].yaml` files.
  - The file `default.packages.yaml` has been renamed `_system.yaml` and extended to include the `cdf-tk` version.
    This should not be changed by the user and is used to store package information for the toolkit itself and
    version.
- Running the `cdf-tk init --upgrade` now gives the user instructions on how to update the breaking changes
  since their last upgrade.
- If the user has changed any files in `cognite_modules`, the command `cdf-tk init --upgrade` will no longer
  overwrite the content of the `cognite_modules` folder. Instead, the user will be given instructions on how to
  update the `cognite_modules` files in the folder manually.

### Fixed

- In the generation of the `config.[env].yaml` multiline comments were lost. This is now fixed.

## [0.1.0b6] - 2024-01-25

### Added

- In `raw` resources, a RAW database or tables can be specified without data. Example, of a single database

 ```yaml
dbName: RawDatabase
```

or a database with table, no need to also specify a `.csv` or `.parquet` file for the table as was necessary before.

```yaml
dbName: myRawRawDatabase
tableName: myRawTable
```

### Changed

- Update is implemented for all resources. This means that if a resource already exists and is exactly the same as
  the one to be deployed, it will be updated instead of deleted and recreated.
- The `cdf-tk deploy` `--drop-data` is now independent of the `--drop` flag. This means that you can now drop data
  without dropping the resource itself. The reverse is not true, if you specify `--drop` without `--drop-data`, only
  resources that can be deleted without dropping data will be deleted.
- The output of the `cdf-tk deploy` command has been improved. Instead of created, deleted, and skipped resources
  being printed in a table at the end of the command, the resources are now printed as they are created, deleted, changed,
  and unchanged. In addition, an extra table is printed below with the datapoints that have been uploaded and dropped.
- The output of the `cdf-tk clean` command has also been changed in the same way as the `cdf-tk deploy` command.
- The `files` resource has been split into two resources, `FileMetadata` and `Files` to separate the metadata from
  the data (the file).
- To ensure comparison of resources and be able to determine whether they need to be updated, any resource
  defined in a YAML file will be augmented with default values (as defined by the CDF API) if they are missing before
  they are deployed.

### Fixed

- Bug in `auth` resource, this caused  groups with `all` and `resource` scoped capabilities to be written in two steps
  first with only `all` scoped capabilities and then all capabilities. This is now fixed by deploying groups in
  a single step.

## [0.1.0b5] - 2024-01-11

### Added

- Support for custom environment variables injected into build files when calling the command `cdf-tk deploy`.
- All resources that are unchanged are now skipped when running `cdf-tk deploy`.
- Support for loading `Group` Capabilities with scope `idScope` of type string. This means you can now set the
  `idScope` to the external id of a `dataSet` and it will be automatically replaced by the dataset id
  `cdf-tk deploy`.

### Fixed

- Fixed bug when calling any command loading a `.env` file and the path is not relative to the current working
  directory. This is now fixed.
- Calling `cdf-tk init --upgrade` overwrote all variables and comments set in the `config.yaml` file. This is now
  fixed.

### Improved

- Improved error message when missing a variable in `config.yaml` and a variable with the same name is defined
  for another module.

## [0.1.0b4] - 2024-01-08

### Added

- Added `--env-path` option to specify custom locations of `.env` file

### Fixed

- Fixed bug in command `cdf-tk build` that can occur when running on `Python>=3.10` which caused an error with text
  `TypeError: issubclass() arg 1 must be a class`. This is now fixed.

## [0.1.0b3] - 2024-01-02

### Fixed

- Fixed bug in `cdf-tk deploy` where auth groups with a mix of all and resource scoped capabilities skipped
  the all scoped capabilities. This is now fixed.

## [0.1.0b2] - 2023-12-17

### Fixed

- Handle duplicate `TransformationSchedules` when loading `Transformation` resources.
- Print table at the end of `cdf-tk deploy` failed with `AttributeError`, if any of resources were empty.
  This is now fixed.
- The `cdf-tk build` command no longer gives a warning about missing `sql` file for
  `TransformationSchedule`s.

## [0.1.0b1] - 2023-12-15

### Added

- Warnings if a configuration file is using `snake_case` when then resource type is expecting `camelCase`.
- Added support for validation of `space` for data models.
- Check for whether template variables `<change_me>` are present in the config files.
- Check for whether data set id is present in the config files.
- Print table at the end of `cdf-tk deploy` with the resources that were created, deleted, and skipped.
- Support for Extraction Pipelines and Extraction Pipeline configuration for remotely configured Extractors
- Separate loader for Transformation Schedule resources.

### Removed

- In the `deploy` command `drop_data` option has been removed. To drop data, use the `clean` command instead.

### Changed

- Require all spaces to be explicitly defined as separate .space.yaml file.
- The `data_set_id` for `Transformations` must now be set explicitly in the yaml config file for the `Transformation`
  under the `data_set_id` key. Note that you also need to explicitly define the `data_set` in its own yaml config file.
- All config files have been merged to a single config file, `config.yaml`. Upon calling `cdf-tk init` the `config.yaml`
  is created in the root folder of the project based on the `default.config.yaml` file of each module.
- DataSetID is no longer set implicitly when running the `cdf-tk deploy` command. Instead, the `data_set_id` must be
  set explicitly in the yaml config file.

### Fixed

- When running `cdf-tk deploy` with `--dry-run` a `ValueError` was raised if not all datasets were pre-existing.
  This is now fixed by skipping dataset validation when running with `--dry-run`.
- When having a `auth` group with mixed capabilities of all scoped and resource scoped, the all scoped capabilities
  were not removed when running `cdf-tk deploy`. This is now fixed.
- Loading `Transformation` did not support setting `dataSetExternalId` in the yaml config file. This is now fixed.

## [0.1.0a3] - 2023-12-01

### Changed

- Refactored load functionality. Loading raw tables and files now requires a `yaml` file with metadata.
- Fix container comparison to detect identical containers when loading data models (without --drop flag).
- Clean up error on resource does not exist when deleting (on `deploy --drop` or using clean command).

### Added

- Support for loading `data_sets`.
- Support for loading auth without --drop, i.e. `deploy --include=auth` and only changed groups are deployed.
- `cdf-tk --verbose build` now prints the resolution of modules and packages.
- Added `cdf-tk --version` to print the version of the tool and the templates.
- Support for `upsert` for `data_sets`.
- The cmd `cdf-tk deploy` creates the `data_set` before all other resources.
- Data sets are no longer implicitly created when referenced by another resource, instead an error is raised.
- Require all spaces to be explicitly defined as separate .space.yaml file.
- Add protection on group deletion and skip any groups that the current service principal belongs to.
- Support for multiple file resources per yaml config file for files resources.
- Support templated loading of * files in a folder when a single yaml has `externalId: something_$FILENAME`.
- You can now name the transformation .sql either with the externalId (as defined in the
  corresponding yaml file) or with the name of the file of the corresponding yaml file.
  I.e. if a transformation is defined in my_transformation.yaml with externalId:
  `tr_something`, the SQL file should be named either `tr_something.sql` or `my_transformation.sql`.
- Missing .sql files for transformations will now raise an error in the build step.
- The build step will now raise a number of warnings for missing externalIds in the yaml files,
  as well as if the naming conventions are not followed.
- System section in `environments.yaml` to track local state of `cdf-toolkit`.
- Introduced a `build_environment.yaml` in the `/build` folder to track how the build was run.

### Fixed

- `cdf-tk clean` not supporting `--include` properly.
- `cdf-tk clean` not working properly for data models with data.
- Fix group deletion on use of clean command to actually delete groups.

## [0.1.0a2] - 2023-11-22

### Fixed

- The `experimental` module was not included when running command `cdf-tk init`. This is now fixed.

## [0.1.0a1] - 2023-11-21

Initial release<|MERGE_RESOLUTION|>--- conflicted
+++ resolved
@@ -17,11 +17,10 @@
 
 ## TBD
 
-<<<<<<< HEAD
 ### Added
 
 - `repo init` command provides a choice for Azure Devops (ADO) with sample pipeline files.
-=======
+
 ### Fixed
 
 - The Hosted Extractor Resources now respects the dependencies between the resources. For example, if a `Job`
@@ -29,7 +28,6 @@
 - Deploying a view-based `LocationFilter` no longer raises a `400` error.
 - When running `cdf build`, in the `hosted_extractors` folder, the Toolkit will now give a warning if a `Destination`
   is referring toa non-existing dataset.
->>>>>>> 0dbcb31b
 
 ## [0.3.1] - 2024-10-09
 
