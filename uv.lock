version = 1
revision = 2
requires-python = ">=3.10"
resolution-markers = [
    "python_full_version >= '3.12'",
    "python_full_version == '3.11.*'",
    "python_full_version < '3.11'",
]

[[package]]
name = "annotated-types"
version = "0.7.0"
source = { registry = "https://pypi.org/simple" }
sdist = { url = "https://files.pythonhosted.org/packages/ee/67/531ea369ba64dcff5ec9c3402f9f51bf748cec26dde048a2f973a4eea7f5/annotated_types-0.7.0.tar.gz", hash = "sha256:aff07c09a53a08bc8cfccb9c85b05f1aa9a2a6f23728d790723543408344ce89", size = 16081, upload-time = "2024-05-20T21:33:25.928Z" }
wheels = [
    { url = "https://files.pythonhosted.org/packages/78/b6/6307fbef88d9b5ee7421e68d78a9f162e0da4900bc5f5793f6d3d0e34fb8/annotated_types-0.7.0-py3-none-any.whl", hash = "sha256:1f02e8b43a8fbbc3f3e0d4f0f4bfc8131bcb4eebe8849b8e5c773f3a1c582a53", size = 13643, upload-time = "2024-05-20T21:33:24.1Z" },
]

[[package]]
name = "backports-tarfile"
version = "1.2.0"
source = { registry = "https://pypi.org/simple" }
sdist = { url = "https://files.pythonhosted.org/packages/86/72/cd9b395f25e290e633655a100af28cb253e4393396264a98bd5f5951d50f/backports_tarfile-1.2.0.tar.gz", hash = "sha256:d75e02c268746e1b8144c278978b6e98e85de6ad16f8e4b0844a154557eca991", size = 86406, upload-time = "2024-05-28T17:01:54.731Z" }
wheels = [
    { url = "https://files.pythonhosted.org/packages/b9/fa/123043af240e49752f1c4bd24da5053b6bd00cad78c2be53c0d1e8b975bc/backports.tarfile-1.2.0-py3-none-any.whl", hash = "sha256:77e284d754527b01fb1e6fa8a1afe577858ebe4e9dad8919e34c862cb399bc34", size = 30181, upload-time = "2024-05-28T17:01:53.112Z" },
]

[[package]]
name = "certifi"
version = "2025.7.14"
source = { registry = "https://pypi.org/simple" }
sdist = { url = "https://files.pythonhosted.org/packages/b3/76/52c535bcebe74590f296d6c77c86dabf761c41980e1347a2422e4aa2ae41/certifi-2025.7.14.tar.gz", hash = "sha256:8ea99dbdfaaf2ba2f9bac77b9249ef62ec5218e7c2b2e903378ed5fccf765995", size = 163981, upload-time = "2025-07-14T03:29:28.449Z" }
wheels = [
    { url = "https://files.pythonhosted.org/packages/4f/52/34c6cf5bb9285074dc3531c437b3919e825d976fde097a7a73f79e726d03/certifi-2025.7.14-py3-none-any.whl", hash = "sha256:6b31f564a415d79ee77df69d757bb49a5bb53bd9f756cbbe24394ffd6fc1f4b2", size = 162722, upload-time = "2025-07-14T03:29:26.863Z" },
]

[[package]]
name = "cffi"
version = "1.17.1"
source = { registry = "https://pypi.org/simple" }
dependencies = [
    { name = "pycparser" },
]
sdist = { url = "https://files.pythonhosted.org/packages/fc/97/c783634659c2920c3fc70419e3af40972dbaf758daa229a7d6ea6135c90d/cffi-1.17.1.tar.gz", hash = "sha256:1c39c6016c32bc48dd54561950ebd6836e1670f2ae46128f67cf49e789c52824", size = 516621, upload-time = "2024-09-04T20:45:21.852Z" }
wheels = [
    { url = "https://files.pythonhosted.org/packages/90/07/f44ca684db4e4f08a3fdc6eeb9a0d15dc6883efc7b8c90357fdbf74e186c/cffi-1.17.1-cp310-cp310-macosx_10_9_x86_64.whl", hash = "sha256:df8b1c11f177bc2313ec4b2d46baec87a5f3e71fc8b45dab2ee7cae86d9aba14", size = 182191, upload-time = "2024-09-04T20:43:30.027Z" },
    { url = "https://files.pythonhosted.org/packages/08/fd/cc2fedbd887223f9f5d170c96e57cbf655df9831a6546c1727ae13fa977a/cffi-1.17.1-cp310-cp310-macosx_11_0_arm64.whl", hash = "sha256:8f2cdc858323644ab277e9bb925ad72ae0e67f69e804f4898c070998d50b1a67", size = 178592, upload-time = "2024-09-04T20:43:32.108Z" },
    { url = "https://files.pythonhosted.org/packages/de/cc/4635c320081c78d6ffc2cab0a76025b691a91204f4aa317d568ff9280a2d/cffi-1.17.1-cp310-cp310-manylinux_2_12_i686.manylinux2010_i686.manylinux_2_17_i686.manylinux2014_i686.whl", hash = "sha256:edae79245293e15384b51f88b00613ba9f7198016a5948b5dddf4917d4d26382", size = 426024, upload-time = "2024-09-04T20:43:34.186Z" },
    { url = "https://files.pythonhosted.org/packages/b6/7b/3b2b250f3aab91abe5f8a51ada1b717935fdaec53f790ad4100fe2ec64d1/cffi-1.17.1-cp310-cp310-manylinux_2_17_aarch64.manylinux2014_aarch64.whl", hash = "sha256:45398b671ac6d70e67da8e4224a065cec6a93541bb7aebe1b198a61b58c7b702", size = 448188, upload-time = "2024-09-04T20:43:36.286Z" },
    { url = "https://files.pythonhosted.org/packages/d3/48/1b9283ebbf0ec065148d8de05d647a986c5f22586b18120020452fff8f5d/cffi-1.17.1-cp310-cp310-manylinux_2_17_ppc64le.manylinux2014_ppc64le.whl", hash = "sha256:ad9413ccdeda48c5afdae7e4fa2192157e991ff761e7ab8fdd8926f40b160cc3", size = 455571, upload-time = "2024-09-04T20:43:38.586Z" },
    { url = "https://files.pythonhosted.org/packages/40/87/3b8452525437b40f39ca7ff70276679772ee7e8b394934ff60e63b7b090c/cffi-1.17.1-cp310-cp310-manylinux_2_17_s390x.manylinux2014_s390x.whl", hash = "sha256:5da5719280082ac6bd9aa7becb3938dc9f9cbd57fac7d2871717b1feb0902ab6", size = 436687, upload-time = "2024-09-04T20:43:40.084Z" },
    { url = "https://files.pythonhosted.org/packages/8d/fb/4da72871d177d63649ac449aec2e8a29efe0274035880c7af59101ca2232/cffi-1.17.1-cp310-cp310-manylinux_2_17_x86_64.manylinux2014_x86_64.whl", hash = "sha256:2bb1a08b8008b281856e5971307cc386a8e9c5b625ac297e853d36da6efe9c17", size = 446211, upload-time = "2024-09-04T20:43:41.526Z" },
    { url = "https://files.pythonhosted.org/packages/ab/a0/62f00bcb411332106c02b663b26f3545a9ef136f80d5df746c05878f8c4b/cffi-1.17.1-cp310-cp310-musllinux_1_1_aarch64.whl", hash = "sha256:045d61c734659cc045141be4bae381a41d89b741f795af1dd018bfb532fd0df8", size = 461325, upload-time = "2024-09-04T20:43:43.117Z" },
    { url = "https://files.pythonhosted.org/packages/36/83/76127035ed2e7e27b0787604d99da630ac3123bfb02d8e80c633f218a11d/cffi-1.17.1-cp310-cp310-musllinux_1_1_i686.whl", hash = "sha256:6883e737d7d9e4899a8a695e00ec36bd4e5e4f18fabe0aca0efe0a4b44cdb13e", size = 438784, upload-time = "2024-09-04T20:43:45.256Z" },
    { url = "https://files.pythonhosted.org/packages/21/81/a6cd025db2f08ac88b901b745c163d884641909641f9b826e8cb87645942/cffi-1.17.1-cp310-cp310-musllinux_1_1_x86_64.whl", hash = "sha256:6b8b4a92e1c65048ff98cfe1f735ef8f1ceb72e3d5f0c25fdb12087a23da22be", size = 461564, upload-time = "2024-09-04T20:43:46.779Z" },
    { url = "https://files.pythonhosted.org/packages/f8/fe/4d41c2f200c4a457933dbd98d3cf4e911870877bd94d9656cc0fcb390681/cffi-1.17.1-cp310-cp310-win32.whl", hash = "sha256:c9c3d058ebabb74db66e431095118094d06abf53284d9c81f27300d0e0d8bc7c", size = 171804, upload-time = "2024-09-04T20:43:48.186Z" },
    { url = "https://files.pythonhosted.org/packages/d1/b6/0b0f5ab93b0df4acc49cae758c81fe4e5ef26c3ae2e10cc69249dfd8b3ab/cffi-1.17.1-cp310-cp310-win_amd64.whl", hash = "sha256:0f048dcf80db46f0098ccac01132761580d28e28bc0f78ae0d58048063317e15", size = 181299, upload-time = "2024-09-04T20:43:49.812Z" },
    { url = "https://files.pythonhosted.org/packages/6b/f4/927e3a8899e52a27fa57a48607ff7dc91a9ebe97399b357b85a0c7892e00/cffi-1.17.1-cp311-cp311-macosx_10_9_x86_64.whl", hash = "sha256:a45e3c6913c5b87b3ff120dcdc03f6131fa0065027d0ed7ee6190736a74cd401", size = 182264, upload-time = "2024-09-04T20:43:51.124Z" },
    { url = "https://files.pythonhosted.org/packages/6c/f5/6c3a8efe5f503175aaddcbea6ad0d2c96dad6f5abb205750d1b3df44ef29/cffi-1.17.1-cp311-cp311-macosx_11_0_arm64.whl", hash = "sha256:30c5e0cb5ae493c04c8b42916e52ca38079f1b235c2f8ae5f4527b963c401caf", size = 178651, upload-time = "2024-09-04T20:43:52.872Z" },
    { url = "https://files.pythonhosted.org/packages/94/dd/a3f0118e688d1b1a57553da23b16bdade96d2f9bcda4d32e7d2838047ff7/cffi-1.17.1-cp311-cp311-manylinux_2_12_i686.manylinux2010_i686.manylinux_2_17_i686.manylinux2014_i686.whl", hash = "sha256:f75c7ab1f9e4aca5414ed4d8e5c0e303a34f4421f8a0d47a4d019ceff0ab6af4", size = 445259, upload-time = "2024-09-04T20:43:56.123Z" },
    { url = "https://files.pythonhosted.org/packages/2e/ea/70ce63780f096e16ce8588efe039d3c4f91deb1dc01e9c73a287939c79a6/cffi-1.17.1-cp311-cp311-manylinux_2_17_aarch64.manylinux2014_aarch64.whl", hash = "sha256:a1ed2dd2972641495a3ec98445e09766f077aee98a1c896dcb4ad0d303628e41", size = 469200, upload-time = "2024-09-04T20:43:57.891Z" },
    { url = "https://files.pythonhosted.org/packages/1c/a0/a4fa9f4f781bda074c3ddd57a572b060fa0df7655d2a4247bbe277200146/cffi-1.17.1-cp311-cp311-manylinux_2_17_ppc64le.manylinux2014_ppc64le.whl", hash = "sha256:46bf43160c1a35f7ec506d254e5c890f3c03648a4dbac12d624e4490a7046cd1", size = 477235, upload-time = "2024-09-04T20:44:00.18Z" },
    { url = "https://files.pythonhosted.org/packages/62/12/ce8710b5b8affbcdd5c6e367217c242524ad17a02fe5beec3ee339f69f85/cffi-1.17.1-cp311-cp311-manylinux_2_17_s390x.manylinux2014_s390x.whl", hash = "sha256:a24ed04c8ffd54b0729c07cee15a81d964e6fee0e3d4d342a27b020d22959dc6", size = 459721, upload-time = "2024-09-04T20:44:01.585Z" },
    { url = "https://files.pythonhosted.org/packages/ff/6b/d45873c5e0242196f042d555526f92aa9e0c32355a1be1ff8c27f077fd37/cffi-1.17.1-cp311-cp311-manylinux_2_17_x86_64.manylinux2014_x86_64.whl", hash = "sha256:610faea79c43e44c71e1ec53a554553fa22321b65fae24889706c0a84d4ad86d", size = 467242, upload-time = "2024-09-04T20:44:03.467Z" },
    { url = "https://files.pythonhosted.org/packages/1a/52/d9a0e523a572fbccf2955f5abe883cfa8bcc570d7faeee06336fbd50c9fc/cffi-1.17.1-cp311-cp311-musllinux_1_1_aarch64.whl", hash = "sha256:a9b15d491f3ad5d692e11f6b71f7857e7835eb677955c00cc0aefcd0669adaf6", size = 477999, upload-time = "2024-09-04T20:44:05.023Z" },
    { url = "https://files.pythonhosted.org/packages/44/74/f2a2460684a1a2d00ca799ad880d54652841a780c4c97b87754f660c7603/cffi-1.17.1-cp311-cp311-musllinux_1_1_i686.whl", hash = "sha256:de2ea4b5833625383e464549fec1bc395c1bdeeb5f25c4a3a82b5a8c756ec22f", size = 454242, upload-time = "2024-09-04T20:44:06.444Z" },
    { url = "https://files.pythonhosted.org/packages/f8/4a/34599cac7dfcd888ff54e801afe06a19c17787dfd94495ab0c8d35fe99fb/cffi-1.17.1-cp311-cp311-musllinux_1_1_x86_64.whl", hash = "sha256:fc48c783f9c87e60831201f2cce7f3b2e4846bf4d8728eabe54d60700b318a0b", size = 478604, upload-time = "2024-09-04T20:44:08.206Z" },
    { url = "https://files.pythonhosted.org/packages/34/33/e1b8a1ba29025adbdcda5fb3a36f94c03d771c1b7b12f726ff7fef2ebe36/cffi-1.17.1-cp311-cp311-win32.whl", hash = "sha256:85a950a4ac9c359340d5963966e3e0a94a676bd6245a4b55bc43949eee26a655", size = 171727, upload-time = "2024-09-04T20:44:09.481Z" },
    { url = "https://files.pythonhosted.org/packages/3d/97/50228be003bb2802627d28ec0627837ac0bf35c90cf769812056f235b2d1/cffi-1.17.1-cp311-cp311-win_amd64.whl", hash = "sha256:caaf0640ef5f5517f49bc275eca1406b0ffa6aa184892812030f04c2abf589a0", size = 181400, upload-time = "2024-09-04T20:44:10.873Z" },
    { url = "https://files.pythonhosted.org/packages/5a/84/e94227139ee5fb4d600a7a4927f322e1d4aea6fdc50bd3fca8493caba23f/cffi-1.17.1-cp312-cp312-macosx_10_9_x86_64.whl", hash = "sha256:805b4371bf7197c329fcb3ead37e710d1bca9da5d583f5073b799d5c5bd1eee4", size = 183178, upload-time = "2024-09-04T20:44:12.232Z" },
    { url = "https://files.pythonhosted.org/packages/da/ee/fb72c2b48656111c4ef27f0f91da355e130a923473bf5ee75c5643d00cca/cffi-1.17.1-cp312-cp312-macosx_11_0_arm64.whl", hash = "sha256:733e99bc2df47476e3848417c5a4540522f234dfd4ef3ab7fafdf555b082ec0c", size = 178840, upload-time = "2024-09-04T20:44:13.739Z" },
    { url = "https://files.pythonhosted.org/packages/cc/b6/db007700f67d151abadf508cbfd6a1884f57eab90b1bb985c4c8c02b0f28/cffi-1.17.1-cp312-cp312-manylinux_2_12_i686.manylinux2010_i686.manylinux_2_17_i686.manylinux2014_i686.whl", hash = "sha256:1257bdabf294dceb59f5e70c64a3e2f462c30c7ad68092d01bbbfb1c16b1ba36", size = 454803, upload-time = "2024-09-04T20:44:15.231Z" },
    { url = "https://files.pythonhosted.org/packages/1a/df/f8d151540d8c200eb1c6fba8cd0dfd40904f1b0682ea705c36e6c2e97ab3/cffi-1.17.1-cp312-cp312-manylinux_2_17_aarch64.manylinux2014_aarch64.whl", hash = "sha256:da95af8214998d77a98cc14e3a3bd00aa191526343078b530ceb0bd710fb48a5", size = 478850, upload-time = "2024-09-04T20:44:17.188Z" },
    { url = "https://files.pythonhosted.org/packages/28/c0/b31116332a547fd2677ae5b78a2ef662dfc8023d67f41b2a83f7c2aa78b1/cffi-1.17.1-cp312-cp312-manylinux_2_17_ppc64le.manylinux2014_ppc64le.whl", hash = "sha256:d63afe322132c194cf832bfec0dc69a99fb9bb6bbd550f161a49e9e855cc78ff", size = 485729, upload-time = "2024-09-04T20:44:18.688Z" },
    { url = "https://files.pythonhosted.org/packages/91/2b/9a1ddfa5c7f13cab007a2c9cc295b70fbbda7cb10a286aa6810338e60ea1/cffi-1.17.1-cp312-cp312-manylinux_2_17_s390x.manylinux2014_s390x.whl", hash = "sha256:f79fc4fc25f1c8698ff97788206bb3c2598949bfe0fef03d299eb1b5356ada99", size = 471256, upload-time = "2024-09-04T20:44:20.248Z" },
    { url = "https://files.pythonhosted.org/packages/b2/d5/da47df7004cb17e4955df6a43d14b3b4ae77737dff8bf7f8f333196717bf/cffi-1.17.1-cp312-cp312-manylinux_2_17_x86_64.manylinux2014_x86_64.whl", hash = "sha256:b62ce867176a75d03a665bad002af8e6d54644fad99a3c70905c543130e39d93", size = 479424, upload-time = "2024-09-04T20:44:21.673Z" },
    { url = "https://files.pythonhosted.org/packages/0b/ac/2a28bcf513e93a219c8a4e8e125534f4f6db03e3179ba1c45e949b76212c/cffi-1.17.1-cp312-cp312-musllinux_1_1_aarch64.whl", hash = "sha256:386c8bf53c502fff58903061338ce4f4950cbdcb23e2902d86c0f722b786bbe3", size = 484568, upload-time = "2024-09-04T20:44:23.245Z" },
    { url = "https://files.pythonhosted.org/packages/d4/38/ca8a4f639065f14ae0f1d9751e70447a261f1a30fa7547a828ae08142465/cffi-1.17.1-cp312-cp312-musllinux_1_1_x86_64.whl", hash = "sha256:4ceb10419a9adf4460ea14cfd6bc43d08701f0835e979bf821052f1805850fe8", size = 488736, upload-time = "2024-09-04T20:44:24.757Z" },
    { url = "https://files.pythonhosted.org/packages/86/c5/28b2d6f799ec0bdecf44dced2ec5ed43e0eb63097b0f58c293583b406582/cffi-1.17.1-cp312-cp312-win32.whl", hash = "sha256:a08d7e755f8ed21095a310a693525137cfe756ce62d066e53f502a83dc550f65", size = 172448, upload-time = "2024-09-04T20:44:26.208Z" },
    { url = "https://files.pythonhosted.org/packages/50/b9/db34c4755a7bd1cb2d1603ac3863f22bcecbd1ba29e5ee841a4bc510b294/cffi-1.17.1-cp312-cp312-win_amd64.whl", hash = "sha256:51392eae71afec0d0c8fb1a53b204dbb3bcabcb3c9b807eedf3e1e6ccf2de903", size = 181976, upload-time = "2024-09-04T20:44:27.578Z" },
    { url = "https://files.pythonhosted.org/packages/8d/f8/dd6c246b148639254dad4d6803eb6a54e8c85c6e11ec9df2cffa87571dbe/cffi-1.17.1-cp313-cp313-macosx_10_13_x86_64.whl", hash = "sha256:f3a2b4222ce6b60e2e8b337bb9596923045681d71e5a082783484d845390938e", size = 182989, upload-time = "2024-09-04T20:44:28.956Z" },
    { url = "https://files.pythonhosted.org/packages/8b/f1/672d303ddf17c24fc83afd712316fda78dc6fce1cd53011b839483e1ecc8/cffi-1.17.1-cp313-cp313-macosx_11_0_arm64.whl", hash = "sha256:0984a4925a435b1da406122d4d7968dd861c1385afe3b45ba82b750f229811e2", size = 178802, upload-time = "2024-09-04T20:44:30.289Z" },
    { url = "https://files.pythonhosted.org/packages/0e/2d/eab2e858a91fdff70533cab61dcff4a1f55ec60425832ddfdc9cd36bc8af/cffi-1.17.1-cp313-cp313-manylinux_2_12_i686.manylinux2010_i686.manylinux_2_17_i686.manylinux2014_i686.whl", hash = "sha256:d01b12eeeb4427d3110de311e1774046ad344f5b1a7403101878976ecd7a10f3", size = 454792, upload-time = "2024-09-04T20:44:32.01Z" },
    { url = "https://files.pythonhosted.org/packages/75/b2/fbaec7c4455c604e29388d55599b99ebcc250a60050610fadde58932b7ee/cffi-1.17.1-cp313-cp313-manylinux_2_17_aarch64.manylinux2014_aarch64.whl", hash = "sha256:706510fe141c86a69c8ddc029c7910003a17353970cff3b904ff0686a5927683", size = 478893, upload-time = "2024-09-04T20:44:33.606Z" },
    { url = "https://files.pythonhosted.org/packages/4f/b7/6e4a2162178bf1935c336d4da8a9352cccab4d3a5d7914065490f08c0690/cffi-1.17.1-cp313-cp313-manylinux_2_17_ppc64le.manylinux2014_ppc64le.whl", hash = "sha256:de55b766c7aa2e2a3092c51e0483d700341182f08e67c63630d5b6f200bb28e5", size = 485810, upload-time = "2024-09-04T20:44:35.191Z" },
    { url = "https://files.pythonhosted.org/packages/c7/8a/1d0e4a9c26e54746dc08c2c6c037889124d4f59dffd853a659fa545f1b40/cffi-1.17.1-cp313-cp313-manylinux_2_17_s390x.manylinux2014_s390x.whl", hash = "sha256:c59d6e989d07460165cc5ad3c61f9fd8f1b4796eacbd81cee78957842b834af4", size = 471200, upload-time = "2024-09-04T20:44:36.743Z" },
    { url = "https://files.pythonhosted.org/packages/26/9f/1aab65a6c0db35f43c4d1b4f580e8df53914310afc10ae0397d29d697af4/cffi-1.17.1-cp313-cp313-manylinux_2_17_x86_64.manylinux2014_x86_64.whl", hash = "sha256:dd398dbc6773384a17fe0d3e7eeb8d1a21c2200473ee6806bb5e6a8e62bb73dd", size = 479447, upload-time = "2024-09-04T20:44:38.492Z" },
    { url = "https://files.pythonhosted.org/packages/5f/e4/fb8b3dd8dc0e98edf1135ff067ae070bb32ef9d509d6cb0f538cd6f7483f/cffi-1.17.1-cp313-cp313-musllinux_1_1_aarch64.whl", hash = "sha256:3edc8d958eb099c634dace3c7e16560ae474aa3803a5df240542b305d14e14ed", size = 484358, upload-time = "2024-09-04T20:44:40.046Z" },
    { url = "https://files.pythonhosted.org/packages/f1/47/d7145bf2dc04684935d57d67dff9d6d795b2ba2796806bb109864be3a151/cffi-1.17.1-cp313-cp313-musllinux_1_1_x86_64.whl", hash = "sha256:72e72408cad3d5419375fc87d289076ee319835bdfa2caad331e377589aebba9", size = 488469, upload-time = "2024-09-04T20:44:41.616Z" },
    { url = "https://files.pythonhosted.org/packages/bf/ee/f94057fa6426481d663b88637a9a10e859e492c73d0384514a17d78ee205/cffi-1.17.1-cp313-cp313-win32.whl", hash = "sha256:e03eab0a8677fa80d646b5ddece1cbeaf556c313dcfac435ba11f107ba117b5d", size = 172475, upload-time = "2024-09-04T20:44:43.733Z" },
    { url = "https://files.pythonhosted.org/packages/7c/fc/6a8cb64e5f0324877d503c854da15d76c1e50eb722e320b15345c4d0c6de/cffi-1.17.1-cp313-cp313-win_amd64.whl", hash = "sha256:f6a16c31041f09ead72d69f583767292f750d24913dadacf5756b966aacb3f1a", size = 182009, upload-time = "2024-09-04T20:44:45.309Z" },
]

[[package]]
name = "cfgv"
version = "3.4.0"
source = { registry = "https://pypi.org/simple" }
sdist = { url = "https://files.pythonhosted.org/packages/11/74/539e56497d9bd1d484fd863dd69cbbfa653cd2aa27abfe35653494d85e94/cfgv-3.4.0.tar.gz", hash = "sha256:e52591d4c5f5dead8e0f673fb16db7949d2cfb3f7da4582893288f0ded8fe560", size = 7114, upload-time = "2023-08-12T20:38:17.776Z" }
wheels = [
    { url = "https://files.pythonhosted.org/packages/c5/55/51844dd50c4fc7a33b653bfaba4c2456f06955289ca770a5dbd5fd267374/cfgv-3.4.0-py2.py3-none-any.whl", hash = "sha256:b7265b1f29fd3316bfcd2b330d63d024f2bfd8bcb8b0272f8e19a504856c48f9", size = 7249, upload-time = "2023-08-12T20:38:16.269Z" },
]

[[package]]
name = "charset-normalizer"
version = "3.4.2"
source = { registry = "https://pypi.org/simple" }
sdist = { url = "https://files.pythonhosted.org/packages/e4/33/89c2ced2b67d1c2a61c19c6751aa8902d46ce3dacb23600a283619f5a12d/charset_normalizer-3.4.2.tar.gz", hash = "sha256:5baececa9ecba31eff645232d59845c07aa030f0c81ee70184a90d35099a0e63", size = 126367, upload-time = "2025-05-02T08:34:42.01Z" }
wheels = [
    { url = "https://files.pythonhosted.org/packages/95/28/9901804da60055b406e1a1c5ba7aac1276fb77f1dde635aabfc7fd84b8ab/charset_normalizer-3.4.2-cp310-cp310-macosx_10_9_universal2.whl", hash = "sha256:7c48ed483eb946e6c04ccbe02c6b4d1d48e51944b6db70f697e089c193404941", size = 201818, upload-time = "2025-05-02T08:31:46.725Z" },
    { url = "https://files.pythonhosted.org/packages/d9/9b/892a8c8af9110935e5adcbb06d9c6fe741b6bb02608c6513983048ba1a18/charset_normalizer-3.4.2-cp310-cp310-manylinux_2_17_aarch64.manylinux2014_aarch64.whl", hash = "sha256:b2d318c11350e10662026ad0eb71bb51c7812fc8590825304ae0bdd4ac283acd", size = 144649, upload-time = "2025-05-02T08:31:48.889Z" },
    { url = "https://files.pythonhosted.org/packages/7b/a5/4179abd063ff6414223575e008593861d62abfc22455b5d1a44995b7c101/charset_normalizer-3.4.2-cp310-cp310-manylinux_2_17_ppc64le.manylinux2014_ppc64le.whl", hash = "sha256:9cbfacf36cb0ec2897ce0ebc5d08ca44213af24265bd56eca54bee7923c48fd6", size = 155045, upload-time = "2025-05-02T08:31:50.757Z" },
    { url = "https://files.pythonhosted.org/packages/3b/95/bc08c7dfeddd26b4be8c8287b9bb055716f31077c8b0ea1cd09553794665/charset_normalizer-3.4.2-cp310-cp310-manylinux_2_17_s390x.manylinux2014_s390x.whl", hash = "sha256:18dd2e350387c87dabe711b86f83c9c78af772c748904d372ade190b5c7c9d4d", size = 147356, upload-time = "2025-05-02T08:31:52.634Z" },
    { url = "https://files.pythonhosted.org/packages/a8/2d/7a5b635aa65284bf3eab7653e8b4151ab420ecbae918d3e359d1947b4d61/charset_normalizer-3.4.2-cp310-cp310-manylinux_2_17_x86_64.manylinux2014_x86_64.whl", hash = "sha256:8075c35cd58273fee266c58c0c9b670947c19df5fb98e7b66710e04ad4e9ff86", size = 149471, upload-time = "2025-05-02T08:31:56.207Z" },
    { url = "https://files.pythonhosted.org/packages/ae/38/51fc6ac74251fd331a8cfdb7ec57beba8c23fd5493f1050f71c87ef77ed0/charset_normalizer-3.4.2-cp310-cp310-manylinux_2_5_i686.manylinux1_i686.manylinux_2_17_i686.manylinux2014_i686.whl", hash = "sha256:5bf4545e3b962767e5c06fe1738f951f77d27967cb2caa64c28be7c4563e162c", size = 151317, upload-time = "2025-05-02T08:31:57.613Z" },
    { url = "https://files.pythonhosted.org/packages/b7/17/edee1e32215ee6e9e46c3e482645b46575a44a2d72c7dfd49e49f60ce6bf/charset_normalizer-3.4.2-cp310-cp310-musllinux_1_2_aarch64.whl", hash = "sha256:7a6ab32f7210554a96cd9e33abe3ddd86732beeafc7a28e9955cdf22ffadbab0", size = 146368, upload-time = "2025-05-02T08:31:59.468Z" },
    { url = "https://files.pythonhosted.org/packages/26/2c/ea3e66f2b5f21fd00b2825c94cafb8c326ea6240cd80a91eb09e4a285830/charset_normalizer-3.4.2-cp310-cp310-musllinux_1_2_i686.whl", hash = "sha256:b33de11b92e9f75a2b545d6e9b6f37e398d86c3e9e9653c4864eb7e89c5773ef", size = 154491, upload-time = "2025-05-02T08:32:01.219Z" },
    { url = "https://files.pythonhosted.org/packages/52/47/7be7fa972422ad062e909fd62460d45c3ef4c141805b7078dbab15904ff7/charset_normalizer-3.4.2-cp310-cp310-musllinux_1_2_ppc64le.whl", hash = "sha256:8755483f3c00d6c9a77f490c17e6ab0c8729e39e6390328e42521ef175380ae6", size = 157695, upload-time = "2025-05-02T08:32:03.045Z" },
    { url = "https://files.pythonhosted.org/packages/2f/42/9f02c194da282b2b340f28e5fb60762de1151387a36842a92b533685c61e/charset_normalizer-3.4.2-cp310-cp310-musllinux_1_2_s390x.whl", hash = "sha256:68a328e5f55ec37c57f19ebb1fdc56a248db2e3e9ad769919a58672958e8f366", size = 154849, upload-time = "2025-05-02T08:32:04.651Z" },
    { url = "https://files.pythonhosted.org/packages/67/44/89cacd6628f31fb0b63201a618049be4be2a7435a31b55b5eb1c3674547a/charset_normalizer-3.4.2-cp310-cp310-musllinux_1_2_x86_64.whl", hash = "sha256:21b2899062867b0e1fde9b724f8aecb1af14f2778d69aacd1a5a1853a597a5db", size = 150091, upload-time = "2025-05-02T08:32:06.719Z" },
    { url = "https://files.pythonhosted.org/packages/1f/79/4b8da9f712bc079c0f16b6d67b099b0b8d808c2292c937f267d816ec5ecc/charset_normalizer-3.4.2-cp310-cp310-win32.whl", hash = "sha256:e8082b26888e2f8b36a042a58307d5b917ef2b1cacab921ad3323ef91901c71a", size = 98445, upload-time = "2025-05-02T08:32:08.66Z" },
    { url = "https://files.pythonhosted.org/packages/7d/d7/96970afb4fb66497a40761cdf7bd4f6fca0fc7bafde3a84f836c1f57a926/charset_normalizer-3.4.2-cp310-cp310-win_amd64.whl", hash = "sha256:f69a27e45c43520f5487f27627059b64aaf160415589230992cec34c5e18a509", size = 105782, upload-time = "2025-05-02T08:32:10.46Z" },
    { url = "https://files.pythonhosted.org/packages/05/85/4c40d00dcc6284a1c1ad5de5e0996b06f39d8232f1031cd23c2f5c07ee86/charset_normalizer-3.4.2-cp311-cp311-macosx_10_9_universal2.whl", hash = "sha256:be1e352acbe3c78727a16a455126d9ff83ea2dfdcbc83148d2982305a04714c2", size = 198794, upload-time = "2025-05-02T08:32:11.945Z" },
    { url = "https://files.pythonhosted.org/packages/41/d9/7a6c0b9db952598e97e93cbdfcb91bacd89b9b88c7c983250a77c008703c/charset_normalizer-3.4.2-cp311-cp311-manylinux_2_17_aarch64.manylinux2014_aarch64.whl", hash = "sha256:aa88ca0b1932e93f2d961bf3addbb2db902198dca337d88c89e1559e066e7645", size = 142846, upload-time = "2025-05-02T08:32:13.946Z" },
    { url = "https://files.pythonhosted.org/packages/66/82/a37989cda2ace7e37f36c1a8ed16c58cf48965a79c2142713244bf945c89/charset_normalizer-3.4.2-cp311-cp311-manylinux_2_17_ppc64le.manylinux2014_ppc64le.whl", hash = "sha256:d524ba3f1581b35c03cb42beebab4a13e6cdad7b36246bd22541fa585a56cccd", size = 153350, upload-time = "2025-05-02T08:32:15.873Z" },
    { url = "https://files.pythonhosted.org/packages/df/68/a576b31b694d07b53807269d05ec3f6f1093e9545e8607121995ba7a8313/charset_normalizer-3.4.2-cp311-cp311-manylinux_2_17_s390x.manylinux2014_s390x.whl", hash = "sha256:28a1005facc94196e1fb3e82a3d442a9d9110b8434fc1ded7a24a2983c9888d8", size = 145657, upload-time = "2025-05-02T08:32:17.283Z" },
    { url = "https://files.pythonhosted.org/packages/92/9b/ad67f03d74554bed3aefd56fe836e1623a50780f7c998d00ca128924a499/charset_normalizer-3.4.2-cp311-cp311-manylinux_2_17_x86_64.manylinux2014_x86_64.whl", hash = "sha256:fdb20a30fe1175ecabed17cbf7812f7b804b8a315a25f24678bcdf120a90077f", size = 147260, upload-time = "2025-05-02T08:32:18.807Z" },
    { url = "https://files.pythonhosted.org/packages/a6/e6/8aebae25e328160b20e31a7e9929b1578bbdc7f42e66f46595a432f8539e/charset_normalizer-3.4.2-cp311-cp311-manylinux_2_5_i686.manylinux1_i686.manylinux_2_17_i686.manylinux2014_i686.whl", hash = "sha256:0f5d9ed7f254402c9e7d35d2f5972c9bbea9040e99cd2861bd77dc68263277c7", size = 149164, upload-time = "2025-05-02T08:32:20.333Z" },
    { url = "https://files.pythonhosted.org/packages/8b/f2/b3c2f07dbcc248805f10e67a0262c93308cfa149a4cd3d1fe01f593e5fd2/charset_normalizer-3.4.2-cp311-cp311-musllinux_1_2_aarch64.whl", hash = "sha256:efd387a49825780ff861998cd959767800d54f8308936b21025326de4b5a42b9", size = 144571, upload-time = "2025-05-02T08:32:21.86Z" },
    { url = "https://files.pythonhosted.org/packages/60/5b/c3f3a94bc345bc211622ea59b4bed9ae63c00920e2e8f11824aa5708e8b7/charset_normalizer-3.4.2-cp311-cp311-musllinux_1_2_i686.whl", hash = "sha256:f0aa37f3c979cf2546b73e8222bbfa3dc07a641585340179d768068e3455e544", size = 151952, upload-time = "2025-05-02T08:32:23.434Z" },
    { url = "https://files.pythonhosted.org/packages/e2/4d/ff460c8b474122334c2fa394a3f99a04cf11c646da895f81402ae54f5c42/charset_normalizer-3.4.2-cp311-cp311-musllinux_1_2_ppc64le.whl", hash = "sha256:e70e990b2137b29dc5564715de1e12701815dacc1d056308e2b17e9095372a82", size = 155959, upload-time = "2025-05-02T08:32:24.993Z" },
    { url = "https://files.pythonhosted.org/packages/a2/2b/b964c6a2fda88611a1fe3d4c400d39c66a42d6c169c924818c848f922415/charset_normalizer-3.4.2-cp311-cp311-musllinux_1_2_s390x.whl", hash = "sha256:0c8c57f84ccfc871a48a47321cfa49ae1df56cd1d965a09abe84066f6853b9c0", size = 153030, upload-time = "2025-05-02T08:32:26.435Z" },
    { url = "https://files.pythonhosted.org/packages/59/2e/d3b9811db26a5ebf444bc0fa4f4be5aa6d76fc6e1c0fd537b16c14e849b6/charset_normalizer-3.4.2-cp311-cp311-musllinux_1_2_x86_64.whl", hash = "sha256:6b66f92b17849b85cad91259efc341dce9c1af48e2173bf38a85c6329f1033e5", size = 148015, upload-time = "2025-05-02T08:32:28.376Z" },
    { url = "https://files.pythonhosted.org/packages/90/07/c5fd7c11eafd561bb51220d600a788f1c8d77c5eef37ee49454cc5c35575/charset_normalizer-3.4.2-cp311-cp311-win32.whl", hash = "sha256:daac4765328a919a805fa5e2720f3e94767abd632ae410a9062dff5412bae65a", size = 98106, upload-time = "2025-05-02T08:32:30.281Z" },
    { url = "https://files.pythonhosted.org/packages/a8/05/5e33dbef7e2f773d672b6d79f10ec633d4a71cd96db6673625838a4fd532/charset_normalizer-3.4.2-cp311-cp311-win_amd64.whl", hash = "sha256:e53efc7c7cee4c1e70661e2e112ca46a575f90ed9ae3fef200f2a25e954f4b28", size = 105402, upload-time = "2025-05-02T08:32:32.191Z" },
    { url = "https://files.pythonhosted.org/packages/d7/a4/37f4d6035c89cac7930395a35cc0f1b872e652eaafb76a6075943754f095/charset_normalizer-3.4.2-cp312-cp312-macosx_10_13_universal2.whl", hash = "sha256:0c29de6a1a95f24b9a1aa7aefd27d2487263f00dfd55a77719b530788f75cff7", size = 199936, upload-time = "2025-05-02T08:32:33.712Z" },
    { url = "https://files.pythonhosted.org/packages/ee/8a/1a5e33b73e0d9287274f899d967907cd0bf9c343e651755d9307e0dbf2b3/charset_normalizer-3.4.2-cp312-cp312-manylinux_2_17_aarch64.manylinux2014_aarch64.whl", hash = "sha256:cddf7bd982eaa998934a91f69d182aec997c6c468898efe6679af88283b498d3", size = 143790, upload-time = "2025-05-02T08:32:35.768Z" },
    { url = "https://files.pythonhosted.org/packages/66/52/59521f1d8e6ab1482164fa21409c5ef44da3e9f653c13ba71becdd98dec3/charset_normalizer-3.4.2-cp312-cp312-manylinux_2_17_ppc64le.manylinux2014_ppc64le.whl", hash = "sha256:fcbe676a55d7445b22c10967bceaaf0ee69407fbe0ece4d032b6eb8d4565982a", size = 153924, upload-time = "2025-05-02T08:32:37.284Z" },
    { url = "https://files.pythonhosted.org/packages/86/2d/fb55fdf41964ec782febbf33cb64be480a6b8f16ded2dbe8db27a405c09f/charset_normalizer-3.4.2-cp312-cp312-manylinux_2_17_s390x.manylinux2014_s390x.whl", hash = "sha256:d41c4d287cfc69060fa91cae9683eacffad989f1a10811995fa309df656ec214", size = 146626, upload-time = "2025-05-02T08:32:38.803Z" },
    { url = "https://files.pythonhosted.org/packages/8c/73/6ede2ec59bce19b3edf4209d70004253ec5f4e319f9a2e3f2f15601ed5f7/charset_normalizer-3.4.2-cp312-cp312-manylinux_2_17_x86_64.manylinux2014_x86_64.whl", hash = "sha256:4e594135de17ab3866138f496755f302b72157d115086d100c3f19370839dd3a", size = 148567, upload-time = "2025-05-02T08:32:40.251Z" },
    { url = "https://files.pythonhosted.org/packages/09/14/957d03c6dc343c04904530b6bef4e5efae5ec7d7990a7cbb868e4595ee30/charset_normalizer-3.4.2-cp312-cp312-manylinux_2_5_i686.manylinux1_i686.manylinux_2_17_i686.manylinux2014_i686.whl", hash = "sha256:cf713fe9a71ef6fd5adf7a79670135081cd4431c2943864757f0fa3a65b1fafd", size = 150957, upload-time = "2025-05-02T08:32:41.705Z" },
    { url = "https://files.pythonhosted.org/packages/0d/c8/8174d0e5c10ccebdcb1b53cc959591c4c722a3ad92461a273e86b9f5a302/charset_normalizer-3.4.2-cp312-cp312-musllinux_1_2_aarch64.whl", hash = "sha256:a370b3e078e418187da8c3674eddb9d983ec09445c99a3a263c2011993522981", size = 145408, upload-time = "2025-05-02T08:32:43.709Z" },
    { url = "https://files.pythonhosted.org/packages/58/aa/8904b84bc8084ac19dc52feb4f5952c6df03ffb460a887b42615ee1382e8/charset_normalizer-3.4.2-cp312-cp312-musllinux_1_2_i686.whl", hash = "sha256:a955b438e62efdf7e0b7b52a64dc5c3396e2634baa62471768a64bc2adb73d5c", size = 153399, upload-time = "2025-05-02T08:32:46.197Z" },
    { url = "https://files.pythonhosted.org/packages/c2/26/89ee1f0e264d201cb65cf054aca6038c03b1a0c6b4ae998070392a3ce605/charset_normalizer-3.4.2-cp312-cp312-musllinux_1_2_ppc64le.whl", hash = "sha256:7222ffd5e4de8e57e03ce2cef95a4c43c98fcb72ad86909abdfc2c17d227fc1b", size = 156815, upload-time = "2025-05-02T08:32:48.105Z" },
    { url = "https://files.pythonhosted.org/packages/fd/07/68e95b4b345bad3dbbd3a8681737b4338ff2c9df29856a6d6d23ac4c73cb/charset_normalizer-3.4.2-cp312-cp312-musllinux_1_2_s390x.whl", hash = "sha256:bee093bf902e1d8fc0ac143c88902c3dfc8941f7ea1d6a8dd2bcb786d33db03d", size = 154537, upload-time = "2025-05-02T08:32:49.719Z" },
    { url = "https://files.pythonhosted.org/packages/77/1a/5eefc0ce04affb98af07bc05f3bac9094513c0e23b0562d64af46a06aae4/charset_normalizer-3.4.2-cp312-cp312-musllinux_1_2_x86_64.whl", hash = "sha256:dedb8adb91d11846ee08bec4c8236c8549ac721c245678282dcb06b221aab59f", size = 149565, upload-time = "2025-05-02T08:32:51.404Z" },
    { url = "https://files.pythonhosted.org/packages/37/a0/2410e5e6032a174c95e0806b1a6585eb21e12f445ebe239fac441995226a/charset_normalizer-3.4.2-cp312-cp312-win32.whl", hash = "sha256:db4c7bf0e07fc3b7d89ac2a5880a6a8062056801b83ff56d8464b70f65482b6c", size = 98357, upload-time = "2025-05-02T08:32:53.079Z" },
    { url = "https://files.pythonhosted.org/packages/6c/4f/c02d5c493967af3eda9c771ad4d2bbc8df6f99ddbeb37ceea6e8716a32bc/charset_normalizer-3.4.2-cp312-cp312-win_amd64.whl", hash = "sha256:5a9979887252a82fefd3d3ed2a8e3b937a7a809f65dcb1e068b090e165bbe99e", size = 105776, upload-time = "2025-05-02T08:32:54.573Z" },
    { url = "https://files.pythonhosted.org/packages/ea/12/a93df3366ed32db1d907d7593a94f1fe6293903e3e92967bebd6950ed12c/charset_normalizer-3.4.2-cp313-cp313-macosx_10_13_universal2.whl", hash = "sha256:926ca93accd5d36ccdabd803392ddc3e03e6d4cd1cf17deff3b989ab8e9dbcf0", size = 199622, upload-time = "2025-05-02T08:32:56.363Z" },
    { url = "https://files.pythonhosted.org/packages/04/93/bf204e6f344c39d9937d3c13c8cd5bbfc266472e51fc8c07cb7f64fcd2de/charset_normalizer-3.4.2-cp313-cp313-manylinux_2_17_aarch64.manylinux2014_aarch64.whl", hash = "sha256:eba9904b0f38a143592d9fc0e19e2df0fa2e41c3c3745554761c5f6447eedabf", size = 143435, upload-time = "2025-05-02T08:32:58.551Z" },
    { url = "https://files.pythonhosted.org/packages/22/2a/ea8a2095b0bafa6c5b5a55ffdc2f924455233ee7b91c69b7edfcc9e02284/charset_normalizer-3.4.2-cp313-cp313-manylinux_2_17_ppc64le.manylinux2014_ppc64le.whl", hash = "sha256:3fddb7e2c84ac87ac3a947cb4e66d143ca5863ef48e4a5ecb83bd48619e4634e", size = 153653, upload-time = "2025-05-02T08:33:00.342Z" },
    { url = "https://files.pythonhosted.org/packages/b6/57/1b090ff183d13cef485dfbe272e2fe57622a76694061353c59da52c9a659/charset_normalizer-3.4.2-cp313-cp313-manylinux_2_17_s390x.manylinux2014_s390x.whl", hash = "sha256:98f862da73774290f251b9df8d11161b6cf25b599a66baf087c1ffe340e9bfd1", size = 146231, upload-time = "2025-05-02T08:33:02.081Z" },
    { url = "https://files.pythonhosted.org/packages/e2/28/ffc026b26f441fc67bd21ab7f03b313ab3fe46714a14b516f931abe1a2d8/charset_normalizer-3.4.2-cp313-cp313-manylinux_2_17_x86_64.manylinux2014_x86_64.whl", hash = "sha256:6c9379d65defcab82d07b2a9dfbfc2e95bc8fe0ebb1b176a3190230a3ef0e07c", size = 148243, upload-time = "2025-05-02T08:33:04.063Z" },
    { url = "https://files.pythonhosted.org/packages/c0/0f/9abe9bd191629c33e69e47c6ef45ef99773320e9ad8e9cb08b8ab4a8d4cb/charset_normalizer-3.4.2-cp313-cp313-manylinux_2_5_i686.manylinux1_i686.manylinux_2_17_i686.manylinux2014_i686.whl", hash = "sha256:e635b87f01ebc977342e2697d05b56632f5f879a4f15955dfe8cef2448b51691", size = 150442, upload-time = "2025-05-02T08:33:06.418Z" },
    { url = "https://files.pythonhosted.org/packages/67/7c/a123bbcedca91d5916c056407f89a7f5e8fdfce12ba825d7d6b9954a1a3c/charset_normalizer-3.4.2-cp313-cp313-musllinux_1_2_aarch64.whl", hash = "sha256:1c95a1e2902a8b722868587c0e1184ad5c55631de5afc0eb96bc4b0d738092c0", size = 145147, upload-time = "2025-05-02T08:33:08.183Z" },
    { url = "https://files.pythonhosted.org/packages/ec/fe/1ac556fa4899d967b83e9893788e86b6af4d83e4726511eaaad035e36595/charset_normalizer-3.4.2-cp313-cp313-musllinux_1_2_i686.whl", hash = "sha256:ef8de666d6179b009dce7bcb2ad4c4a779f113f12caf8dc77f0162c29d20490b", size = 153057, upload-time = "2025-05-02T08:33:09.986Z" },
    { url = "https://files.pythonhosted.org/packages/2b/ff/acfc0b0a70b19e3e54febdd5301a98b72fa07635e56f24f60502e954c461/charset_normalizer-3.4.2-cp313-cp313-musllinux_1_2_ppc64le.whl", hash = "sha256:32fc0341d72e0f73f80acb0a2c94216bd704f4f0bce10aedea38f30502b271ff", size = 156454, upload-time = "2025-05-02T08:33:11.814Z" },
    { url = "https://files.pythonhosted.org/packages/92/08/95b458ce9c740d0645feb0e96cea1f5ec946ea9c580a94adfe0b617f3573/charset_normalizer-3.4.2-cp313-cp313-musllinux_1_2_s390x.whl", hash = "sha256:289200a18fa698949d2b39c671c2cc7a24d44096784e76614899a7ccf2574b7b", size = 154174, upload-time = "2025-05-02T08:33:13.707Z" },
    { url = "https://files.pythonhosted.org/packages/78/be/8392efc43487ac051eee6c36d5fbd63032d78f7728cb37aebcc98191f1ff/charset_normalizer-3.4.2-cp313-cp313-musllinux_1_2_x86_64.whl", hash = "sha256:4a476b06fbcf359ad25d34a057b7219281286ae2477cc5ff5e3f70a246971148", size = 149166, upload-time = "2025-05-02T08:33:15.458Z" },
    { url = "https://files.pythonhosted.org/packages/44/96/392abd49b094d30b91d9fbda6a69519e95802250b777841cf3bda8fe136c/charset_normalizer-3.4.2-cp313-cp313-win32.whl", hash = "sha256:aaeeb6a479c7667fbe1099af9617c83aaca22182d6cf8c53966491a0f1b7ffb7", size = 98064, upload-time = "2025-05-02T08:33:17.06Z" },
    { url = "https://files.pythonhosted.org/packages/e9/b0/0200da600134e001d91851ddc797809e2fe0ea72de90e09bec5a2fbdaccb/charset_normalizer-3.4.2-cp313-cp313-win_amd64.whl", hash = "sha256:aa6af9e7d59f9c12b33ae4e9450619cf2488e2bbe9b44030905877f0b2324980", size = 105641, upload-time = "2025-05-02T08:33:18.753Z" },
    { url = "https://files.pythonhosted.org/packages/20/94/c5790835a017658cbfabd07f3bfb549140c3ac458cfc196323996b10095a/charset_normalizer-3.4.2-py3-none-any.whl", hash = "sha256:7f56930ab0abd1c45cd15be65cc741c28b1c9a34876ce8c17a2fa107810c0af0", size = 52626, upload-time = "2025-05-02T08:34:40.053Z" },
]

[[package]]
name = "click"
version = "8.2.1"
source = { registry = "https://pypi.org/simple" }
dependencies = [
    { name = "colorama", marker = "sys_platform == 'win32'" },
]
sdist = { url = "https://files.pythonhosted.org/packages/60/6c/8ca2efa64cf75a977a0d7fac081354553ebe483345c734fb6b6515d96bbc/click-8.2.1.tar.gz", hash = "sha256:27c491cc05d968d271d5a1db13e3b5a184636d9d930f148c50b038f0d0646202", size = 286342, upload-time = "2025-05-20T23:19:49.832Z" }
wheels = [
    { url = "https://files.pythonhosted.org/packages/85/32/10bb5764d90a8eee674e9dc6f4db6a0ab47c8c4d0d83c27f7c39ac415a4d/click-8.2.1-py3-none-any.whl", hash = "sha256:61a3265b914e850b85317d0b3109c7f8cd35a670f963866005d6ef1d5175a12b", size = 102215, upload-time = "2025-05-20T23:19:47.796Z" },
]

[[package]]
name = "cognite-sdk"
version = "7.77.0"
source = { registry = "https://pypi.org/simple" }
dependencies = [
    { name = "msal" },
    { name = "packaging" },
    { name = "protobuf" },
    { name = "requests" },
    { name = "requests-oauthlib" },
    { name = "typing-extensions" },
]
sdist = { url = "https://files.pythonhosted.org/packages/60/7e/d62497f236bbb4f394acd6899297a88b36c54297bd84d5fd13130791bbe5/cognite_sdk-7.77.0.tar.gz", hash = "sha256:199efa1d58a66cfd5f55a13ea93f4bfa6e86c574a06d60b061ac88b8789c77f9", size = 511344, upload-time = "2025-07-23T09:02:42.731Z" }
wheels = [
    { url = "https://files.pythonhosted.org/packages/2a/ac/8f45ff582933e5ab72e224b7e5fbf98aa2b021647dfe52280255ead15d6f/cognite_sdk-7.77.0-py3-none-any.whl", hash = "sha256:99198b93cf2b62398c0584cc1a0812978666e3ca5123a55e47592602924e1d9d", size = 638431, upload-time = "2025-07-23T09:02:40.255Z" },
]

[[package]]
name = "cognite-toolkit"
version = "0.0.0"
source = { editable = "." }
dependencies = [
    { name = "cognite-sdk" },
    { name = "filelock" },
    { name = "mixpanel" },
    { name = "packaging" },
    { name = "pandas" },
    { name = "pip" },
    { name = "pydantic" },
    { name = "python-dotenv" },
    { name = "pyyaml" },
    { name = "questionary" },
    { name = "rich" },
    { name = "sentry-sdk" },
    { name = "toml" },
    { name = "tomli", marker = "python_full_version < '3.11'" },
    { name = "typer" },
    { name = "typing-extensions" },
]

[package.optional-dependencies]
sql = [
    { name = "sqlparse" },
]
table = [
    { name = "openpyxl" },
    { name = "pyarrow" },
]

[package.dev-dependencies]
dev = [
    { name = "fastparquet" },
    { name = "marko" },
    { name = "mypy" },
    { name = "pre-commit" },
    { name = "pyperclip" },
    { name = "pytest" },
    { name = "pytest-cov" },
    { name = "pytest-freezegun" },
    { name = "pytest-icdiff" },
    { name = "pytest-regressions" },
    { name = "pytest-rerunfailures" },
    { name = "pytest-xdist" },
    { name = "responses" },
    { name = "setuptools" },
    { name = "toml", marker = "python_full_version >= '3.11'" },
    { name = "twine" },
    { name = "types-pyyaml" },
    { name = "types-requests" },
    { name = "types-toml" },
]

[package.metadata]
requires-dist = [
<<<<<<< HEAD
    { name = "cognite-sdk", specifier = ">=7.76.1,<8.0.0" },
    { name = "filelock", specifier = ">=3.18.0" },
=======
    { name = "cognite-sdk", specifier = ">=7.77.0,<8.0.0" },
>>>>>>> f789917a
    { name = "mixpanel", specifier = ">=4.10.1" },
    { name = "openpyxl", marker = "extra == 'table'", specifier = ">=3.1.5" },
    { name = "packaging", specifier = ">=25,<25.1" },
    { name = "pandas", specifier = ">=1.5.3,<3.0.0" },
    { name = "pip", specifier = ">=25.0.1" },
    { name = "pyarrow", marker = "extra == 'table'", specifier = ">=20.0.0" },
    { name = "pydantic", specifier = ">=2.11.0" },
    { name = "python-dotenv", specifier = ">=1.0.0" },
    { name = "pyyaml", specifier = ">=6.0.1" },
    { name = "questionary", specifier = ">=2.0.1" },
    { name = "rich", specifier = ">=13.9.4" },
    { name = "sentry-sdk", specifier = ">=2.1.0" },
    { name = "sqlparse", marker = "extra == 'sql'", specifier = ">=0.5.3" },
    { name = "toml", specifier = ">=0.10.2" },
    { name = "tomli", marker = "python_full_version < '3.11'", specifier = ">=2.0.1,<3.0.0" },
    { name = "typer", specifier = ">=0.12.0,<1.0.0" },
    { name = "typing-extensions", specifier = ">=4.0.0" },
]
provides-extras = ["table", "sql"]

[package.metadata.requires-dev]
dev = [
    { name = "fastparquet", specifier = ">=2024.5.0" },
    { name = "marko", specifier = ">=2.1.2" },
    { name = "mypy", specifier = ">=1.8.0" },
    { name = "pre-commit", specifier = ">=4.0.0" },
    { name = "pyperclip", specifier = ">=1.9.0" },
    { name = "pytest", specifier = ">=8.0.0" },
    { name = "pytest-cov", specifier = ">=6.0.0" },
    { name = "pytest-freezegun", specifier = ">=0.4.2" },
    { name = "pytest-icdiff" },
    { name = "pytest-regressions", specifier = ">=2.4.2" },
    { name = "pytest-rerunfailures", specifier = ">=14.0" },
    { name = "pytest-xdist", specifier = ">=3.6.1" },
    { name = "responses", specifier = ">=0.25.7" },
    { name = "setuptools", specifier = ">=75.0.0" },
    { name = "toml", marker = "python_full_version >= '3.11'", specifier = ">=0.10.2" },
    { name = "twine", specifier = ">=6.0.0" },
    { name = "types-pyyaml", specifier = ">=6" },
    { name = "types-requests", specifier = ">=2.32.0.20241016" },
    { name = "types-toml", specifier = ">=0.10.8.20240310" },
]

[[package]]
name = "colorama"
version = "0.4.6"
source = { registry = "https://pypi.org/simple" }
sdist = { url = "https://files.pythonhosted.org/packages/d8/53/6f443c9a4a8358a93a6792e2acffb9d9d5cb0a5cfd8802644b7b1c9a02e4/colorama-0.4.6.tar.gz", hash = "sha256:08695f5cb7ed6e0531a20572697297273c47b8cae5a63ffc6d6ed5c201be6e44", size = 27697, upload-time = "2022-10-25T02:36:22.414Z" }
wheels = [
    { url = "https://files.pythonhosted.org/packages/d1/d6/3965ed04c63042e047cb6a3e6ed1a63a35087b6a609aa3a15ed8ac56c221/colorama-0.4.6-py2.py3-none-any.whl", hash = "sha256:4f1d9991f5acc0ca119f9d443620b77f9d6b33703e51011c16baf57afb285fc6", size = 25335, upload-time = "2022-10-25T02:36:20.889Z" },
]

[[package]]
name = "coverage"
version = "7.9.2"
source = { registry = "https://pypi.org/simple" }
sdist = { url = "https://files.pythonhosted.org/packages/04/b7/c0465ca253df10a9e8dae0692a4ae6e9726d245390aaef92360e1d6d3832/coverage-7.9.2.tar.gz", hash = "sha256:997024fa51e3290264ffd7492ec97d0690293ccd2b45a6cd7d82d945a4a80c8b", size = 813556, upload-time = "2025-07-03T10:54:15.101Z" }
wheels = [
    { url = "https://files.pythonhosted.org/packages/a1/0d/5c2114fd776c207bd55068ae8dc1bef63ecd1b767b3389984a8e58f2b926/coverage-7.9.2-cp310-cp310-macosx_10_9_x86_64.whl", hash = "sha256:66283a192a14a3854b2e7f3418d7db05cdf411012ab7ff5db98ff3b181e1f912", size = 212039, upload-time = "2025-07-03T10:52:38.955Z" },
    { url = "https://files.pythonhosted.org/packages/cf/ad/dc51f40492dc2d5fcd31bb44577bc0cc8920757d6bc5d3e4293146524ef9/coverage-7.9.2-cp310-cp310-macosx_11_0_arm64.whl", hash = "sha256:4e01d138540ef34fcf35c1aa24d06c3de2a4cffa349e29a10056544f35cca15f", size = 212428, upload-time = "2025-07-03T10:52:41.36Z" },
    { url = "https://files.pythonhosted.org/packages/a2/a3/55cb3ff1b36f00df04439c3993d8529193cdf165a2467bf1402539070f16/coverage-7.9.2-cp310-cp310-manylinux_2_17_aarch64.manylinux2014_aarch64.whl", hash = "sha256:f22627c1fe2745ee98d3ab87679ca73a97e75ca75eb5faee48660d060875465f", size = 241534, upload-time = "2025-07-03T10:52:42.956Z" },
    { url = "https://files.pythonhosted.org/packages/eb/c9/a8410b91b6be4f6e9c2e9f0dce93749b6b40b751d7065b4410bf89cb654b/coverage-7.9.2-cp310-cp310-manylinux_2_5_i686.manylinux1_i686.manylinux_2_17_i686.manylinux2014_i686.whl", hash = "sha256:4b1c2d8363247b46bd51f393f86c94096e64a1cf6906803fa8d5a9d03784bdbf", size = 239408, upload-time = "2025-07-03T10:52:44.199Z" },
    { url = "https://files.pythonhosted.org/packages/ff/c4/6f3e56d467c612b9070ae71d5d3b114c0b899b5788e1ca3c93068ccb7018/coverage-7.9.2-cp310-cp310-manylinux_2_5_x86_64.manylinux1_x86_64.manylinux_2_17_x86_64.manylinux2014_x86_64.whl", hash = "sha256:c10c882b114faf82dbd33e876d0cbd5e1d1ebc0d2a74ceef642c6152f3f4d547", size = 240552, upload-time = "2025-07-03T10:52:45.477Z" },
    { url = "https://files.pythonhosted.org/packages/fd/20/04eda789d15af1ce79bce5cc5fd64057c3a0ac08fd0576377a3096c24663/coverage-7.9.2-cp310-cp310-musllinux_1_2_aarch64.whl", hash = "sha256:de3c0378bdf7066c3988d66cd5232d161e933b87103b014ab1b0b4676098fa45", size = 240464, upload-time = "2025-07-03T10:52:46.809Z" },
    { url = "https://files.pythonhosted.org/packages/a9/5a/217b32c94cc1a0b90f253514815332d08ec0812194a1ce9cca97dda1cd20/coverage-7.9.2-cp310-cp310-musllinux_1_2_i686.whl", hash = "sha256:1e2f097eae0e5991e7623958a24ced3282676c93c013dde41399ff63e230fcf2", size = 239134, upload-time = "2025-07-03T10:52:48.149Z" },
    { url = "https://files.pythonhosted.org/packages/34/73/1d019c48f413465eb5d3b6898b6279e87141c80049f7dbf73fd020138549/coverage-7.9.2-cp310-cp310-musllinux_1_2_x86_64.whl", hash = "sha256:28dc1f67e83a14e7079b6cea4d314bc8b24d1aed42d3582ff89c0295f09b181e", size = 239405, upload-time = "2025-07-03T10:52:49.687Z" },
    { url = "https://files.pythonhosted.org/packages/49/6c/a2beca7aa2595dad0c0d3f350382c381c92400efe5261e2631f734a0e3fe/coverage-7.9.2-cp310-cp310-win32.whl", hash = "sha256:bf7d773da6af9e10dbddacbf4e5cab13d06d0ed93561d44dae0188a42c65be7e", size = 214519, upload-time = "2025-07-03T10:52:51.036Z" },
    { url = "https://files.pythonhosted.org/packages/fc/c8/91e5e4a21f9a51e2c7cdd86e587ae01a4fcff06fc3fa8cde4d6f7cf68df4/coverage-7.9.2-cp310-cp310-win_amd64.whl", hash = "sha256:0c0378ba787681ab1897f7c89b415bd56b0b2d9a47e5a3d8dc0ea55aac118d6c", size = 215400, upload-time = "2025-07-03T10:52:52.313Z" },
    { url = "https://files.pythonhosted.org/packages/39/40/916786453bcfafa4c788abee4ccd6f592b5b5eca0cd61a32a4e5a7ef6e02/coverage-7.9.2-cp311-cp311-macosx_10_9_x86_64.whl", hash = "sha256:a7a56a2964a9687b6aba5b5ced6971af308ef6f79a91043c05dd4ee3ebc3e9ba", size = 212152, upload-time = "2025-07-03T10:52:53.562Z" },
    { url = "https://files.pythonhosted.org/packages/9f/66/cc13bae303284b546a030762957322bbbff1ee6b6cb8dc70a40f8a78512f/coverage-7.9.2-cp311-cp311-macosx_11_0_arm64.whl", hash = "sha256:123d589f32c11d9be7fe2e66d823a236fe759b0096f5db3fb1b75b2fa414a4fa", size = 212540, upload-time = "2025-07-03T10:52:55.196Z" },
    { url = "https://files.pythonhosted.org/packages/0f/3c/d56a764b2e5a3d43257c36af4a62c379df44636817bb5f89265de4bf8bd7/coverage-7.9.2-cp311-cp311-manylinux_2_17_aarch64.manylinux2014_aarch64.whl", hash = "sha256:333b2e0ca576a7dbd66e85ab402e35c03b0b22f525eed82681c4b866e2e2653a", size = 245097, upload-time = "2025-07-03T10:52:56.509Z" },
    { url = "https://files.pythonhosted.org/packages/b1/46/bd064ea8b3c94eb4ca5d90e34d15b806cba091ffb2b8e89a0d7066c45791/coverage-7.9.2-cp311-cp311-manylinux_2_5_i686.manylinux1_i686.manylinux_2_17_i686.manylinux2014_i686.whl", hash = "sha256:326802760da234baf9f2f85a39e4a4b5861b94f6c8d95251f699e4f73b1835dc", size = 242812, upload-time = "2025-07-03T10:52:57.842Z" },
    { url = "https://files.pythonhosted.org/packages/43/02/d91992c2b29bc7afb729463bc918ebe5f361be7f1daae93375a5759d1e28/coverage-7.9.2-cp311-cp311-manylinux_2_5_x86_64.manylinux1_x86_64.manylinux_2_17_x86_64.manylinux2014_x86_64.whl", hash = "sha256:19e7be4cfec248df38ce40968c95d3952fbffd57b400d4b9bb580f28179556d2", size = 244617, upload-time = "2025-07-03T10:52:59.239Z" },
    { url = "https://files.pythonhosted.org/packages/b7/4f/8fadff6bf56595a16d2d6e33415841b0163ac660873ed9a4e9046194f779/coverage-7.9.2-cp311-cp311-musllinux_1_2_aarch64.whl", hash = "sha256:0b4a4cb73b9f2b891c1788711408ef9707666501ba23684387277ededab1097c", size = 244263, upload-time = "2025-07-03T10:53:00.601Z" },
    { url = "https://files.pythonhosted.org/packages/9b/d2/e0be7446a2bba11739edb9f9ba4eff30b30d8257370e237418eb44a14d11/coverage-7.9.2-cp311-cp311-musllinux_1_2_i686.whl", hash = "sha256:2c8937fa16c8c9fbbd9f118588756e7bcdc7e16a470766a9aef912dd3f117dbd", size = 242314, upload-time = "2025-07-03T10:53:01.932Z" },
    { url = "https://files.pythonhosted.org/packages/9d/7d/dcbac9345000121b8b57a3094c2dfcf1ccc52d8a14a40c1d4bc89f936f80/coverage-7.9.2-cp311-cp311-musllinux_1_2_x86_64.whl", hash = "sha256:42da2280c4d30c57a9b578bafd1d4494fa6c056d4c419d9689e66d775539be74", size = 242904, upload-time = "2025-07-03T10:53:03.478Z" },
    { url = "https://files.pythonhosted.org/packages/41/58/11e8db0a0c0510cf31bbbdc8caf5d74a358b696302a45948d7c768dfd1cf/coverage-7.9.2-cp311-cp311-win32.whl", hash = "sha256:14fa8d3da147f5fdf9d298cacc18791818f3f1a9f542c8958b80c228320e90c6", size = 214553, upload-time = "2025-07-03T10:53:05.174Z" },
    { url = "https://files.pythonhosted.org/packages/3a/7d/751794ec8907a15e257136e48dc1021b1f671220ecccfd6c4eaf30802714/coverage-7.9.2-cp311-cp311-win_amd64.whl", hash = "sha256:549cab4892fc82004f9739963163fd3aac7a7b0df430669b75b86d293d2df2a7", size = 215441, upload-time = "2025-07-03T10:53:06.472Z" },
    { url = "https://files.pythonhosted.org/packages/62/5b/34abcedf7b946c1c9e15b44f326cb5b0da852885312b30e916f674913428/coverage-7.9.2-cp311-cp311-win_arm64.whl", hash = "sha256:c2667a2b913e307f06aa4e5677f01a9746cd08e4b35e14ebcde6420a9ebb4c62", size = 213873, upload-time = "2025-07-03T10:53:07.699Z" },
    { url = "https://files.pythonhosted.org/packages/53/d7/7deefc6fd4f0f1d4c58051f4004e366afc9e7ab60217ac393f247a1de70a/coverage-7.9.2-cp312-cp312-macosx_10_13_x86_64.whl", hash = "sha256:ae9eb07f1cfacd9cfe8eaee6f4ff4b8a289a668c39c165cd0c8548484920ffc0", size = 212344, upload-time = "2025-07-03T10:53:09.3Z" },
    { url = "https://files.pythonhosted.org/packages/95/0c/ee03c95d32be4d519e6a02e601267769ce2e9a91fc8faa1b540e3626c680/coverage-7.9.2-cp312-cp312-macosx_11_0_arm64.whl", hash = "sha256:9ce85551f9a1119f02adc46d3014b5ee3f765deac166acf20dbb851ceb79b6f3", size = 212580, upload-time = "2025-07-03T10:53:11.52Z" },
    { url = "https://files.pythonhosted.org/packages/8b/9f/826fa4b544b27620086211b87a52ca67592622e1f3af9e0a62c87aea153a/coverage-7.9.2-cp312-cp312-manylinux_2_17_aarch64.manylinux2014_aarch64.whl", hash = "sha256:f8f6389ac977c5fb322e0e38885fbbf901743f79d47f50db706e7644dcdcb6e1", size = 246383, upload-time = "2025-07-03T10:53:13.134Z" },
    { url = "https://files.pythonhosted.org/packages/7f/b3/4477aafe2a546427b58b9c540665feff874f4db651f4d3cb21b308b3a6d2/coverage-7.9.2-cp312-cp312-manylinux_2_5_i686.manylinux1_i686.manylinux_2_17_i686.manylinux2014_i686.whl", hash = "sha256:ff0d9eae8cdfcd58fe7893b88993723583a6ce4dfbfd9f29e001922544f95615", size = 243400, upload-time = "2025-07-03T10:53:14.614Z" },
    { url = "https://files.pythonhosted.org/packages/f8/c2/efffa43778490c226d9d434827702f2dfbc8041d79101a795f11cbb2cf1e/coverage-7.9.2-cp312-cp312-manylinux_2_5_x86_64.manylinux1_x86_64.manylinux_2_17_x86_64.manylinux2014_x86_64.whl", hash = "sha256:fae939811e14e53ed8a9818dad51d434a41ee09df9305663735f2e2d2d7d959b", size = 245591, upload-time = "2025-07-03T10:53:15.872Z" },
    { url = "https://files.pythonhosted.org/packages/c6/e7/a59888e882c9a5f0192d8627a30ae57910d5d449c80229b55e7643c078c4/coverage-7.9.2-cp312-cp312-musllinux_1_2_aarch64.whl", hash = "sha256:31991156251ec202c798501e0a42bbdf2169dcb0f137b1f5c0f4267f3fc68ef9", size = 245402, upload-time = "2025-07-03T10:53:17.124Z" },
    { url = "https://files.pythonhosted.org/packages/92/a5/72fcd653ae3d214927edc100ce67440ed8a0a1e3576b8d5e6d066ed239db/coverage-7.9.2-cp312-cp312-musllinux_1_2_i686.whl", hash = "sha256:d0d67963f9cbfc7c7f96d4ac74ed60ecbebd2ea6eeb51887af0f8dce205e545f", size = 243583, upload-time = "2025-07-03T10:53:18.781Z" },
    { url = "https://files.pythonhosted.org/packages/5c/f5/84e70e4df28f4a131d580d7d510aa1ffd95037293da66fd20d446090a13b/coverage-7.9.2-cp312-cp312-musllinux_1_2_x86_64.whl", hash = "sha256:49b752a2858b10580969ec6af6f090a9a440a64a301ac1528d7ca5f7ed497f4d", size = 244815, upload-time = "2025-07-03T10:53:20.168Z" },
    { url = "https://files.pythonhosted.org/packages/39/e7/d73d7cbdbd09fdcf4642655ae843ad403d9cbda55d725721965f3580a314/coverage-7.9.2-cp312-cp312-win32.whl", hash = "sha256:88d7598b8ee130f32f8a43198ee02edd16d7f77692fa056cb779616bbea1b355", size = 214719, upload-time = "2025-07-03T10:53:21.521Z" },
    { url = "https://files.pythonhosted.org/packages/9f/d6/7486dcc3474e2e6ad26a2af2db7e7c162ccd889c4c68fa14ea8ec189c9e9/coverage-7.9.2-cp312-cp312-win_amd64.whl", hash = "sha256:9dfb070f830739ee49d7c83e4941cc767e503e4394fdecb3b54bfdac1d7662c0", size = 215509, upload-time = "2025-07-03T10:53:22.853Z" },
    { url = "https://files.pythonhosted.org/packages/b7/34/0439f1ae2593b0346164d907cdf96a529b40b7721a45fdcf8b03c95fcd90/coverage-7.9.2-cp312-cp312-win_arm64.whl", hash = "sha256:4e2c058aef613e79df00e86b6d42a641c877211384ce5bd07585ed7ba71ab31b", size = 213910, upload-time = "2025-07-03T10:53:24.472Z" },
    { url = "https://files.pythonhosted.org/packages/94/9d/7a8edf7acbcaa5e5c489a646226bed9591ee1c5e6a84733c0140e9ce1ae1/coverage-7.9.2-cp313-cp313-macosx_10_13_x86_64.whl", hash = "sha256:985abe7f242e0d7bba228ab01070fde1d6c8fa12f142e43debe9ed1dde686038", size = 212367, upload-time = "2025-07-03T10:53:25.811Z" },
    { url = "https://files.pythonhosted.org/packages/e8/9e/5cd6f130150712301f7e40fb5865c1bc27b97689ec57297e568d972eec3c/coverage-7.9.2-cp313-cp313-macosx_11_0_arm64.whl", hash = "sha256:82c3939264a76d44fde7f213924021ed31f55ef28111a19649fec90c0f109e6d", size = 212632, upload-time = "2025-07-03T10:53:27.075Z" },
    { url = "https://files.pythonhosted.org/packages/a8/de/6287a2c2036f9fd991c61cefa8c64e57390e30c894ad3aa52fac4c1e14a8/coverage-7.9.2-cp313-cp313-manylinux_2_17_aarch64.manylinux2014_aarch64.whl", hash = "sha256:ae5d563e970dbe04382f736ec214ef48103d1b875967c89d83c6e3f21706d5b3", size = 245793, upload-time = "2025-07-03T10:53:28.408Z" },
    { url = "https://files.pythonhosted.org/packages/06/cc/9b5a9961d8160e3cb0b558c71f8051fe08aa2dd4b502ee937225da564ed1/coverage-7.9.2-cp313-cp313-manylinux_2_5_i686.manylinux1_i686.manylinux_2_17_i686.manylinux2014_i686.whl", hash = "sha256:bdd612e59baed2a93c8843c9a7cb902260f181370f1d772f4842987535071d14", size = 243006, upload-time = "2025-07-03T10:53:29.754Z" },
    { url = "https://files.pythonhosted.org/packages/49/d9/4616b787d9f597d6443f5588619c1c9f659e1f5fc9eebf63699eb6d34b78/coverage-7.9.2-cp313-cp313-manylinux_2_5_x86_64.manylinux1_x86_64.manylinux_2_17_x86_64.manylinux2014_x86_64.whl", hash = "sha256:256ea87cb2a1ed992bcdfc349d8042dcea1b80436f4ddf6e246d6bee4b5d73b6", size = 244990, upload-time = "2025-07-03T10:53:31.098Z" },
    { url = "https://files.pythonhosted.org/packages/48/83/801cdc10f137b2d02b005a761661649ffa60eb173dcdaeb77f571e4dc192/coverage-7.9.2-cp313-cp313-musllinux_1_2_aarch64.whl", hash = "sha256:f44ae036b63c8ea432f610534a2668b0c3aee810e7037ab9d8ff6883de480f5b", size = 245157, upload-time = "2025-07-03T10:53:32.717Z" },
    { url = "https://files.pythonhosted.org/packages/c8/a4/41911ed7e9d3ceb0ffb019e7635468df7499f5cc3edca5f7dfc078e9c5ec/coverage-7.9.2-cp313-cp313-musllinux_1_2_i686.whl", hash = "sha256:82d76ad87c932935417a19b10cfe7abb15fd3f923cfe47dbdaa74ef4e503752d", size = 243128, upload-time = "2025-07-03T10:53:34.009Z" },
    { url = "https://files.pythonhosted.org/packages/10/41/344543b71d31ac9cb00a664d5d0c9ef134a0fe87cb7d8430003b20fa0b7d/coverage-7.9.2-cp313-cp313-musllinux_1_2_x86_64.whl", hash = "sha256:619317bb86de4193debc712b9e59d5cffd91dc1d178627ab2a77b9870deb2868", size = 244511, upload-time = "2025-07-03T10:53:35.434Z" },
    { url = "https://files.pythonhosted.org/packages/d5/81/3b68c77e4812105e2a060f6946ba9e6f898ddcdc0d2bfc8b4b152a9ae522/coverage-7.9.2-cp313-cp313-win32.whl", hash = "sha256:0a07757de9feb1dfafd16ab651e0f628fd7ce551604d1bf23e47e1ddca93f08a", size = 214765, upload-time = "2025-07-03T10:53:36.787Z" },
    { url = "https://files.pythonhosted.org/packages/06/a2/7fac400f6a346bb1a4004eb2a76fbff0e242cd48926a2ce37a22a6a1d917/coverage-7.9.2-cp313-cp313-win_amd64.whl", hash = "sha256:115db3d1f4d3f35f5bb021e270edd85011934ff97c8797216b62f461dd69374b", size = 215536, upload-time = "2025-07-03T10:53:38.188Z" },
    { url = "https://files.pythonhosted.org/packages/08/47/2c6c215452b4f90d87017e61ea0fd9e0486bb734cb515e3de56e2c32075f/coverage-7.9.2-cp313-cp313-win_arm64.whl", hash = "sha256:48f82f889c80af8b2a7bb6e158d95a3fbec6a3453a1004d04e4f3b5945a02694", size = 213943, upload-time = "2025-07-03T10:53:39.492Z" },
    { url = "https://files.pythonhosted.org/packages/a3/46/e211e942b22d6af5e0f323faa8a9bc7c447a1cf1923b64c47523f36ed488/coverage-7.9.2-cp313-cp313t-macosx_10_13_x86_64.whl", hash = "sha256:55a28954545f9d2f96870b40f6c3386a59ba8ed50caf2d949676dac3ecab99f5", size = 213088, upload-time = "2025-07-03T10:53:40.874Z" },
    { url = "https://files.pythonhosted.org/packages/d2/2f/762551f97e124442eccd907bf8b0de54348635b8866a73567eb4e6417acf/coverage-7.9.2-cp313-cp313t-macosx_11_0_arm64.whl", hash = "sha256:cdef6504637731a63c133bb2e6f0f0214e2748495ec15fe42d1e219d1b133f0b", size = 213298, upload-time = "2025-07-03T10:53:42.218Z" },
    { url = "https://files.pythonhosted.org/packages/7a/b7/76d2d132b7baf7360ed69be0bcab968f151fa31abe6d067f0384439d9edb/coverage-7.9.2-cp313-cp313t-manylinux_2_17_aarch64.manylinux2014_aarch64.whl", hash = "sha256:bcd5ebe66c7a97273d5d2ddd4ad0ed2e706b39630ed4b53e713d360626c3dbb3", size = 256541, upload-time = "2025-07-03T10:53:43.823Z" },
    { url = "https://files.pythonhosted.org/packages/a0/17/392b219837d7ad47d8e5974ce5f8dc3deb9f99a53b3bd4d123602f960c81/coverage-7.9.2-cp313-cp313t-manylinux_2_5_i686.manylinux1_i686.manylinux_2_17_i686.manylinux2014_i686.whl", hash = "sha256:9303aed20872d7a3c9cb39c5d2b9bdbe44e3a9a1aecb52920f7e7495410dfab8", size = 252761, upload-time = "2025-07-03T10:53:45.19Z" },
    { url = "https://files.pythonhosted.org/packages/d5/77/4256d3577fe1b0daa8d3836a1ebe68eaa07dd2cbaf20cf5ab1115d6949d4/coverage-7.9.2-cp313-cp313t-manylinux_2_5_x86_64.manylinux1_x86_64.manylinux_2_17_x86_64.manylinux2014_x86_64.whl", hash = "sha256:bc18ea9e417a04d1920a9a76fe9ebd2f43ca505b81994598482f938d5c315f46", size = 254917, upload-time = "2025-07-03T10:53:46.931Z" },
    { url = "https://files.pythonhosted.org/packages/53/99/fc1a008eef1805e1ddb123cf17af864743354479ea5129a8f838c433cc2c/coverage-7.9.2-cp313-cp313t-musllinux_1_2_aarch64.whl", hash = "sha256:6406cff19880aaaadc932152242523e892faff224da29e241ce2fca329866584", size = 256147, upload-time = "2025-07-03T10:53:48.289Z" },
    { url = "https://files.pythonhosted.org/packages/92/c0/f63bf667e18b7f88c2bdb3160870e277c4874ced87e21426128d70aa741f/coverage-7.9.2-cp313-cp313t-musllinux_1_2_i686.whl", hash = "sha256:2d0d4f6ecdf37fcc19c88fec3e2277d5dee740fb51ffdd69b9579b8c31e4232e", size = 254261, upload-time = "2025-07-03T10:53:49.99Z" },
    { url = "https://files.pythonhosted.org/packages/8c/32/37dd1c42ce3016ff8ec9e4b607650d2e34845c0585d3518b2a93b4830c1a/coverage-7.9.2-cp313-cp313t-musllinux_1_2_x86_64.whl", hash = "sha256:c33624f50cf8de418ab2b4d6ca9eda96dc45b2c4231336bac91454520e8d1fac", size = 255099, upload-time = "2025-07-03T10:53:51.354Z" },
    { url = "https://files.pythonhosted.org/packages/da/2e/af6b86f7c95441ce82f035b3affe1cd147f727bbd92f563be35e2d585683/coverage-7.9.2-cp313-cp313t-win32.whl", hash = "sha256:1df6b76e737c6a92210eebcb2390af59a141f9e9430210595251fbaf02d46926", size = 215440, upload-time = "2025-07-03T10:53:52.808Z" },
    { url = "https://files.pythonhosted.org/packages/4d/bb/8a785d91b308867f6b2e36e41c569b367c00b70c17f54b13ac29bcd2d8c8/coverage-7.9.2-cp313-cp313t-win_amd64.whl", hash = "sha256:f5fd54310b92741ebe00d9c0d1d7b2b27463952c022da6d47c175d246a98d1bd", size = 216537, upload-time = "2025-07-03T10:53:54.273Z" },
    { url = "https://files.pythonhosted.org/packages/1d/a0/a6bffb5e0f41a47279fd45a8f3155bf193f77990ae1c30f9c224b61cacb0/coverage-7.9.2-cp313-cp313t-win_arm64.whl", hash = "sha256:c48c2375287108c887ee87d13b4070a381c6537d30e8487b24ec721bf2a781cb", size = 214398, upload-time = "2025-07-03T10:53:56.715Z" },
    { url = "https://files.pythonhosted.org/packages/d7/85/f8bbefac27d286386961c25515431482a425967e23d3698b75a250872924/coverage-7.9.2-pp39.pp310.pp311-none-any.whl", hash = "sha256:8a1166db2fb62473285bcb092f586e081e92656c7dfa8e9f62b4d39d7e6b5050", size = 204013, upload-time = "2025-07-03T10:54:12.084Z" },
    { url = "https://files.pythonhosted.org/packages/3c/38/bbe2e63902847cf79036ecc75550d0698af31c91c7575352eb25190d0fb3/coverage-7.9.2-py3-none-any.whl", hash = "sha256:e425cd5b00f6fc0ed7cdbd766c70be8baab4b7839e4d4fe5fac48581dd968ea4", size = 204005, upload-time = "2025-07-03T10:54:13.491Z" },
]

[package.optional-dependencies]
toml = [
    { name = "tomli", marker = "python_full_version <= '3.11'" },
]

[[package]]
name = "cramjam"
version = "2.10.0"
source = { registry = "https://pypi.org/simple" }
sdist = { url = "https://files.pythonhosted.org/packages/e9/dc/ccc87820b189e35323433e80de450bf2fb8826a5b64834c740e7d5e66ce2/cramjam-2.10.0.tar.gz", hash = "sha256:e821dd487384ae8004e977c3b13135ad6665ccf8c9874e68441cad1146e66d8a", size = 47801, upload-time = "2025-04-12T18:00:10.025Z" }
wheels = [
    { url = "https://files.pythonhosted.org/packages/f0/83/3e5f558aebb0064b1d7b197869055118ee849ccc5d7a86520ba751a79cb9/cramjam-2.10.0-cp310-cp310-macosx_10_12_x86_64.macosx_11_0_arm64.macosx_10_12_universal2.whl", hash = "sha256:26c44f17938cf00a339899ce6ea7ba12af7b1210d707a80a7f14724fba39869b", size = 3514239, upload-time = "2025-04-12T17:56:47.464Z" },
    { url = "https://files.pythonhosted.org/packages/5d/34/de70de0a7e675d72d78b50f326451ea854f7f12608d3e093423bbe8fae1c/cramjam-2.10.0-cp310-cp310-macosx_10_12_x86_64.whl", hash = "sha256:ce208a3e4043b8ce89e5d90047da16882456ea395577b1ee07e8215dce7d7c91", size = 1841404, upload-time = "2025-04-12T17:56:50.396Z" },
    { url = "https://files.pythonhosted.org/packages/77/ae/5e12b524eb98c03a3c24c243c52894b633ee86c03c36c5e4b5d4738a6567/cramjam-2.10.0-cp310-cp310-macosx_11_0_arm64.whl", hash = "sha256:2c24907c972aca7b56c8326307e15d78f56199852dda1e67e4e54c2672afede4", size = 1678655, upload-time = "2025-04-12T17:56:52.62Z" },
    { url = "https://files.pythonhosted.org/packages/3a/d7/5adbd0b7bb55c5e40356949417e61ac4f950d656a49a8697a08a8b01d724/cramjam-2.10.0-cp310-cp310-manylinux_2_12_i686.manylinux2010_i686.whl", hash = "sha256:f25db473667774725e4f34e738d644ffb205bf0bdc0e8146870a1104c5f42e4a", size = 2019539, upload-time = "2025-04-12T17:56:54.177Z" },
    { url = "https://files.pythonhosted.org/packages/db/c4/0cf4c9591b04a8e187df60defd920e3bb905b0db5a41d43e96213a0204d8/cramjam-2.10.0-cp310-cp310-manylinux_2_17_aarch64.manylinux2014_aarch64.whl", hash = "sha256:51eb00c72d4a93e4a2ddcc751ba2a7a1318026247e80742866912ec82b39e5ce", size = 1752221, upload-time = "2025-04-12T17:56:56.379Z" },
    { url = "https://files.pythonhosted.org/packages/f5/ca/0d06de89c531b4acf9782775a1527d1d498dc13f7abaa427c665a17ce86f/cramjam-2.10.0-cp310-cp310-manylinux_2_17_armv7l.manylinux2014_armv7l.whl", hash = "sha256:def47645b1b970fd97f063da852b0ddc4f5bdee9af8d5b718d9682c7b828d89d", size = 1848859, upload-time = "2025-04-12T17:56:57.987Z" },
    { url = "https://files.pythonhosted.org/packages/b8/2e/f7f04638bd26808b9f4d03e988de12a06ca5db4551897c780a756ce44384/cramjam-2.10.0-cp310-cp310-manylinux_2_17_ppc64le.manylinux2014_ppc64le.whl", hash = "sha256:42dcd7c83104edae70004a8dc494e4e57de4940e3019e5d2cbec2830d5908a85", size = 2003282, upload-time = "2025-04-12T17:56:59.647Z" },
    { url = "https://files.pythonhosted.org/packages/83/06/e2048df7a8e1b05a089c25ca0ac1b17c7aa4108c8d6328bf1f74314701b7/cramjam-2.10.0-cp310-cp310-manylinux_2_17_s390x.manylinux2014_s390x.whl", hash = "sha256:e0744e391ea8baf0ddea5a180b0aa71a6a302490c14d7a37add730bf0172c7c6", size = 2312472, upload-time = "2025-04-12T17:57:01.264Z" },
    { url = "https://files.pythonhosted.org/packages/aa/f5/5826951d6398d7f11baaef0ff15d510f7e90af2338af0a92d872adc51f70/cramjam-2.10.0-cp310-cp310-manylinux_2_17_x86_64.manylinux2014_x86_64.whl", hash = "sha256:5018c7414047f640b126df02e9286a8da7cc620798cea2b39bac79731c2ee336", size = 1964217, upload-time = "2025-04-12T17:57:03.415Z" },
    { url = "https://files.pythonhosted.org/packages/fd/4c/9a1282c4650a1aba666947214a1437973757463e9c60994c497fb9cb5cf5/cramjam-2.10.0-cp310-cp310-musllinux_1_1_aarch64.whl", hash = "sha256:4b201aacc7a06079b063cfbcf5efe78b1e65c7279b2828d06ffaa90a8316579d", size = 2022270, upload-time = "2025-04-12T17:57:05.082Z" },
    { url = "https://files.pythonhosted.org/packages/ac/e0/b78ab4ee7bcbd6116fdfe54cd771019bcc0d9039b81b070fe2780363c6f2/cramjam-2.10.0-cp310-cp310-musllinux_1_1_armv7l.whl", hash = "sha256:5264ac242697fbb1cfffa79d0153cbc4c088538bd99d60cfa374e8a8b83e2bb5", size = 2152240, upload-time = "2025-04-12T17:57:06.737Z" },
    { url = "https://files.pythonhosted.org/packages/94/0d/df2299892a7fa9b5d973111e81ee6772aaf27cc0489da41a34e66efe3cd5/cramjam-2.10.0-cp310-cp310-musllinux_1_1_i686.whl", hash = "sha256:e193918c81139361f3f45db19696d31847601f2c0e79a38618f34d7bff6ee704", size = 2164031, upload-time = "2025-04-12T17:57:08.319Z" },
    { url = "https://files.pythonhosted.org/packages/ee/39/67cc689fcba789076890c980472a40653749d91a8dc3165a8913a84f5670/cramjam-2.10.0-cp310-cp310-musllinux_1_1_x86_64.whl", hash = "sha256:22a7ab05c62b0a71fcd6db4274af1508c5ea039a43fb143ac50a62f86e6f32f7", size = 2134442, upload-time = "2025-04-12T17:57:09.892Z" },
    { url = "https://files.pythonhosted.org/packages/85/4c/cd4bc9f05d76a127372b991e819b9eefd05a296adfc4f99ba0471033b528/cramjam-2.10.0-cp310-cp310-win32.whl", hash = "sha256:2464bdf0e2432e0f07a834f48c16022cd7f4648ed18badf52c32c13d6722518c", size = 1598011, upload-time = "2025-04-12T17:57:11.978Z" },
    { url = "https://files.pythonhosted.org/packages/4f/73/8ea115e1bcda57de7793211bd6b425bddffecd79a6b6d6a424ceaeed52bf/cramjam-2.10.0-cp310-cp310-win_amd64.whl", hash = "sha256:73b6ffc8ffe6546462ccc7e34ca3acd9eb3984e1232645f498544a7eab6b8aca", size = 1700050, upload-time = "2025-04-12T17:57:14.266Z" },
    { url = "https://files.pythonhosted.org/packages/15/a3/493dd4a4791ae14e4011d5fe7082a7aca8d31255f5cb50f930ede68561ce/cramjam-2.10.0-cp311-cp311-macosx_10_12_x86_64.macosx_11_0_arm64.macosx_10_12_universal2.whl", hash = "sha256:fb73ee9616e3efd2cf3857b019c66f9bf287bb47139ea48425850da2ae508670", size = 3514540, upload-time = "2025-04-12T17:57:15.956Z" },
    { url = "https://files.pythonhosted.org/packages/7a/26/22a5f8d408a0799b960ffcfa97f28c851e5800a904ef69988c3816819f79/cramjam-2.10.0-cp311-cp311-macosx_10_12_x86_64.whl", hash = "sha256:acef0e2c4d9f38428721a0ec878dee3fb73a35e640593d99c9803457dbb65214", size = 1841685, upload-time = "2025-04-12T17:57:18.201Z" },
    { url = "https://files.pythonhosted.org/packages/33/e8/76d0ae48c64007542b5563ae81712cf1c571f0bbbab45b778112e61c92b7/cramjam-2.10.0-cp311-cp311-macosx_11_0_arm64.whl", hash = "sha256:5b21b1672814ecce88f1da76635f0483d2d877d4cb8998db3692792f46279bf1", size = 1678629, upload-time = "2025-04-12T17:57:19.912Z" },
    { url = "https://files.pythonhosted.org/packages/61/a1/cf686e49740404b8a336e8134c5c22a0c2de64f918db0081b80d01682b5f/cramjam-2.10.0-cp311-cp311-manylinux_2_12_i686.manylinux2010_i686.whl", hash = "sha256:7699d61c712bc77907c48fe63a21fffa03c4dd70401e1d14e368af031fde7c21", size = 2019846, upload-time = "2025-04-12T17:57:21.543Z" },
    { url = "https://files.pythonhosted.org/packages/f1/f7/91b3bd99d903567ca2fd76fc600b4ce08a85e6c4800fc94f505ef9cf486e/cramjam-2.10.0-cp311-cp311-manylinux_2_17_aarch64.manylinux2014_aarch64.whl", hash = "sha256:3484f1595eef64cefed05804d7ec8a88695f89086c49b086634e44c16f3d4769", size = 1752196, upload-time = "2025-04-12T17:57:23.34Z" },
    { url = "https://files.pythonhosted.org/packages/0d/b4/3c9f9f32197c0ad7b33cc99bdf786c2bd4ccf97fdb82b07b6b211c896744/cramjam-2.10.0-cp311-cp311-manylinux_2_17_armv7l.manylinux2014_armv7l.whl", hash = "sha256:38fba4594dd0e2b7423ef403039e63774086ebb0696d9060db20093f18a2f43e", size = 1849188, upload-time = "2025-04-12T17:57:25.009Z" },
    { url = "https://files.pythonhosted.org/packages/93/f6/9b35acb94bcab5e2089a1ff4268a3b40cd640b4200e82a4d5bf419e6a64e/cramjam-2.10.0-cp311-cp311-manylinux_2_17_ppc64le.manylinux2014_ppc64le.whl", hash = "sha256:b07fe3e48c881a75a11f722e1d5b052173b5e7c78b22518f659b8c9b4ac4c937", size = 2003528, upload-time = "2025-04-12T17:57:27.224Z" },
    { url = "https://files.pythonhosted.org/packages/13/4e/0c92d0c2ac978d1a95d6ff00095e5abbaeba766b5ff531d9700212db480e/cramjam-2.10.0-cp311-cp311-manylinux_2_17_s390x.manylinux2014_s390x.whl", hash = "sha256:3596b6ceaf85f872c1e56295c6ec80bb15fdd71e7ed9e0e5c3e654563dcc40a2", size = 2311664, upload-time = "2025-04-12T17:57:30.335Z" },
    { url = "https://files.pythonhosted.org/packages/84/ed/1db09adb133c569afd98b3f507ff372a39c3c7947cd0c42e161b5e6e13aa/cramjam-2.10.0-cp311-cp311-manylinux_2_17_x86_64.manylinux2014_x86_64.whl", hash = "sha256:e1c03360c1760f8608dc5ce1ddd7e5491180765360cae8104b428d5f86fbe1b9", size = 1964336, upload-time = "2025-04-12T17:57:32.023Z" },
    { url = "https://files.pythonhosted.org/packages/94/52/f7a45ba637a53bdde08fa98440341d04d7395de27a33dfd51b1211e35677/cramjam-2.10.0-cp311-cp311-musllinux_1_1_aarch64.whl", hash = "sha256:3e0b70fe7796b63b87cb7ebfaad0ebaca7574fdf177311952f74b8bda6522fb8", size = 2022247, upload-time = "2025-04-12T17:57:34.334Z" },
    { url = "https://files.pythonhosted.org/packages/92/13/b2f101f98adbb1134d5f3a6ffd5859f88de705325e7eeeea8d57b0c106cd/cramjam-2.10.0-cp311-cp311-musllinux_1_1_armv7l.whl", hash = "sha256:d61a21e4153589bd53ffe71b553f93f2afbc8fb7baf63c91a83c933347473083", size = 2152365, upload-time = "2025-04-12T17:57:35.988Z" },
    { url = "https://files.pythonhosted.org/packages/19/62/85fe4091085a2d0cbe1c6271aad8f678434680fbedc9ab9fb694186c6551/cramjam-2.10.0-cp311-cp311-musllinux_1_1_i686.whl", hash = "sha256:91ab85752a08dc875a05742cfda0234d7a70fadda07dd0b0582cfe991911f332", size = 2164416, upload-time = "2025-04-12T17:57:37.906Z" },
    { url = "https://files.pythonhosted.org/packages/63/3c/039bbde86826d13c6d328de70fed824cd7c2ab830d0c8b3fbdf4f61fc4e4/cramjam-2.10.0-cp311-cp311-musllinux_1_1_x86_64.whl", hash = "sha256:c6afff7e9da53afb8d11eae27a20ee5709e2943b39af6c949b38424d0f271569", size = 2134635, upload-time = "2025-04-12T17:57:39.708Z" },
    { url = "https://files.pythonhosted.org/packages/ee/69/77703decb6b354bed28adcf81b423e0085ce816a80102f1e395c81b68cf6/cramjam-2.10.0-cp311-cp311-win32.whl", hash = "sha256:adf484b06063134ae604d4fc826d942af7e751c9d0b2fcab5bf1058a8ebe242b", size = 1598155, upload-time = "2025-04-12T17:57:41.896Z" },
    { url = "https://files.pythonhosted.org/packages/00/ba/6e7ba6bbc6bde49b62ddcbc0a670ae099d99bf5c7c5bfc3b1134aa9e2de7/cramjam-2.10.0-cp311-cp311-win_amd64.whl", hash = "sha256:9e20ebea6ec77232cd12e4084c8be6d03534dc5f3d027d365b32766beafce6c3", size = 1700119, upload-time = "2025-04-12T17:57:43.659Z" },
    { url = "https://files.pythonhosted.org/packages/00/50/09b2cdeee0e757a902cb25559783b0d81aeea2b055034de55f57db64152f/cramjam-2.10.0-cp312-cp312-macosx_10_12_x86_64.macosx_11_0_arm64.macosx_10_12_universal2.whl", hash = "sha256:0acb17e3681138b48300b27d3409742c81d5734ec39c650a60a764c135197840", size = 3503057, upload-time = "2025-04-12T17:57:45.698Z" },
    { url = "https://files.pythonhosted.org/packages/66/53/6baa9ef73833bd609df07c4334dccb3f7d2d43c4750f5fffadc878dbc2c9/cramjam-2.10.0-cp312-cp312-macosx_10_12_x86_64.whl", hash = "sha256:647553c44cf6b5ce2d9b56e743cc1eab886940d776b36438183e807bb5a7a42b", size = 1836184, upload-time = "2025-04-12T17:57:47.391Z" },
    { url = "https://files.pythonhosted.org/packages/b9/53/514dbdda46c5ce2d32f7d92d2aa570c7b47f78d7cc6fd79ee3db4ac2dd2a/cramjam-2.10.0-cp312-cp312-macosx_11_0_arm64.whl", hash = "sha256:5c52805c7ccb533fe42d3d36c91d237c97c3b6551cd6b32f98b79eeb30d0f139", size = 1674041, upload-time = "2025-04-12T17:57:49.229Z" },
    { url = "https://files.pythonhosted.org/packages/fc/b8/07b88ee64f548ccd6d7f49589b8e5dffb5526e56572acee1a19fbd74cd5a/cramjam-2.10.0-cp312-cp312-manylinux_2_12_i686.manylinux2010_i686.whl", hash = "sha256:337ceb50bde7708b2a4068f3000625c23ceb1b2497edce2e21fd08ef58549170", size = 2020058, upload-time = "2025-04-12T17:57:51.128Z" },
    { url = "https://files.pythonhosted.org/packages/ab/bc/6ffdb375a7699751ea6341704b56050c8df428485e8363962cd6a87d3ab8/cramjam-2.10.0-cp312-cp312-manylinux_2_17_aarch64.manylinux2014_aarch64.whl", hash = "sha256:1c071765bdd5eefa3b2157a61e84d72e161b63f95eb702a0133fee293800a619", size = 1747828, upload-time = "2025-04-12T17:57:54.223Z" },
    { url = "https://files.pythonhosted.org/packages/4e/46/45e7eb96960fbbf30b280142488b61afd7092a2430414f2539c72adf292e/cramjam-2.10.0-cp312-cp312-manylinux_2_17_armv7l.manylinux2014_armv7l.whl", hash = "sha256:8b40d46d2aa566f8e3def953279cce0191e47364b453cda492db12a84dd97f78", size = 1850669, upload-time = "2025-04-12T17:57:56.308Z" },
    { url = "https://files.pythonhosted.org/packages/ba/46/0ff7c54a9e649ad092bbbcaa21ae2535d8f53687c04836421bd4f930d780/cramjam-2.10.0-cp312-cp312-manylinux_2_17_ppc64le.manylinux2014_ppc64le.whl", hash = "sha256:4c7bab3703babb93c9dd4444ac9797d01ec46cf521e247d3319bfb292414d053", size = 1998309, upload-time = "2025-04-12T17:57:58.763Z" },
    { url = "https://files.pythonhosted.org/packages/1d/16/387beef4365f86ce3a45812d93e9ce230a2d7cd4ff0d81f7aad84a55d0d5/cramjam-2.10.0-cp312-cp312-manylinux_2_17_s390x.manylinux2014_s390x.whl", hash = "sha256:ba19308b8e19cdaadfbf47142f52b705d2cbfb8edd84a8271573e50fa7fa022d", size = 2361331, upload-time = "2025-04-12T17:58:00.42Z" },
    { url = "https://files.pythonhosted.org/packages/6f/5e/2d9fa4d310c9fa7b1db0ba9f27ea64f2975810bb18ba64f2c13e5e5728c9/cramjam-2.10.0-cp312-cp312-manylinux_2_17_x86_64.manylinux2014_x86_64.whl", hash = "sha256:de3e4be5aa71b73c2640c9b86e435ec033592f7f79787937f8342259106a63ae", size = 1962253, upload-time = "2025-04-12T17:58:02.674Z" },
    { url = "https://files.pythonhosted.org/packages/a7/e7/00debcc4589b6b4a2b6d7a1d523eb09683f7a3cfea9d0a1f67ab20e9f36e/cramjam-2.10.0-cp312-cp312-musllinux_1_1_aarch64.whl", hash = "sha256:11c5ef0c70d6bdd8e1d8afed8b0430709b22decc3865eb6c0656aa00117a7b3d", size = 2016921, upload-time = "2025-04-12T17:58:04.283Z" },
    { url = "https://files.pythonhosted.org/packages/af/d1/c62de1b4630108fa4da62ec579d9925171013cad195b44e4b49e58ee1d38/cramjam-2.10.0-cp312-cp312-musllinux_1_1_armv7l.whl", hash = "sha256:86b29e349064821ceeb14d60d01a11a0788f94e73ed4b3a5c3f9fac7aa4e2cd7", size = 2152996, upload-time = "2025-04-12T17:58:05.957Z" },
    { url = "https://files.pythonhosted.org/packages/1d/c2/429af269a0146f6fe54993e9cb41a35b1c231387307480ec84c641bd3629/cramjam-2.10.0-cp312-cp312-musllinux_1_1_i686.whl", hash = "sha256:2c7008bb54bdc5d130c0e8581925dfcbdc6f0a4d2051de7a153bfced9a31910f", size = 2163476, upload-time = "2025-04-12T17:58:07.579Z" },
    { url = "https://files.pythonhosted.org/packages/2f/6d/0534780537175dd09aa4322119ab919acddfda404771b9e61b0bad00a955/cramjam-2.10.0-cp312-cp312-musllinux_1_1_x86_64.whl", hash = "sha256:3a94fe7024137ed8bf200308000d106874afe52ff203f852f43b3547eddfa10e", size = 2132883, upload-time = "2025-04-12T17:58:09.141Z" },
    { url = "https://files.pythonhosted.org/packages/5d/2d/990b77c8257ff30ec5cf75fc110248f00a236dd8180410362ed6a32846ad/cramjam-2.10.0-cp312-cp312-win32.whl", hash = "sha256:ce11be5722c9d433c5e1eb3980f16eb7d80828b9614f089e28f4f1724fc8973f", size = 1597254, upload-time = "2025-04-12T17:58:10.728Z" },
    { url = "https://files.pythonhosted.org/packages/26/c7/baf6b960403313f9df3217f7b8039bb2e403559c95641e23a0b0056283c2/cramjam-2.10.0-cp312-cp312-win_amd64.whl", hash = "sha256:a01e89e99ba066dfa2df40fe99a2371565f4a3adc6811a73c8019d9929a312e8", size = 1699580, upload-time = "2025-04-12T17:58:12.586Z" },
    { url = "https://files.pythonhosted.org/packages/cc/9e/40ecf165dd9fd177c85d1d7b8614036865f15f39d116cf2c96dc84a3eb8a/cramjam-2.10.0-cp313-cp313-macosx_10_12_x86_64.macosx_11_0_arm64.macosx_10_12_universal2.whl", hash = "sha256:8bb0b6aaaa5f37091e05d756a3337faf0ddcffe8a68dbe8a710731b0d555ec8f", size = 3502800, upload-time = "2025-04-12T17:58:14.286Z" },
    { url = "https://files.pythonhosted.org/packages/af/63/83c7dbe9078ff7e9d8c449913a46a40ae8b9c260f2ec885a0249f00dd763/cramjam-2.10.0-cp313-cp313-macosx_10_12_x86_64.whl", hash = "sha256:27b2625c0840b9a5522eba30b165940084391762492e03b9d640fca5074016ae", size = 1835841, upload-time = "2025-04-12T17:58:15.986Z" },
    { url = "https://files.pythonhosted.org/packages/d0/bd/d5f9bdd562d4387ca7e1dcfc5121297cba0623e696882bf7cfd343fae88d/cramjam-2.10.0-cp313-cp313-macosx_11_0_arm64.whl", hash = "sha256:4ba90f7b8f986934f33aad8cc029cf7c74842d3ecd5eda71f7531330d38a8dc4", size = 1673882, upload-time = "2025-04-12T17:58:17.725Z" },
    { url = "https://files.pythonhosted.org/packages/30/ac/198378091434078efb9e25b69a142de1203bf2e54a674f15d6048221a13e/cramjam-2.10.0-cp313-cp313-manylinux_2_12_i686.manylinux2010_i686.whl", hash = "sha256:6655d04942f7c02087a6bba4bdc8d88961aa8ddf3fb9a05b3bad06d2d1ca321b", size = 2019844, upload-time = "2025-04-12T17:58:19.987Z" },
    { url = "https://files.pythonhosted.org/packages/5c/63/ab625cd743cd1950e0b8a1922b5599ee9109085dcb55dad30a3d1751a8ab/cramjam-2.10.0-cp313-cp313-manylinux_2_17_aarch64.manylinux2014_aarch64.whl", hash = "sha256:7dda9be2caf067ac21c4aa63497833e0984908b66849c07aaa42b1cfa93f5e1c", size = 1747573, upload-time = "2025-04-12T17:58:22.172Z" },
    { url = "https://files.pythonhosted.org/packages/fe/c9/d17f6d5fc9e619298b98c86cfca2b728945b05135b0cc16be8e6305e00cb/cramjam-2.10.0-cp313-cp313-manylinux_2_17_armv7l.manylinux2014_armv7l.whl", hash = "sha256:afa36aa006d7692718fce427ecb276211918447f806f80c19096a627f5122e3d", size = 1850318, upload-time = "2025-04-12T17:58:23.988Z" },
    { url = "https://files.pythonhosted.org/packages/60/83/9e35fcd2a373c30251088d4abfb87312a51bc39a0c15f5eda5099888f6fd/cramjam-2.10.0-cp313-cp313-manylinux_2_17_ppc64le.manylinux2014_ppc64le.whl", hash = "sha256:d46fd5a9e8eb5d56eccc6191a55e3e1e2b3ab24b19ab87563a2299a39c855fd7", size = 1997907, upload-time = "2025-04-12T17:58:26.336Z" },
    { url = "https://files.pythonhosted.org/packages/e5/5d/c0999ebd3c829b50b93f57fbc478c6a31d7b785789d14221b5962631a610/cramjam-2.10.0-cp313-cp313-manylinux_2_17_s390x.manylinux2014_s390x.whl", hash = "sha256:e3012564760394dff89e7a10c5a244f8885cd155aec07bdbe2d6dc46be398614", size = 2361103, upload-time = "2025-04-12T17:58:29.38Z" },
    { url = "https://files.pythonhosted.org/packages/58/2c/866a73d33ea0950a3ea6e12d5d6f15abc8d5b5e2302c5e4aa9bd7c6d5179/cramjam-2.10.0-cp313-cp313-manylinux_2_17_x86_64.manylinux2014_x86_64.whl", hash = "sha256:e2d216ed4aca2090eabdd354204ae55ed3e13333d1a5b271981543696e634672", size = 1961830, upload-time = "2025-04-12T17:58:31.11Z" },
    { url = "https://files.pythonhosted.org/packages/70/2b/4f91b3d36d2b7288c8d180b0debce092357d41ca02bd3649f49354180613/cramjam-2.10.0-cp313-cp313-musllinux_1_1_aarch64.whl", hash = "sha256:44c2660ee7c4c269646955e4e40c2693f803fbad12398bb31b2ad00cfc6027b8", size = 2016782, upload-time = "2025-04-12T17:58:33.383Z" },
    { url = "https://files.pythonhosted.org/packages/90/99/cff347c3279b99e3e9e1bc249319ec391c7cedb1bdc288929d4310bdd6f0/cramjam-2.10.0-cp313-cp313-musllinux_1_1_armv7l.whl", hash = "sha256:636a48e2d01fe8d7955e9523efd2f8efce55a0221f3b5d5b4bdf37c7ff056bf1", size = 2152536, upload-time = "2025-04-12T17:58:35.879Z" },
    { url = "https://files.pythonhosted.org/packages/c3/36/2f4353217477d017300676545cfa7bef8e55a1fa818b4fb97c2ab6d7bfd4/cramjam-2.10.0-cp313-cp313-musllinux_1_1_i686.whl", hash = "sha256:44c15f6117031a84497433b5f55d30ee72d438fdcba9778fec0c5ca5d416aa96", size = 2162962, upload-time = "2025-04-12T17:58:38.403Z" },
    { url = "https://files.pythonhosted.org/packages/ed/d2/808533ea5d8cccfa2bd272dc9900fa47d6cb93a6d0b2b18bcc23b0962a08/cramjam-2.10.0-cp313-cp313-musllinux_1_1_x86_64.whl", hash = "sha256:76e4e42f2ecf1aca0a710adaa23000a192efb81a2aee3bcc16761f1777f08a74", size = 2132699, upload-time = "2025-04-12T17:58:40.374Z" },
    { url = "https://files.pythonhosted.org/packages/f9/18/f8a96e4e2448196ce39be0684053e48b2920a2f6b8467b43cc8be62476aa/cramjam-2.10.0-cp313-cp313-win32.whl", hash = "sha256:5b34f4678d386c64d3be402fdf67f75e8f1869627ea2ec4decd43e828d3b6fba", size = 1597001, upload-time = "2025-04-12T17:58:42.201Z" },
    { url = "https://files.pythonhosted.org/packages/dc/4f/d90e9a8379452e3882e4d937ca566a5286eea98811571a7da0277959253e/cramjam-2.10.0-cp313-cp313-win_amd64.whl", hash = "sha256:88754dd516f0e2f4dd242880b8e760dc854e917315a17fe3fc626475bea9b252", size = 1699339, upload-time = "2025-04-12T17:58:44.227Z" },
    { url = "https://files.pythonhosted.org/packages/db/37/96e3b41fa2e2ca8924ec8ec53ed152c7cef1b6507ee676035a9d6e4da01c/cramjam-2.10.0-pp310-pypy310_pp73-macosx_10_12_x86_64.macosx_11_0_arm64.macosx_10_12_universal2.whl", hash = "sha256:77192bc1a9897ecd91cf977a5d5f990373e35a8d028c9141c8c3d3680a4a4cd7", size = 3539602, upload-time = "2025-04-12T17:59:45.59Z" },
    { url = "https://files.pythonhosted.org/packages/48/2e/5c102cda83b38f10e6021ede32915270bd2ae5c6b0f704d42b5cdef17802/cramjam-2.10.0-pp310-pypy310_pp73-macosx_10_12_x86_64.whl", hash = "sha256:50b59e981f219d6840ac43cda8e885aff1457944ddbabaa16ac047690bfd6ad1", size = 1855894, upload-time = "2025-04-12T17:59:48.011Z" },
    { url = "https://files.pythonhosted.org/packages/e5/be/21e0a88a28d8fbfdc7d33eb78ff7ef31e5f1a67f86538607b01a25017512/cramjam-2.10.0-pp310-pypy310_pp73-macosx_11_0_arm64.whl", hash = "sha256:d84581c869d279fab437182d5db2b590d44975084e8d50b164947f7aaa2c5f25", size = 1684764, upload-time = "2025-04-12T17:59:49.763Z" },
    { url = "https://files.pythonhosted.org/packages/aa/4e/cb3f28b36aa9391c31b66b5c47d3b47e469e337f7a660cabf72adc57c37d/cramjam-2.10.0-pp310-pypy310_pp73-manylinux_2_17_aarch64.manylinux2014_aarch64.whl", hash = "sha256:04f54bea9ce39c440d1ac6901fe4d647f9218dd5cd8fe903c6fe9c42bf5e1f3b", size = 1761657, upload-time = "2025-04-12T17:59:51.64Z" },
    { url = "https://files.pythonhosted.org/packages/1c/ba/0c7309f22708301ce617f1b24e7d74691909385ab5c34f72683c41f98414/cramjam-2.10.0-pp310-pypy310_pp73-manylinux_2_17_x86_64.manylinux2014_x86_64.whl", hash = "sha256:cddd12ee5a2ef4100478db7f5563a9cdb8bc0a067fbd8ccd1ecdc446d2e6a41a", size = 1975717, upload-time = "2025-04-12T17:59:53.957Z" },
    { url = "https://files.pythonhosted.org/packages/02/2f/125ad8ba5482aca1704ac3510a4d8d7f9224b206060b974c4a1ac50962ec/cramjam-2.10.0-pp310-pypy310_pp73-win_amd64.whl", hash = "sha256:35bcecff38648908a4833928a892a1e7a32611171785bef27015107426bc1d9d", size = 1706860, upload-time = "2025-04-12T17:59:55.79Z" },
    { url = "https://files.pythonhosted.org/packages/5d/c9/03eae05fc36540ea92c1b136c727937bd82fd9a1f20986ac7c10191e9d40/cramjam-2.10.0-pp311-pypy311_pp73-macosx_10_12_x86_64.macosx_11_0_arm64.macosx_10_12_universal2.whl", hash = "sha256:1e826469cfbb6dcd5b967591e52855073267835229674cfa3d327088805855da", size = 3539823, upload-time = "2025-04-12T17:59:57.75Z" },
    { url = "https://files.pythonhosted.org/packages/de/34/e1066303c9dc9b6c9c8e5f820e277afa1c135ded170eb2190419af1e5df6/cramjam-2.10.0-pp311-pypy311_pp73-macosx_10_12_x86_64.whl", hash = "sha256:1a200b74220dcd80c2bb99e3bfe1cdb1e4ed0f5c071959f4316abd65f9ef1e39", size = 1856103, upload-time = "2025-04-12T17:59:59.794Z" },
    { url = "https://files.pythonhosted.org/packages/81/dd/edc1207ebe09e2f1bb8a1e46dfba039bbc14f1875deed5f21f1002c3c51d/cramjam-2.10.0-pp311-pypy311_pp73-macosx_11_0_arm64.whl", hash = "sha256:2e419b65538786fc1f0cf776612262d4bf6c9449983d3fc0d0acfd86594fe551", size = 1684791, upload-time = "2025-04-12T18:00:01.747Z" },
    { url = "https://files.pythonhosted.org/packages/64/47/53dbc9070c54001f96972ddf7eba168340114593eb891fe89dfd816ffc73/cramjam-2.10.0-pp311-pypy311_pp73-manylinux_2_17_aarch64.manylinux2014_aarch64.whl", hash = "sha256:bf1321a40da930edeff418d561dfb03e6d59d5b8ab5cbab1c4b03ff0aa4c6d21", size = 1761774, upload-time = "2025-04-12T18:00:04.164Z" },
    { url = "https://files.pythonhosted.org/packages/5e/23/ce7688d7fe92e870cf64001db5c396d778056d48b5384d387e0263e5133c/cramjam-2.10.0-pp311-pypy311_pp73-manylinux_2_17_x86_64.manylinux2014_x86_64.whl", hash = "sha256:a04376601c8f9714fb3a6a0a1699b85aab665d9d952a2a31fb37cf70e1be1fba", size = 1975809, upload-time = "2025-04-12T18:00:05.987Z" },
    { url = "https://files.pythonhosted.org/packages/50/58/da5ada423f010318958db6de98c188afa915e31f5ad4ac072c2e73563a53/cramjam-2.10.0-pp311-pypy311_pp73-win_amd64.whl", hash = "sha256:2c1eb6e6c3d5c1cc3f7c7f8a52e034340a3c454641f019687fa94077c05da5c2", size = 1707057, upload-time = "2025-04-12T18:00:08.118Z" },
]

[[package]]
name = "cryptography"
version = "45.0.5"
source = { registry = "https://pypi.org/simple" }
dependencies = [
    { name = "cffi", marker = "platform_python_implementation != 'PyPy'" },
]
sdist = { url = "https://files.pythonhosted.org/packages/95/1e/49527ac611af559665f71cbb8f92b332b5ec9c6fbc4e88b0f8e92f5e85df/cryptography-45.0.5.tar.gz", hash = "sha256:72e76caa004ab63accdf26023fccd1d087f6d90ec6048ff33ad0445abf7f605a", size = 744903, upload-time = "2025-07-02T13:06:25.941Z" }
wheels = [
    { url = "https://files.pythonhosted.org/packages/f0/fb/09e28bc0c46d2c547085e60897fea96310574c70fb21cd58a730a45f3403/cryptography-45.0.5-cp311-abi3-macosx_10_9_universal2.whl", hash = "sha256:101ee65078f6dd3e5a028d4f19c07ffa4dd22cce6a20eaa160f8b5219911e7d8", size = 7043092, upload-time = "2025-07-02T13:05:01.514Z" },
    { url = "https://files.pythonhosted.org/packages/b1/05/2194432935e29b91fb649f6149c1a4f9e6d3d9fc880919f4ad1bcc22641e/cryptography-45.0.5-cp311-abi3-manylinux2014_aarch64.manylinux_2_17_aarch64.whl", hash = "sha256:3a264aae5f7fbb089dbc01e0242d3b67dffe3e6292e1f5182122bdf58e65215d", size = 4205926, upload-time = "2025-07-02T13:05:04.741Z" },
    { url = "https://files.pythonhosted.org/packages/07/8b/9ef5da82350175e32de245646b1884fc01124f53eb31164c77f95a08d682/cryptography-45.0.5-cp311-abi3-manylinux2014_x86_64.manylinux_2_17_x86_64.whl", hash = "sha256:e74d30ec9c7cb2f404af331d5b4099a9b322a8a6b25c4632755c8757345baac5", size = 4429235, upload-time = "2025-07-02T13:05:07.084Z" },
    { url = "https://files.pythonhosted.org/packages/7c/e1/c809f398adde1994ee53438912192d92a1d0fc0f2d7582659d9ef4c28b0c/cryptography-45.0.5-cp311-abi3-manylinux_2_28_aarch64.whl", hash = "sha256:3af26738f2db354aafe492fb3869e955b12b2ef2e16908c8b9cb928128d42c57", size = 4209785, upload-time = "2025-07-02T13:05:09.321Z" },
    { url = "https://files.pythonhosted.org/packages/d0/8b/07eb6bd5acff58406c5e806eff34a124936f41a4fb52909ffa4d00815f8c/cryptography-45.0.5-cp311-abi3-manylinux_2_28_armv7l.manylinux_2_31_armv7l.whl", hash = "sha256:e6c00130ed423201c5bc5544c23359141660b07999ad82e34e7bb8f882bb78e0", size = 3893050, upload-time = "2025-07-02T13:05:11.069Z" },
    { url = "https://files.pythonhosted.org/packages/ec/ef/3333295ed58d900a13c92806b67e62f27876845a9a908c939f040887cca9/cryptography-45.0.5-cp311-abi3-manylinux_2_28_x86_64.whl", hash = "sha256:dd420e577921c8c2d31289536c386aaa30140b473835e97f83bc71ea9d2baf2d", size = 4457379, upload-time = "2025-07-02T13:05:13.32Z" },
    { url = "https://files.pythonhosted.org/packages/d9/9d/44080674dee514dbb82b21d6fa5d1055368f208304e2ab1828d85c9de8f4/cryptography-45.0.5-cp311-abi3-manylinux_2_34_aarch64.whl", hash = "sha256:d05a38884db2ba215218745f0781775806bde4f32e07b135348355fe8e4991d9", size = 4209355, upload-time = "2025-07-02T13:05:15.017Z" },
    { url = "https://files.pythonhosted.org/packages/c9/d8/0749f7d39f53f8258e5c18a93131919ac465ee1f9dccaf1b3f420235e0b5/cryptography-45.0.5-cp311-abi3-manylinux_2_34_x86_64.whl", hash = "sha256:ad0caded895a00261a5b4aa9af828baede54638754b51955a0ac75576b831b27", size = 4456087, upload-time = "2025-07-02T13:05:16.945Z" },
    { url = "https://files.pythonhosted.org/packages/09/d7/92acac187387bf08902b0bf0699816f08553927bdd6ba3654da0010289b4/cryptography-45.0.5-cp311-abi3-musllinux_1_2_aarch64.whl", hash = "sha256:9024beb59aca9d31d36fcdc1604dd9bbeed0a55bface9f1908df19178e2f116e", size = 4332873, upload-time = "2025-07-02T13:05:18.743Z" },
    { url = "https://files.pythonhosted.org/packages/03/c2/840e0710da5106a7c3d4153c7215b2736151bba60bf4491bdb421df5056d/cryptography-45.0.5-cp311-abi3-musllinux_1_2_x86_64.whl", hash = "sha256:91098f02ca81579c85f66df8a588c78f331ca19089763d733e34ad359f474174", size = 4564651, upload-time = "2025-07-02T13:05:21.382Z" },
    { url = "https://files.pythonhosted.org/packages/2e/92/cc723dd6d71e9747a887b94eb3827825c6c24b9e6ce2bb33b847d31d5eaa/cryptography-45.0.5-cp311-abi3-win32.whl", hash = "sha256:926c3ea71a6043921050eaa639137e13dbe7b4ab25800932a8498364fc1abec9", size = 2929050, upload-time = "2025-07-02T13:05:23.39Z" },
    { url = "https://files.pythonhosted.org/packages/1f/10/197da38a5911a48dd5389c043de4aec4b3c94cb836299b01253940788d78/cryptography-45.0.5-cp311-abi3-win_amd64.whl", hash = "sha256:b85980d1e345fe769cfc57c57db2b59cff5464ee0c045d52c0df087e926fbe63", size = 3403224, upload-time = "2025-07-02T13:05:25.202Z" },
    { url = "https://files.pythonhosted.org/packages/fe/2b/160ce8c2765e7a481ce57d55eba1546148583e7b6f85514472b1d151711d/cryptography-45.0.5-cp37-abi3-macosx_10_9_universal2.whl", hash = "sha256:f3562c2f23c612f2e4a6964a61d942f891d29ee320edb62ff48ffb99f3de9ae8", size = 7017143, upload-time = "2025-07-02T13:05:27.229Z" },
    { url = "https://files.pythonhosted.org/packages/c2/e7/2187be2f871c0221a81f55ee3105d3cf3e273c0a0853651d7011eada0d7e/cryptography-45.0.5-cp37-abi3-manylinux2014_aarch64.manylinux_2_17_aarch64.whl", hash = "sha256:3fcfbefc4a7f332dece7272a88e410f611e79458fab97b5efe14e54fe476f4fd", size = 4197780, upload-time = "2025-07-02T13:05:29.299Z" },
    { url = "https://files.pythonhosted.org/packages/b9/cf/84210c447c06104e6be9122661159ad4ce7a8190011669afceeaea150524/cryptography-45.0.5-cp37-abi3-manylinux2014_x86_64.manylinux_2_17_x86_64.whl", hash = "sha256:460f8c39ba66af7db0545a8c6f2eabcbc5a5528fc1cf6c3fa9a1e44cec33385e", size = 4420091, upload-time = "2025-07-02T13:05:31.221Z" },
    { url = "https://files.pythonhosted.org/packages/3e/6a/cb8b5c8bb82fafffa23aeff8d3a39822593cee6e2f16c5ca5c2ecca344f7/cryptography-45.0.5-cp37-abi3-manylinux_2_28_aarch64.whl", hash = "sha256:9b4cf6318915dccfe218e69bbec417fdd7c7185aa7aab139a2c0beb7468c89f0", size = 4198711, upload-time = "2025-07-02T13:05:33.062Z" },
    { url = "https://files.pythonhosted.org/packages/04/f7/36d2d69df69c94cbb2473871926daf0f01ad8e00fe3986ac3c1e8c4ca4b3/cryptography-45.0.5-cp37-abi3-manylinux_2_28_armv7l.manylinux_2_31_armv7l.whl", hash = "sha256:2089cc8f70a6e454601525e5bf2779e665d7865af002a5dec8d14e561002e135", size = 3883299, upload-time = "2025-07-02T13:05:34.94Z" },
    { url = "https://files.pythonhosted.org/packages/82/c7/f0ea40f016de72f81288e9fe8d1f6748036cb5ba6118774317a3ffc6022d/cryptography-45.0.5-cp37-abi3-manylinux_2_28_x86_64.whl", hash = "sha256:0027d566d65a38497bc37e0dd7c2f8ceda73597d2ac9ba93810204f56f52ebc7", size = 4450558, upload-time = "2025-07-02T13:05:37.288Z" },
    { url = "https://files.pythonhosted.org/packages/06/ae/94b504dc1a3cdf642d710407c62e86296f7da9e66f27ab12a1ee6fdf005b/cryptography-45.0.5-cp37-abi3-manylinux_2_34_aarch64.whl", hash = "sha256:be97d3a19c16a9be00edf79dca949c8fa7eff621763666a145f9f9535a5d7f42", size = 4198020, upload-time = "2025-07-02T13:05:39.102Z" },
    { url = "https://files.pythonhosted.org/packages/05/2b/aaf0adb845d5dabb43480f18f7ca72e94f92c280aa983ddbd0bcd6ecd037/cryptography-45.0.5-cp37-abi3-manylinux_2_34_x86_64.whl", hash = "sha256:7760c1c2e1a7084153a0f68fab76e754083b126a47d0117c9ed15e69e2103492", size = 4449759, upload-time = "2025-07-02T13:05:41.398Z" },
    { url = "https://files.pythonhosted.org/packages/91/e4/f17e02066de63e0100a3a01b56f8f1016973a1d67551beaf585157a86b3f/cryptography-45.0.5-cp37-abi3-musllinux_1_2_aarch64.whl", hash = "sha256:6ff8728d8d890b3dda5765276d1bc6fb099252915a2cd3aff960c4c195745dd0", size = 4319991, upload-time = "2025-07-02T13:05:43.64Z" },
    { url = "https://files.pythonhosted.org/packages/f2/2e/e2dbd629481b499b14516eed933f3276eb3239f7cee2dcfa4ee6b44d4711/cryptography-45.0.5-cp37-abi3-musllinux_1_2_x86_64.whl", hash = "sha256:7259038202a47fdecee7e62e0fd0b0738b6daa335354396c6ddebdbe1206af2a", size = 4554189, upload-time = "2025-07-02T13:05:46.045Z" },
    { url = "https://files.pythonhosted.org/packages/f8/ea/a78a0c38f4c8736287b71c2ea3799d173d5ce778c7d6e3c163a95a05ad2a/cryptography-45.0.5-cp37-abi3-win32.whl", hash = "sha256:1e1da5accc0c750056c556a93c3e9cb828970206c68867712ca5805e46dc806f", size = 2911769, upload-time = "2025-07-02T13:05:48.329Z" },
    { url = "https://files.pythonhosted.org/packages/79/b3/28ac139109d9005ad3f6b6f8976ffede6706a6478e21c889ce36c840918e/cryptography-45.0.5-cp37-abi3-win_amd64.whl", hash = "sha256:90cb0a7bb35959f37e23303b7eed0a32280510030daba3f7fdfbb65defde6a97", size = 3390016, upload-time = "2025-07-02T13:05:50.811Z" },
    { url = "https://files.pythonhosted.org/packages/f8/8b/34394337abe4566848a2bd49b26bcd4b07fd466afd3e8cce4cb79a390869/cryptography-45.0.5-pp310-pypy310_pp73-macosx_10_9_x86_64.whl", hash = "sha256:206210d03c1193f4e1ff681d22885181d47efa1ab3018766a7b32a7b3d6e6afd", size = 3575762, upload-time = "2025-07-02T13:05:53.166Z" },
    { url = "https://files.pythonhosted.org/packages/8b/5d/a19441c1e89afb0f173ac13178606ca6fab0d3bd3ebc29e9ed1318b507fc/cryptography-45.0.5-pp310-pypy310_pp73-manylinux_2_28_aarch64.whl", hash = "sha256:c648025b6840fe62e57107e0a25f604db740e728bd67da4f6f060f03017d5097", size = 4140906, upload-time = "2025-07-02T13:05:55.914Z" },
    { url = "https://files.pythonhosted.org/packages/4b/db/daceb259982a3c2da4e619f45b5bfdec0e922a23de213b2636e78ef0919b/cryptography-45.0.5-pp310-pypy310_pp73-manylinux_2_28_x86_64.whl", hash = "sha256:b8fa8b0a35a9982a3c60ec79905ba5bb090fc0b9addcfd3dc2dd04267e45f25e", size = 4374411, upload-time = "2025-07-02T13:05:57.814Z" },
    { url = "https://files.pythonhosted.org/packages/6a/35/5d06ad06402fc522c8bf7eab73422d05e789b4e38fe3206a85e3d6966c11/cryptography-45.0.5-pp310-pypy310_pp73-manylinux_2_34_aarch64.whl", hash = "sha256:14d96584701a887763384f3c47f0ca7c1cce322aa1c31172680eb596b890ec30", size = 4140942, upload-time = "2025-07-02T13:06:00.137Z" },
    { url = "https://files.pythonhosted.org/packages/65/79/020a5413347e44c382ef1f7f7e7a66817cd6273e3e6b5a72d18177b08b2f/cryptography-45.0.5-pp310-pypy310_pp73-manylinux_2_34_x86_64.whl", hash = "sha256:57c816dfbd1659a367831baca4b775b2a5b43c003daf52e9d57e1d30bc2e1b0e", size = 4374079, upload-time = "2025-07-02T13:06:02.043Z" },
    { url = "https://files.pythonhosted.org/packages/9b/c5/c0e07d84a9a2a8a0ed4f865e58f37c71af3eab7d5e094ff1b21f3f3af3bc/cryptography-45.0.5-pp310-pypy310_pp73-win_amd64.whl", hash = "sha256:b9e38e0a83cd51e07f5a48ff9691cae95a79bea28fe4ded168a8e5c6c77e819d", size = 3321362, upload-time = "2025-07-02T13:06:04.463Z" },
    { url = "https://files.pythonhosted.org/packages/c0/71/9bdbcfd58d6ff5084687fe722c58ac718ebedbc98b9f8f93781354e6d286/cryptography-45.0.5-pp311-pypy311_pp73-macosx_10_9_x86_64.whl", hash = "sha256:8c4a6ff8a30e9e3d38ac0539e9a9e02540ab3f827a3394f8852432f6b0ea152e", size = 3587878, upload-time = "2025-07-02T13:06:06.339Z" },
    { url = "https://files.pythonhosted.org/packages/f0/63/83516cfb87f4a8756eaa4203f93b283fda23d210fc14e1e594bd5f20edb6/cryptography-45.0.5-pp311-pypy311_pp73-manylinux_2_28_aarch64.whl", hash = "sha256:bd4c45986472694e5121084c6ebbd112aa919a25e783b87eb95953c9573906d6", size = 4152447, upload-time = "2025-07-02T13:06:08.345Z" },
    { url = "https://files.pythonhosted.org/packages/22/11/d2823d2a5a0bd5802b3565437add16f5c8ce1f0778bf3822f89ad2740a38/cryptography-45.0.5-pp311-pypy311_pp73-manylinux_2_28_x86_64.whl", hash = "sha256:982518cd64c54fcada9d7e5cf28eabd3ee76bd03ab18e08a48cad7e8b6f31b18", size = 4386778, upload-time = "2025-07-02T13:06:10.263Z" },
    { url = "https://files.pythonhosted.org/packages/5f/38/6bf177ca6bce4fe14704ab3e93627c5b0ca05242261a2e43ef3168472540/cryptography-45.0.5-pp311-pypy311_pp73-manylinux_2_34_aarch64.whl", hash = "sha256:12e55281d993a793b0e883066f590c1ae1e802e3acb67f8b442e721e475e6463", size = 4151627, upload-time = "2025-07-02T13:06:13.097Z" },
    { url = "https://files.pythonhosted.org/packages/38/6a/69fc67e5266bff68a91bcb81dff8fb0aba4d79a78521a08812048913e16f/cryptography-45.0.5-pp311-pypy311_pp73-manylinux_2_34_x86_64.whl", hash = "sha256:5aa1e32983d4443e310f726ee4b071ab7569f58eedfdd65e9675484a4eb67bd1", size = 4385593, upload-time = "2025-07-02T13:06:15.689Z" },
    { url = "https://files.pythonhosted.org/packages/f6/34/31a1604c9a9ade0fdab61eb48570e09a796f4d9836121266447b0eaf7feb/cryptography-45.0.5-pp311-pypy311_pp73-win_amd64.whl", hash = "sha256:e357286c1b76403dd384d938f93c46b2b058ed4dfcdce64a770f0537ed3feb6f", size = 3331106, upload-time = "2025-07-02T13:06:18.058Z" },
]

[[package]]
name = "distlib"
version = "0.4.0"
source = { registry = "https://pypi.org/simple" }
sdist = { url = "https://files.pythonhosted.org/packages/96/8e/709914eb2b5749865801041647dc7f4e6d00b549cfe88b65ca192995f07c/distlib-0.4.0.tar.gz", hash = "sha256:feec40075be03a04501a973d81f633735b4b69f98b05450592310c0f401a4e0d", size = 614605, upload-time = "2025-07-17T16:52:00.465Z" }
wheels = [
    { url = "https://files.pythonhosted.org/packages/33/6b/e0547afaf41bf2c42e52430072fa5658766e3d65bd4b03a563d1b6336f57/distlib-0.4.0-py2.py3-none-any.whl", hash = "sha256:9659f7d87e46584a30b5780e43ac7a2143098441670ff0a49d5f9034c54a6c16", size = 469047, upload-time = "2025-07-17T16:51:58.613Z" },
]

[[package]]
name = "docutils"
version = "0.21.2"
source = { registry = "https://pypi.org/simple" }
sdist = { url = "https://files.pythonhosted.org/packages/ae/ed/aefcc8cd0ba62a0560c3c18c33925362d46c6075480bfa4df87b28e169a9/docutils-0.21.2.tar.gz", hash = "sha256:3a6b18732edf182daa3cd12775bbb338cf5691468f91eeeb109deff6ebfa986f", size = 2204444, upload-time = "2024-04-23T18:57:18.24Z" }
wheels = [
    { url = "https://files.pythonhosted.org/packages/8f/d7/9322c609343d929e75e7e5e6255e614fcc67572cfd083959cdef3b7aad79/docutils-0.21.2-py3-none-any.whl", hash = "sha256:dafca5b9e384f0e419294eb4d2ff9fa826435bf15f15b7bd45723e8ad76811b2", size = 587408, upload-time = "2024-04-23T18:57:14.835Z" },
]

[[package]]
name = "et-xmlfile"
version = "2.0.0"
source = { registry = "https://pypi.org/simple" }
sdist = { url = "https://files.pythonhosted.org/packages/d3/38/af70d7ab1ae9d4da450eeec1fa3918940a5fafb9055e934af8d6eb0c2313/et_xmlfile-2.0.0.tar.gz", hash = "sha256:dab3f4764309081ce75662649be815c4c9081e88f0837825f90fd28317d4da54", size = 17234, upload-time = "2024-10-25T17:25:40.039Z" }
wheels = [
    { url = "https://files.pythonhosted.org/packages/c1/8b/5fe2cc11fee489817272089c4203e679c63b570a5aaeb18d852ae3cbba6a/et_xmlfile-2.0.0-py3-none-any.whl", hash = "sha256:7a91720bc756843502c3b7504c77b8fe44217c85c537d85037f0f536151b2caa", size = 18059, upload-time = "2024-10-25T17:25:39.051Z" },
]

[[package]]
name = "exceptiongroup"
version = "1.3.0"
source = { registry = "https://pypi.org/simple" }
dependencies = [
    { name = "typing-extensions", marker = "python_full_version < '3.11'" },
]
sdist = { url = "https://files.pythonhosted.org/packages/0b/9f/a65090624ecf468cdca03533906e7c69ed7588582240cfe7cc9e770b50eb/exceptiongroup-1.3.0.tar.gz", hash = "sha256:b241f5885f560bc56a59ee63ca4c6a8bfa46ae4ad651af316d4e81817bb9fd88", size = 29749, upload-time = "2025-05-10T17:42:51.123Z" }
wheels = [
    { url = "https://files.pythonhosted.org/packages/36/f4/c6e662dade71f56cd2f3735141b265c3c79293c109549c1e6933b0651ffc/exceptiongroup-1.3.0-py3-none-any.whl", hash = "sha256:4d111e6e0c13d0644cad6ddaa7ed0261a0b36971f6d23e7ec9b4b9097da78a10", size = 16674, upload-time = "2025-05-10T17:42:49.33Z" },
]

[[package]]
name = "execnet"
version = "2.1.1"
source = { registry = "https://pypi.org/simple" }
sdist = { url = "https://files.pythonhosted.org/packages/bb/ff/b4c0dc78fbe20c3e59c0c7334de0c27eb4001a2b2017999af398bf730817/execnet-2.1.1.tar.gz", hash = "sha256:5189b52c6121c24feae288166ab41b32549c7e2348652736540b9e6e7d4e72e3", size = 166524, upload-time = "2024-04-08T09:04:19.245Z" }
wheels = [
    { url = "https://files.pythonhosted.org/packages/43/09/2aea36ff60d16dd8879bdb2f5b3ee0ba8d08cbbdcdfe870e695ce3784385/execnet-2.1.1-py3-none-any.whl", hash = "sha256:26dee51f1b80cebd6d0ca8e74dd8745419761d3bef34163928cbebbdc4749fdc", size = 40612, upload-time = "2024-04-08T09:04:17.414Z" },
]

[[package]]
name = "fastparquet"
version = "2024.11.0"
source = { registry = "https://pypi.org/simple" }
dependencies = [
    { name = "cramjam" },
    { name = "fsspec" },
    { name = "numpy", version = "2.2.6", source = { registry = "https://pypi.org/simple" }, marker = "python_full_version < '3.11'" },
    { name = "numpy", version = "2.3.1", source = { registry = "https://pypi.org/simple" }, marker = "python_full_version >= '3.11'" },
    { name = "packaging" },
    { name = "pandas" },
]
sdist = { url = "https://files.pythonhosted.org/packages/b4/66/862da14f5fde4eff2cedc0f51a8dc34ba145088e5041b45b2d57ac54f922/fastparquet-2024.11.0.tar.gz", hash = "sha256:e3b1fc73fd3e1b70b0de254bae7feb890436cb67e99458b88cb9bd3cc44db419", size = 467192, upload-time = "2024-11-15T19:30:10.413Z" }
wheels = [
    { url = "https://files.pythonhosted.org/packages/3d/56/476f5b83476a256489879b78513bee737691a80905e246a2daa30ebcc362/fastparquet-2024.11.0-cp310-cp310-macosx_10_9_universal2.whl", hash = "sha256:60ccf587410f0979105e17036df61bb60e1c2b81880dc91895cdb4ee65b71e7f", size = 910272, upload-time = "2024-11-12T20:37:19.594Z" },
    { url = "https://files.pythonhosted.org/packages/3b/ad/4ce73440df874479f7205fe5445090f71ed4e9bd77fdb3b740253ce82703/fastparquet-2024.11.0-cp310-cp310-macosx_11_0_arm64.whl", hash = "sha256:a5ad5fc14b0567e700bea3cd528a0bd45a6f9371370b49de8889fb3d10a6574a", size = 684095, upload-time = "2024-11-12T20:37:22.957Z" },
    { url = "https://files.pythonhosted.org/packages/20/37/c3164261d6183d529a59afef2749821b262c8581d837faa91043837c6f76/fastparquet-2024.11.0-cp310-cp310-manylinux_2_17_aarch64.manylinux2014_aarch64.whl", hash = "sha256:0b74333914f454344458dab9d1432fda9b70d62e28dc7acb1512d937ef1424ee", size = 1700355, upload-time = "2024-11-12T20:37:25.792Z" },
    { url = "https://files.pythonhosted.org/packages/e6/95/cf4b175c22160ec21e4664830763bfaa80b2cf05133ef854c3f436d01c16/fastparquet-2024.11.0-cp310-cp310-manylinux_2_17_x86_64.manylinux2014_x86_64.whl", hash = "sha256:41d1610130b5cb1ce36467766191c5418cba8631e2bfe3affffaf13f9be4e7a8", size = 1714663, upload-time = "2024-11-12T20:37:28.369Z" },
    { url = "https://files.pythonhosted.org/packages/2c/31/b6c8cdb6d5df964a192e4e8c8ecd979718afb9ca7e2dc9243a4368b370e9/fastparquet-2024.11.0-cp310-cp310-manylinux_2_5_i686.manylinux1_i686.manylinux_2_17_i686.manylinux2014_i686.whl", hash = "sha256:d281edd625c33628ba028d3221180283d6161bc5ceb55eae1f0ca1678f864f26", size = 1666729, upload-time = "2024-11-12T20:37:30.243Z" },
    { url = "https://files.pythonhosted.org/packages/31/e5/8a0575c46a7973849f8f2a88af16618b9c7efe98f249f03e3e3de69c2b86/fastparquet-2024.11.0-cp310-cp310-musllinux_1_2_i686.whl", hash = "sha256:fa56b19a29008c34cfe8831e810f770080debcbffc69aabd1df4d47572181f9c", size = 1741669, upload-time = "2024-11-12T20:37:32.067Z" },
    { url = "https://files.pythonhosted.org/packages/bb/6a/669f8c9cf2fc6e30c9353832f870e5a2e170b458d12c5080837f742d963d/fastparquet-2024.11.0-cp310-cp310-musllinux_1_2_x86_64.whl", hash = "sha256:5914ecfa766b7763201b9f49d832a5e89c2dccad470ca4f9c9b228d9a8349756", size = 1782359, upload-time = "2024-11-12T20:37:33.806Z" },
    { url = "https://files.pythonhosted.org/packages/70/c0/1374cb43924739f4542e39d972481c1f4c7dd96808a1947450808e4e7df7/fastparquet-2024.11.0-cp310-cp310-win_amd64.whl", hash = "sha256:561202e8f0e859ccc1aa77c4aaad1d7901b2d50fd6f624ca018bae4c3c7a62ce", size = 670700, upload-time = "2024-11-12T20:37:35.312Z" },
    { url = "https://files.pythonhosted.org/packages/7c/51/e0d6e702523ac923ede6c05e240f4a02533ccf2cea9fec7a43491078e920/fastparquet-2024.11.0-cp311-cp311-macosx_10_9_universal2.whl", hash = "sha256:374cdfa745aa7d5188430528d5841cf823eb9ad16df72ad6dadd898ccccce3be", size = 909934, upload-time = "2024-11-12T20:37:37.049Z" },
    { url = "https://files.pythonhosted.org/packages/0a/c8/5c0fb644c19a8d80b2ae4d8aa7d90c2d85d0bd4a948c5c700bea5c2802ea/fastparquet-2024.11.0-cp311-cp311-macosx_11_0_arm64.whl", hash = "sha256:4c8401bfd86cccaf0ab7c0ade58c91ae19317ff6092e1d4ad96c2178197d8124", size = 683844, upload-time = "2024-11-12T20:37:38.456Z" },
    { url = "https://files.pythonhosted.org/packages/33/4a/1e532fd1a0d4d8af7ffc7e3a8106c0bcd13ed914a93a61e299b3832dd3d2/fastparquet-2024.11.0-cp311-cp311-manylinux_2_17_aarch64.manylinux2014_aarch64.whl", hash = "sha256:f9cca4c6b5969df5561c13786f9d116300db1ec22c7941e237cfca4ce602f59b", size = 1791698, upload-time = "2024-11-12T20:37:41.101Z" },
    { url = "https://files.pythonhosted.org/packages/8d/e8/e1ede861bea68394a755d8be1aa2e2d60a3b9f6b551bfd56aeca74987e2e/fastparquet-2024.11.0-cp311-cp311-manylinux_2_17_x86_64.manylinux2014_x86_64.whl", hash = "sha256:9a9387e77ac608d8978774caaf1e19de67eaa1386806e514dcb19f741b19cfe5", size = 1804289, upload-time = "2024-11-12T20:37:43.08Z" },
    { url = "https://files.pythonhosted.org/packages/4f/1e/957090cccaede805583ca3f3e46e2762d0f9bf8860ecbce65197e47d84c1/fastparquet-2024.11.0-cp311-cp311-manylinux_2_5_i686.manylinux1_i686.manylinux_2_17_i686.manylinux2014_i686.whl", hash = "sha256:6595d3771b3d587a31137e985f751b4d599d5c8e9af9c4858e373fdf5c3f8720", size = 1753638, upload-time = "2024-11-12T20:37:45.498Z" },
    { url = "https://files.pythonhosted.org/packages/85/72/344787c685fd1531f07ae712a855a7c34d13deaa26c3fd4a9231bea7dbab/fastparquet-2024.11.0-cp311-cp311-musllinux_1_2_i686.whl", hash = "sha256:053695c2f730b78a2d3925df7cd5c6444d6c1560076af907993361cc7accf3e2", size = 1814407, upload-time = "2024-11-12T20:37:47.25Z" },
    { url = "https://files.pythonhosted.org/packages/6c/ec/ab9d5685f776a1965797eb68c4364c72edf57cd35beed2df49b34425d1df/fastparquet-2024.11.0-cp311-cp311-musllinux_1_2_x86_64.whl", hash = "sha256:0a52eecc6270ae15f0d51347c3f762703dd667ca486f127dc0a21e7e59856ae5", size = 1874462, upload-time = "2024-11-12T20:37:49.755Z" },
    { url = "https://files.pythonhosted.org/packages/90/4f/7a4ea9a7ddf0a3409873f0787f355806f9e0b73f42f2acecacdd9a8eff0a/fastparquet-2024.11.0-cp311-cp311-win_amd64.whl", hash = "sha256:e29ff7a367fafa57c6896fb6abc84126e2466811aefd3e4ad4070b9e18820e54", size = 671023, upload-time = "2024-11-12T20:37:51.461Z" },
    { url = "https://files.pythonhosted.org/packages/08/76/068ac7ec9b4fc783be21a75a6a90b8c0654da4d46934d969e524ce287787/fastparquet-2024.11.0-cp312-cp312-macosx_10_13_universal2.whl", hash = "sha256:dbad4b014782bd38b58b8e9f514fe958cfa7a6c4e187859232d29fd5c5ddd849", size = 915968, upload-time = "2024-11-12T20:37:52.861Z" },
    { url = "https://files.pythonhosted.org/packages/c7/9e/6d3b4188ad64ed51173263c07109a5f18f9c84a44fa39ab524fca7420cda/fastparquet-2024.11.0-cp312-cp312-macosx_11_0_arm64.whl", hash = "sha256:403d31109d398b6be7ce84fa3483fc277c6a23f0b321348c0a505eb098a041cb", size = 685399, upload-time = "2024-11-12T20:37:54.899Z" },
    { url = "https://files.pythonhosted.org/packages/8f/6c/809220bc9fbe83d107df2d664c3fb62fb81867be8f5218ac66c2e6b6a358/fastparquet-2024.11.0-cp312-cp312-manylinux_2_17_aarch64.manylinux2014_aarch64.whl", hash = "sha256:cbbb9057a26acf0abad7adf58781ee357258b7708ee44a289e3bee97e2f55d42", size = 1758557, upload-time = "2024-11-12T20:37:56.553Z" },
    { url = "https://files.pythonhosted.org/packages/e0/2c/b3b3e6ca2e531484289024138cd4709c22512b3fe68066d7f9849da4a76c/fastparquet-2024.11.0-cp312-cp312-manylinux_2_17_x86_64.manylinux2014_x86_64.whl", hash = "sha256:63e0e416e25c15daa174aad8ba991c2e9e5b0dc347e5aed5562124261400f87b", size = 1781052, upload-time = "2024-11-12T20:37:58.339Z" },
    { url = "https://files.pythonhosted.org/packages/21/fe/97ed45092d0311c013996dae633122b7a51c5d9fe8dcbc2c840dc491201e/fastparquet-2024.11.0-cp312-cp312-manylinux_2_5_i686.manylinux1_i686.manylinux_2_17_i686.manylinux2014_i686.whl", hash = "sha256:0e2d7f02f57231e6c86d26e9ea71953737202f20e948790e5d4db6d6a1a150dc", size = 1715797, upload-time = "2024-11-12T20:38:00.694Z" },
    { url = "https://files.pythonhosted.org/packages/24/df/02fa6aee6c0d53d1563b5bc22097076c609c4c5baa47056b0b4bed456fcf/fastparquet-2024.11.0-cp312-cp312-musllinux_1_2_i686.whl", hash = "sha256:fbe4468146b633d8f09d7b196fea0547f213cb5ce5f76e9d1beb29eaa9593a93", size = 1795682, upload-time = "2024-11-12T20:38:02.38Z" },
    { url = "https://files.pythonhosted.org/packages/b0/25/f4f87557589e1923ee0e3bebbc84f08b7c56962bf90f51b116ddc54f2c9f/fastparquet-2024.11.0-cp312-cp312-musllinux_1_2_x86_64.whl", hash = "sha256:29d5c718817bcd765fc519b17f759cad4945974421ecc1931d3bdc3e05e57fa9", size = 1857842, upload-time = "2024-11-12T20:38:04.196Z" },
    { url = "https://files.pythonhosted.org/packages/b1/f9/98cd0c39115879be1044d59c9b76e8292776e99bb93565bf990078fd11c4/fastparquet-2024.11.0-cp312-cp312-win_amd64.whl", hash = "sha256:74a0b3c40ab373442c0fda96b75a36e88745d8b138fcc3a6143e04682cbbb8ca", size = 673269, upload-time = "2024-12-11T21:22:48.073Z" },
    { url = "https://files.pythonhosted.org/packages/47/e3/e7db38704be5db787270d43dde895eaa1a825ab25dc245e71df70860ec12/fastparquet-2024.11.0-cp313-cp313-macosx_10_13_universal2.whl", hash = "sha256:59e5c5b51083d5b82572cdb7aed0346e3181e3ac9d2e45759da2e804bdafa7ee", size = 912523, upload-time = "2024-11-12T20:38:06.003Z" },
    { url = "https://files.pythonhosted.org/packages/d3/66/e3387c99293dae441634e7724acaa425b27de19a00ee3d546775dace54a9/fastparquet-2024.11.0-cp313-cp313-macosx_11_0_arm64.whl", hash = "sha256:bdadf7b6bad789125b823bfc5b0a719ba5c4a2ef965f973702d3ea89cff057f6", size = 683779, upload-time = "2024-11-12T20:38:07.442Z" },
    { url = "https://files.pythonhosted.org/packages/0a/21/d112d0573d086b578bf04302a502e9a7605ea8f1244a7b8577cd945eec78/fastparquet-2024.11.0-cp313-cp313-manylinux_2_17_aarch64.manylinux2014_aarch64.whl", hash = "sha256:46b2db02fc2a1507939d35441c8ab211d53afd75d82eec9767d1c3656402859b", size = 1751113, upload-time = "2024-11-12T20:38:09.36Z" },
    { url = "https://files.pythonhosted.org/packages/6b/a7/040507cee3a7798954e8fdbca21d2dbc532774b02b882d902b8a4a6849ef/fastparquet-2024.11.0-cp313-cp313-manylinux_2_17_x86_64.manylinux2014_x86_64.whl", hash = "sha256:a3afdef2895c9f459135a00a7ed3ceafebfbce918a9e7b5d550e4fae39c1b64d", size = 1780496, upload-time = "2024-11-12T20:38:11.022Z" },
    { url = "https://files.pythonhosted.org/packages/bc/75/d0d9f7533d780ec167eede16ad88073ee71696150511126c31940e7f73aa/fastparquet-2024.11.0-cp313-cp313-manylinux_2_5_i686.manylinux1_i686.manylinux_2_17_i686.manylinux2014_i686.whl", hash = "sha256:36b5c9bd2ffaaa26ff45d59a6cefe58503dd748e0c7fad80dd905749da0f2b9e", size = 1713608, upload-time = "2024-11-12T20:38:12.848Z" },
    { url = "https://files.pythonhosted.org/packages/30/fa/1d95bc86e45e80669c4f374b2ca26a9e5895a1011bb05d6341b4a7414693/fastparquet-2024.11.0-cp313-cp313-musllinux_1_2_i686.whl", hash = "sha256:6b7df5d3b61a19d76e209fe8d3133759af1c139e04ebc6d43f3cc2d8045ef338", size = 1792779, upload-time = "2024-11-12T20:38:14.5Z" },
    { url = "https://files.pythonhosted.org/packages/13/3d/c076beeb926c79593374c04662a9422a76650eef17cd1c8e10951340764a/fastparquet-2024.11.0-cp313-cp313-musllinux_1_2_x86_64.whl", hash = "sha256:8b35823ac7a194134e5f82fa4a9659e42e8f9ad1f2d22a55fbb7b9e4053aabbb", size = 1851322, upload-time = "2024-11-12T20:38:16.231Z" },
    { url = "https://files.pythonhosted.org/packages/09/5a/1d0d47e64816002824d4a876644e8c65540fa23f91b701f0daa726931545/fastparquet-2024.11.0-cp313-cp313-win_amd64.whl", hash = "sha256:d20632964e65530374ff7cddd42cc06aa0a1388934903693d6d22592a5ba827b", size = 673266, upload-time = "2024-11-12T20:38:17.661Z" },
]

[[package]]
name = "filelock"
version = "3.18.0"
source = { registry = "https://pypi.org/simple" }
sdist = { url = "https://files.pythonhosted.org/packages/0a/10/c23352565a6544bdc5353e0b15fc1c563352101f30e24bf500207a54df9a/filelock-3.18.0.tar.gz", hash = "sha256:adbc88eabb99d2fec8c9c1b229b171f18afa655400173ddc653d5d01501fb9f2", size = 18075, upload-time = "2025-03-14T07:11:40.47Z" }
wheels = [
    { url = "https://files.pythonhosted.org/packages/4d/36/2a115987e2d8c300a974597416d9de88f2444426de9571f4b59b2cca3acc/filelock-3.18.0-py3-none-any.whl", hash = "sha256:c401f4f8377c4464e6db25fff06205fd89bdd83b65eb0488ed1b160f780e21de", size = 16215, upload-time = "2025-03-14T07:11:39.145Z" },
]

[[package]]
name = "freezegun"
version = "1.5.3"
source = { registry = "https://pypi.org/simple" }
dependencies = [
    { name = "python-dateutil" },
]
sdist = { url = "https://files.pythonhosted.org/packages/e0/1a/99a52c2df5d1b9b20ca1b253beb1ea412cb263d9cc670edd5a52595b7083/freezegun-1.5.3.tar.gz", hash = "sha256:d7c6204e33a50affd7c7aa284f4f92e04e96f72d63313b89ceaaf60d9c64bc5e", size = 35484, upload-time = "2025-07-12T18:39:40.592Z" }
wheels = [
    { url = "https://files.pythonhosted.org/packages/ab/fe/fda2d2dccda9b5eac3a7d00dea11efcbb776b00c4f1b471e0c3a26c9c751/freezegun-1.5.3-py3-none-any.whl", hash = "sha256:1ce20ee4be61349ba52c3af64f5eaba8d08ff51acfcf1b3ea671f03e54c818f1", size = 19062, upload-time = "2025-07-12T18:39:39.333Z" },
]

[[package]]
name = "fsspec"
version = "2025.7.0"
source = { registry = "https://pypi.org/simple" }
sdist = { url = "https://files.pythonhosted.org/packages/8b/02/0835e6ab9cfc03916fe3f78c0956cfcdb6ff2669ffa6651065d5ebf7fc98/fsspec-2025.7.0.tar.gz", hash = "sha256:786120687ffa54b8283d942929540d8bc5ccfa820deb555a2b5d0ed2b737bf58", size = 304432, upload-time = "2025-07-15T16:05:21.19Z" }
wheels = [
    { url = "https://files.pythonhosted.org/packages/2f/e0/014d5d9d7a4564cf1c40b5039bc882db69fd881111e03ab3657ac0b218e2/fsspec-2025.7.0-py3-none-any.whl", hash = "sha256:8b012e39f63c7d5f10474de957f3ab793b47b45ae7d39f2fb735f8bbe25c0e21", size = 199597, upload-time = "2025-07-15T16:05:19.529Z" },
]

[[package]]
name = "icdiff"
version = "2.0.7"
source = { registry = "https://pypi.org/simple" }
sdist = { url = "https://files.pythonhosted.org/packages/fa/e4/43341832be5f2bcae71eb3ef08a07aaef9b74f74fe0b3675f62bd12057fe/icdiff-2.0.7.tar.gz", hash = "sha256:f79a318891adbf59a45e3a7694f5e1f18c5407065264637072ac8363b759866f", size = 16394, upload-time = "2023-08-21T15:00:55.742Z" }
wheels = [
    { url = "https://files.pythonhosted.org/packages/7c/2a/b3178baa75a3ec75a33588252296c82a1332d2b83cd01061539b74bde9dd/icdiff-2.0.7-py3-none-any.whl", hash = "sha256:f05d1b3623223dd1c70f7848da7d699de3d9a2550b902a8234d9026292fb5762", size = 17018, upload-time = "2023-08-21T15:00:54.634Z" },
]

[[package]]
name = "id"
version = "1.5.0"
source = { registry = "https://pypi.org/simple" }
dependencies = [
    { name = "requests" },
]
sdist = { url = "https://files.pythonhosted.org/packages/22/11/102da08f88412d875fa2f1a9a469ff7ad4c874b0ca6fed0048fe385bdb3d/id-1.5.0.tar.gz", hash = "sha256:292cb8a49eacbbdbce97244f47a97b4c62540169c976552e497fd57df0734c1d", size = 15237, upload-time = "2024-12-04T19:53:05.575Z" }
wheels = [
    { url = "https://files.pythonhosted.org/packages/9f/cb/18326d2d89ad3b0dd143da971e77afd1e6ca6674f1b1c3df4b6bec6279fc/id-1.5.0-py3-none-any.whl", hash = "sha256:f1434e1cef91f2cbb8a4ec64663d5a23b9ed43ef44c4c957d02583d61714c658", size = 13611, upload-time = "2024-12-04T19:53:03.02Z" },
]

[[package]]
name = "identify"
version = "2.6.12"
source = { registry = "https://pypi.org/simple" }
sdist = { url = "https://files.pythonhosted.org/packages/a2/88/d193a27416618628a5eea64e3223acd800b40749a96ffb322a9b55a49ed1/identify-2.6.12.tar.gz", hash = "sha256:d8de45749f1efb108badef65ee8386f0f7bb19a7f26185f74de6367bffbaf0e6", size = 99254, upload-time = "2025-05-23T20:37:53.3Z" }
wheels = [
    { url = "https://files.pythonhosted.org/packages/7a/cd/18f8da995b658420625f7ef13f037be53ae04ec5ad33f9b718240dcfd48c/identify-2.6.12-py2.py3-none-any.whl", hash = "sha256:ad9672d5a72e0d2ff7c5c8809b62dfa60458626352fb0eb7b55e69bdc45334a2", size = 99145, upload-time = "2025-05-23T20:37:51.495Z" },
]

[[package]]
name = "idna"
version = "3.10"
source = { registry = "https://pypi.org/simple" }
sdist = { url = "https://files.pythonhosted.org/packages/f1/70/7703c29685631f5a7590aa73f1f1d3fa9a380e654b86af429e0934a32f7d/idna-3.10.tar.gz", hash = "sha256:12f65c9b470abda6dc35cf8e63cc574b1c52b11df2c86030af0ac09b01b13ea9", size = 190490, upload-time = "2024-09-15T18:07:39.745Z" }
wheels = [
    { url = "https://files.pythonhosted.org/packages/76/c6/c88e154df9c4e1a2a66ccf0005a88dfb2650c1dffb6f5ce603dfbd452ce3/idna-3.10-py3-none-any.whl", hash = "sha256:946d195a0d259cbba61165e88e65941f16e9b36ea6ddb97f00452bae8b1287d3", size = 70442, upload-time = "2024-09-15T18:07:37.964Z" },
]

[[package]]
name = "importlib-metadata"
version = "8.7.0"
source = { registry = "https://pypi.org/simple" }
dependencies = [
    { name = "zipp", marker = "python_full_version < '3.12'" },
]
sdist = { url = "https://files.pythonhosted.org/packages/76/66/650a33bd90f786193e4de4b3ad86ea60b53c89b669a5c7be931fac31cdb0/importlib_metadata-8.7.0.tar.gz", hash = "sha256:d13b81ad223b890aa16c5471f2ac3056cf76c5f10f82d6f9292f0b415f389000", size = 56641, upload-time = "2025-04-27T15:29:01.736Z" }
wheels = [
    { url = "https://files.pythonhosted.org/packages/20/b0/36bd937216ec521246249be3bf9855081de4c5e06a0c9b4219dbeda50373/importlib_metadata-8.7.0-py3-none-any.whl", hash = "sha256:e5dd1551894c77868a30651cef00984d50e1002d06942a7101d34870c5f02afd", size = 27656, upload-time = "2025-04-27T15:29:00.214Z" },
]

[[package]]
name = "iniconfig"
version = "2.1.0"
source = { registry = "https://pypi.org/simple" }
sdist = { url = "https://files.pythonhosted.org/packages/f2/97/ebf4da567aa6827c909642694d71c9fcf53e5b504f2d96afea02718862f3/iniconfig-2.1.0.tar.gz", hash = "sha256:3abbd2e30b36733fee78f9c7f7308f2d0050e88f0087fd25c2645f63c773e1c7", size = 4793, upload-time = "2025-03-19T20:09:59.721Z" }
wheels = [
    { url = "https://files.pythonhosted.org/packages/2c/e1/e6716421ea10d38022b952c159d5161ca1193197fb744506875fbb87ea7b/iniconfig-2.1.0-py3-none-any.whl", hash = "sha256:9deba5723312380e77435581c6bf4935c94cbfab9b1ed33ef8d238ea168eb760", size = 6050, upload-time = "2025-03-19T20:10:01.071Z" },
]

[[package]]
name = "jaraco-classes"
version = "3.4.0"
source = { registry = "https://pypi.org/simple" }
dependencies = [
    { name = "more-itertools" },
]
sdist = { url = "https://files.pythonhosted.org/packages/06/c0/ed4a27bc5571b99e3cff68f8a9fa5b56ff7df1c2251cc715a652ddd26402/jaraco.classes-3.4.0.tar.gz", hash = "sha256:47a024b51d0239c0dd8c8540c6c7f484be3b8fcf0b2d85c13825780d3b3f3acd", size = 11780, upload-time = "2024-03-31T07:27:36.643Z" }
wheels = [
    { url = "https://files.pythonhosted.org/packages/7f/66/b15ce62552d84bbfcec9a4873ab79d993a1dd4edb922cbfccae192bd5b5f/jaraco.classes-3.4.0-py3-none-any.whl", hash = "sha256:f662826b6bed8cace05e7ff873ce0f9283b5c924470fe664fff1c2f00f581790", size = 6777, upload-time = "2024-03-31T07:27:34.792Z" },
]

[[package]]
name = "jaraco-context"
version = "6.0.1"
source = { registry = "https://pypi.org/simple" }
dependencies = [
    { name = "backports-tarfile", marker = "python_full_version < '3.12'" },
]
sdist = { url = "https://files.pythonhosted.org/packages/df/ad/f3777b81bf0b6e7bc7514a1656d3e637b2e8e15fab2ce3235730b3e7a4e6/jaraco_context-6.0.1.tar.gz", hash = "sha256:9bae4ea555cf0b14938dc0aee7c9f32ed303aa20a3b73e7dc80111628792d1b3", size = 13912, upload-time = "2024-08-20T03:39:27.358Z" }
wheels = [
    { url = "https://files.pythonhosted.org/packages/ff/db/0c52c4cf5e4bd9f5d7135ec7669a3a767af21b3a308e1ed3674881e52b62/jaraco.context-6.0.1-py3-none-any.whl", hash = "sha256:f797fc481b490edb305122c9181830a3a5b76d84ef6d1aef2fb9b47ab956f9e4", size = 6825, upload-time = "2024-08-20T03:39:25.966Z" },
]

[[package]]
name = "jaraco-functools"
version = "4.2.1"
source = { registry = "https://pypi.org/simple" }
dependencies = [
    { name = "more-itertools" },
]
sdist = { url = "https://files.pythonhosted.org/packages/49/1c/831faaaa0f090b711c355c6d8b2abf277c72133aab472b6932b03322294c/jaraco_functools-4.2.1.tar.gz", hash = "sha256:be634abfccabce56fa3053f8c7ebe37b682683a4ee7793670ced17bab0087353", size = 19661, upload-time = "2025-06-21T19:22:03.201Z" }
wheels = [
    { url = "https://files.pythonhosted.org/packages/f3/fd/179a20f832824514df39a90bb0e5372b314fea99f217f5ab942b10a8a4e8/jaraco_functools-4.2.1-py3-none-any.whl", hash = "sha256:590486285803805f4b1f99c60ca9e94ed348d4added84b74c7a12885561e524e", size = 10349, upload-time = "2025-06-21T19:22:02.039Z" },
]

[[package]]
name = "jeepney"
version = "0.9.0"
source = { registry = "https://pypi.org/simple" }
sdist = { url = "https://files.pythonhosted.org/packages/7b/6f/357efd7602486741aa73ffc0617fb310a29b588ed0fd69c2399acbb85b0c/jeepney-0.9.0.tar.gz", hash = "sha256:cf0e9e845622b81e4a28df94c40345400256ec608d0e55bb8a3feaa9163f5732", size = 106758, upload-time = "2025-02-27T18:51:01.684Z" }
wheels = [
    { url = "https://files.pythonhosted.org/packages/b2/a3/e137168c9c44d18eff0376253da9f1e9234d0239e0ee230d2fee6cea8e55/jeepney-0.9.0-py3-none-any.whl", hash = "sha256:97e5714520c16fc0a45695e5365a2e11b81ea79bba796e26f9f1d178cb182683", size = 49010, upload-time = "2025-02-27T18:51:00.104Z" },
]

[[package]]
name = "keyring"
version = "25.6.0"
source = { registry = "https://pypi.org/simple" }
dependencies = [
    { name = "importlib-metadata", marker = "python_full_version < '3.12'" },
    { name = "jaraco-classes" },
    { name = "jaraco-context" },
    { name = "jaraco-functools" },
    { name = "jeepney", marker = "sys_platform == 'linux'" },
    { name = "pywin32-ctypes", marker = "sys_platform == 'win32'" },
    { name = "secretstorage", marker = "sys_platform == 'linux'" },
]
sdist = { url = "https://files.pythonhosted.org/packages/70/09/d904a6e96f76ff214be59e7aa6ef7190008f52a0ab6689760a98de0bf37d/keyring-25.6.0.tar.gz", hash = "sha256:0b39998aa941431eb3d9b0d4b2460bc773b9df6fed7621c2dfb291a7e0187a66", size = 62750, upload-time = "2024-12-25T15:26:45.782Z" }
wheels = [
    { url = "https://files.pythonhosted.org/packages/d3/32/da7f44bcb1105d3e88a0b74ebdca50c59121d2ddf71c9e34ba47df7f3a56/keyring-25.6.0-py3-none-any.whl", hash = "sha256:552a3f7af126ece7ed5c89753650eec89c7eaae8617d0aa4d9ad2b75111266bd", size = 39085, upload-time = "2024-12-25T15:26:44.377Z" },
]

[[package]]
name = "markdown-it-py"
version = "3.0.0"
source = { registry = "https://pypi.org/simple" }
dependencies = [
    { name = "mdurl" },
]
sdist = { url = "https://files.pythonhosted.org/packages/38/71/3b932df36c1a044d397a1f92d1cf91ee0a503d91e470cbd670aa66b07ed0/markdown-it-py-3.0.0.tar.gz", hash = "sha256:e3f60a94fa066dc52ec76661e37c851cb232d92f9886b15cb560aaada2df8feb", size = 74596, upload-time = "2023-06-03T06:41:14.443Z" }
wheels = [
    { url = "https://files.pythonhosted.org/packages/42/d7/1ec15b46af6af88f19b8e5ffea08fa375d433c998b8a7639e76935c14f1f/markdown_it_py-3.0.0-py3-none-any.whl", hash = "sha256:355216845c60bd96232cd8d8c40e8f9765cc86f46880e43a8fd22dc1a1a8cab1", size = 87528, upload-time = "2023-06-03T06:41:11.019Z" },
]

[[package]]
name = "marko"
version = "2.1.4"
source = { registry = "https://pypi.org/simple" }
sdist = { url = "https://files.pythonhosted.org/packages/72/dc/c8cadbd83de1b38d95a48568b445a5553005ebdd32e00a333ca940113db4/marko-2.1.4.tar.gz", hash = "sha256:dd7d66f3706732bf8f994790e674649a4fd0a6c67f16b80246f30de8e16a1eac", size = 142795, upload-time = "2025-06-13T03:25:50.857Z" }
wheels = [
    { url = "https://files.pythonhosted.org/packages/c3/66/49e3691d14898fb6e34ccb337c7677dfb7e18269ed170f12e4b85315eae6/marko-2.1.4-py3-none-any.whl", hash = "sha256:81c2b9f570ca485bc356678d9ba1a1b3eb78b4a315d01f3ded25442fdc796990", size = 42186, upload-time = "2025-06-13T03:25:49.858Z" },
]

[[package]]
name = "mdurl"
version = "0.1.2"
source = { registry = "https://pypi.org/simple" }
sdist = { url = "https://files.pythonhosted.org/packages/d6/54/cfe61301667036ec958cb99bd3efefba235e65cdeb9c84d24a8293ba1d90/mdurl-0.1.2.tar.gz", hash = "sha256:bb413d29f5eea38f31dd4754dd7377d4465116fb207585f97bf925588687c1ba", size = 8729, upload-time = "2022-08-14T12:40:10.846Z" }
wheels = [
    { url = "https://files.pythonhosted.org/packages/b3/38/89ba8ad64ae25be8de66a6d463314cf1eb366222074cfda9ee839c56a4b4/mdurl-0.1.2-py3-none-any.whl", hash = "sha256:84008a41e51615a49fc9966191ff91509e3c40b939176e643fd50a5c2196b8f8", size = 9979, upload-time = "2022-08-14T12:40:09.779Z" },
]

[[package]]
name = "mixpanel"
version = "4.10.1"
source = { registry = "https://pypi.org/simple" }
dependencies = [
    { name = "requests" },
    { name = "six" },
    { name = "urllib3" },
]
sdist = { url = "https://files.pythonhosted.org/packages/bd/a3/9d71562db2107da31be6a988cac88cd1be11364d103b618a98ba92d2487b/mixpanel-4.10.1.tar.gz", hash = "sha256:29a6b5773dd34f05cf8e249f4e1d16e7b6280d6b58894551ce9a5aad7700a115", size = 9831, upload-time = "2024-03-08T22:51:33.637Z" }
wheels = [
    { url = "https://files.pythonhosted.org/packages/72/5a/8048544f73e22ebd27bdeca64ce51578578873e5da9ba3d3f99d692f9034/mixpanel-4.10.1-py2.py3-none-any.whl", hash = "sha256:a7a338b7197327e36356dbc1903086e7626db6d88367ccdd732b3f3c60d3b3ed", size = 8954, upload-time = "2024-03-08T22:51:32.309Z" },
]

[[package]]
name = "more-itertools"
version = "10.7.0"
source = { registry = "https://pypi.org/simple" }
sdist = { url = "https://files.pythonhosted.org/packages/ce/a0/834b0cebabbfc7e311f30b46c8188790a37f89fc8d756660346fe5abfd09/more_itertools-10.7.0.tar.gz", hash = "sha256:9fddd5403be01a94b204faadcff459ec3568cf110265d3c54323e1e866ad29d3", size = 127671, upload-time = "2025-04-22T14:17:41.838Z" }
wheels = [
    { url = "https://files.pythonhosted.org/packages/2b/9f/7ba6f94fc1e9ac3d2b853fdff3035fb2fa5afbed898c4a72b8a020610594/more_itertools-10.7.0-py3-none-any.whl", hash = "sha256:d43980384673cb07d2f7d2d918c616b30c659c089ee23953f601d6609c67510e", size = 65278, upload-time = "2025-04-22T14:17:40.49Z" },
]

[[package]]
name = "msal"
version = "1.32.3"
source = { registry = "https://pypi.org/simple" }
dependencies = [
    { name = "cryptography" },
    { name = "pyjwt", extra = ["crypto"] },
    { name = "requests" },
]
sdist = { url = "https://files.pythonhosted.org/packages/3f/90/81dcc50f0be11a8c4dcbae1a9f761a26e5f905231330a7cacc9f04ec4c61/msal-1.32.3.tar.gz", hash = "sha256:5eea038689c78a5a70ca8ecbe1245458b55a857bd096efb6989c69ba15985d35", size = 151449, upload-time = "2025-04-25T13:12:34.204Z" }
wheels = [
    { url = "https://files.pythonhosted.org/packages/04/bf/81516b9aac7fd867709984d08eb4db1d2e3fe1df795c8e442cde9b568962/msal-1.32.3-py3-none-any.whl", hash = "sha256:b2798db57760b1961b142f027ffb7c8169536bf77316e99a0df5c4aaebb11569", size = 115358, upload-time = "2025-04-25T13:12:33.034Z" },
]

[[package]]
name = "mypy"
version = "1.17.0"
source = { registry = "https://pypi.org/simple" }
dependencies = [
    { name = "mypy-extensions" },
    { name = "pathspec" },
    { name = "tomli", marker = "python_full_version < '3.11'" },
    { name = "typing-extensions" },
]
sdist = { url = "https://files.pythonhosted.org/packages/1e/e3/034322d5a779685218ed69286c32faa505247f1f096251ef66c8fd203b08/mypy-1.17.0.tar.gz", hash = "sha256:e5d7ccc08ba089c06e2f5629c660388ef1fee708444f1dee0b9203fa031dee03", size = 3352114, upload-time = "2025-07-14T20:34:30.181Z" }
wheels = [
    { url = "https://files.pythonhosted.org/packages/6a/31/e762baa3b73905c856d45ab77b4af850e8159dffffd86a52879539a08c6b/mypy-1.17.0-cp310-cp310-macosx_10_9_x86_64.whl", hash = "sha256:f8e08de6138043108b3b18f09d3f817a4783912e48828ab397ecf183135d84d6", size = 10998313, upload-time = "2025-07-14T20:33:24.519Z" },
    { url = "https://files.pythonhosted.org/packages/1c/c1/25b2f0d46fb7e0b5e2bee61ec3a47fe13eff9e3c2f2234f144858bbe6485/mypy-1.17.0-cp310-cp310-macosx_11_0_arm64.whl", hash = "sha256:ce4a17920ec144647d448fc43725b5873548b1aae6c603225626747ededf582d", size = 10128922, upload-time = "2025-07-14T20:34:06.414Z" },
    { url = "https://files.pythonhosted.org/packages/02/78/6d646603a57aa8a2886df1b8881fe777ea60f28098790c1089230cd9c61d/mypy-1.17.0-cp310-cp310-manylinux2014_aarch64.manylinux_2_17_aarch64.manylinux_2_28_aarch64.whl", hash = "sha256:6ff25d151cc057fdddb1cb1881ef36e9c41fa2a5e78d8dd71bee6e4dcd2bc05b", size = 11913524, upload-time = "2025-07-14T20:33:19.109Z" },
    { url = "https://files.pythonhosted.org/packages/4f/19/dae6c55e87ee426fb76980f7e78484450cad1c01c55a1dc4e91c930bea01/mypy-1.17.0-cp310-cp310-manylinux2014_x86_64.manylinux_2_17_x86_64.manylinux_2_28_x86_64.whl", hash = "sha256:93468cf29aa9a132bceb103bd8475f78cacde2b1b9a94fd978d50d4bdf616c9a", size = 12650527, upload-time = "2025-07-14T20:32:44.095Z" },
    { url = "https://files.pythonhosted.org/packages/86/e1/f916845a235235a6c1e4d4d065a3930113767001d491b8b2e1b61ca56647/mypy-1.17.0-cp310-cp310-musllinux_1_2_x86_64.whl", hash = "sha256:98189382b310f16343151f65dd7e6867386d3e35f7878c45cfa11383d175d91f", size = 12897284, upload-time = "2025-07-14T20:33:38.168Z" },
    { url = "https://files.pythonhosted.org/packages/ae/dc/414760708a4ea1b096bd214d26a24e30ac5e917ef293bc33cdb6fe22d2da/mypy-1.17.0-cp310-cp310-win_amd64.whl", hash = "sha256:c004135a300ab06a045c1c0d8e3f10215e71d7b4f5bb9a42ab80236364429937", size = 9506493, upload-time = "2025-07-14T20:34:01.093Z" },
    { url = "https://files.pythonhosted.org/packages/d4/24/82efb502b0b0f661c49aa21cfe3e1999ddf64bf5500fc03b5a1536a39d39/mypy-1.17.0-cp311-cp311-macosx_10_9_x86_64.whl", hash = "sha256:9d4fe5c72fd262d9c2c91c1117d16aac555e05f5beb2bae6a755274c6eec42be", size = 10914150, upload-time = "2025-07-14T20:31:51.985Z" },
    { url = "https://files.pythonhosted.org/packages/03/96/8ef9a6ff8cedadff4400e2254689ca1dc4b420b92c55255b44573de10c54/mypy-1.17.0-cp311-cp311-macosx_11_0_arm64.whl", hash = "sha256:d96b196e5c16f41b4f7736840e8455958e832871990c7ba26bf58175e357ed61", size = 10039845, upload-time = "2025-07-14T20:32:30.527Z" },
    { url = "https://files.pythonhosted.org/packages/df/32/7ce359a56be779d38021d07941cfbb099b41411d72d827230a36203dbb81/mypy-1.17.0-cp311-cp311-manylinux2014_aarch64.manylinux_2_17_aarch64.manylinux_2_28_aarch64.whl", hash = "sha256:73a0ff2dd10337ceb521c080d4147755ee302dcde6e1a913babd59473904615f", size = 11837246, upload-time = "2025-07-14T20:32:01.28Z" },
    { url = "https://files.pythonhosted.org/packages/82/16/b775047054de4d8dbd668df9137707e54b07fe18c7923839cd1e524bf756/mypy-1.17.0-cp311-cp311-manylinux2014_x86_64.manylinux_2_17_x86_64.manylinux_2_28_x86_64.whl", hash = "sha256:24cfcc1179c4447854e9e406d3af0f77736d631ec87d31c6281ecd5025df625d", size = 12571106, upload-time = "2025-07-14T20:34:26.942Z" },
    { url = "https://files.pythonhosted.org/packages/a1/cf/fa33eaf29a606102c8d9ffa45a386a04c2203d9ad18bf4eef3e20c43ebc8/mypy-1.17.0-cp311-cp311-musllinux_1_2_x86_64.whl", hash = "sha256:3c56f180ff6430e6373db7a1d569317675b0a451caf5fef6ce4ab365f5f2f6c3", size = 12759960, upload-time = "2025-07-14T20:33:42.882Z" },
    { url = "https://files.pythonhosted.org/packages/94/75/3f5a29209f27e739ca57e6350bc6b783a38c7621bdf9cac3ab8a08665801/mypy-1.17.0-cp311-cp311-win_amd64.whl", hash = "sha256:eafaf8b9252734400f9b77df98b4eee3d2eecab16104680d51341c75702cad70", size = 9503888, upload-time = "2025-07-14T20:32:34.392Z" },
    { url = "https://files.pythonhosted.org/packages/12/e9/e6824ed620bbf51d3bf4d6cbbe4953e83eaf31a448d1b3cfb3620ccb641c/mypy-1.17.0-cp312-cp312-macosx_10_13_x86_64.whl", hash = "sha256:f986f1cab8dbec39ba6e0eaa42d4d3ac6686516a5d3dccd64be095db05ebc6bb", size = 11086395, upload-time = "2025-07-14T20:34:11.452Z" },
    { url = "https://files.pythonhosted.org/packages/ba/51/a4afd1ae279707953be175d303f04a5a7bd7e28dc62463ad29c1c857927e/mypy-1.17.0-cp312-cp312-macosx_11_0_arm64.whl", hash = "sha256:51e455a54d199dd6e931cd7ea987d061c2afbaf0960f7f66deef47c90d1b304d", size = 10120052, upload-time = "2025-07-14T20:33:09.897Z" },
    { url = "https://files.pythonhosted.org/packages/8a/71/19adfeac926ba8205f1d1466d0d360d07b46486bf64360c54cb5a2bd86a8/mypy-1.17.0-cp312-cp312-manylinux2014_aarch64.manylinux_2_17_aarch64.manylinux_2_28_aarch64.whl", hash = "sha256:3204d773bab5ff4ebbd1f8efa11b498027cd57017c003ae970f310e5b96be8d8", size = 11861806, upload-time = "2025-07-14T20:32:16.028Z" },
    { url = "https://files.pythonhosted.org/packages/0b/64/d6120eca3835baf7179e6797a0b61d6c47e0bc2324b1f6819d8428d5b9ba/mypy-1.17.0-cp312-cp312-manylinux2014_x86_64.manylinux_2_17_x86_64.manylinux_2_28_x86_64.whl", hash = "sha256:1051df7ec0886fa246a530ae917c473491e9a0ba6938cfd0ec2abc1076495c3e", size = 12744371, upload-time = "2025-07-14T20:33:33.503Z" },
    { url = "https://files.pythonhosted.org/packages/1f/dc/56f53b5255a166f5bd0f137eed960e5065f2744509dfe69474ff0ba772a5/mypy-1.17.0-cp312-cp312-musllinux_1_2_x86_64.whl", hash = "sha256:f773c6d14dcc108a5b141b4456b0871df638eb411a89cd1c0c001fc4a9d08fc8", size = 12914558, upload-time = "2025-07-14T20:33:56.961Z" },
    { url = "https://files.pythonhosted.org/packages/69/ac/070bad311171badc9add2910e7f89271695a25c136de24bbafc7eded56d5/mypy-1.17.0-cp312-cp312-win_amd64.whl", hash = "sha256:1619a485fd0e9c959b943c7b519ed26b712de3002d7de43154a489a2d0fd817d", size = 9585447, upload-time = "2025-07-14T20:32:20.594Z" },
    { url = "https://files.pythonhosted.org/packages/be/7b/5f8ab461369b9e62157072156935cec9d272196556bdc7c2ff5f4c7c0f9b/mypy-1.17.0-cp313-cp313-macosx_10_13_x86_64.whl", hash = "sha256:2c41aa59211e49d717d92b3bb1238c06d387c9325d3122085113c79118bebb06", size = 11070019, upload-time = "2025-07-14T20:32:07.99Z" },
    { url = "https://files.pythonhosted.org/packages/9c/f8/c49c9e5a2ac0badcc54beb24e774d2499748302c9568f7f09e8730e953fa/mypy-1.17.0-cp313-cp313-macosx_11_0_arm64.whl", hash = "sha256:0e69db1fb65b3114f98c753e3930a00514f5b68794ba80590eb02090d54a5d4a", size = 10114457, upload-time = "2025-07-14T20:33:47.285Z" },
    { url = "https://files.pythonhosted.org/packages/89/0c/fb3f9c939ad9beed3e328008b3fb90b20fda2cddc0f7e4c20dbefefc3b33/mypy-1.17.0-cp313-cp313-manylinux2014_aarch64.manylinux_2_17_aarch64.manylinux_2_28_aarch64.whl", hash = "sha256:03ba330b76710f83d6ac500053f7727270b6b8553b0423348ffb3af6f2f7b889", size = 11857838, upload-time = "2025-07-14T20:33:14.462Z" },
    { url = "https://files.pythonhosted.org/packages/4c/66/85607ab5137d65e4f54d9797b77d5a038ef34f714929cf8ad30b03f628df/mypy-1.17.0-cp313-cp313-manylinux2014_x86_64.manylinux_2_17_x86_64.manylinux_2_28_x86_64.whl", hash = "sha256:037bc0f0b124ce46bfde955c647f3e395c6174476a968c0f22c95a8d2f589bba", size = 12731358, upload-time = "2025-07-14T20:32:25.579Z" },
    { url = "https://files.pythonhosted.org/packages/73/d0/341dbbfb35ce53d01f8f2969facbb66486cee9804048bf6c01b048127501/mypy-1.17.0-cp313-cp313-musllinux_1_2_x86_64.whl", hash = "sha256:c38876106cb6132259683632b287238858bd58de267d80defb6f418e9ee50658", size = 12917480, upload-time = "2025-07-14T20:34:21.868Z" },
    { url = "https://files.pythonhosted.org/packages/64/63/70c8b7dbfc520089ac48d01367a97e8acd734f65bd07813081f508a8c94c/mypy-1.17.0-cp313-cp313-win_amd64.whl", hash = "sha256:d30ba01c0f151998f367506fab31c2ac4527e6a7b2690107c7a7f9e3cb419a9c", size = 9589666, upload-time = "2025-07-14T20:34:16.841Z" },
    { url = "https://files.pythonhosted.org/packages/e3/fc/ee058cc4316f219078464555873e99d170bde1d9569abd833300dbeb484a/mypy-1.17.0-py3-none-any.whl", hash = "sha256:15d9d0018237ab058e5de3d8fce61b6fa72cc59cc78fd91f1b474bce12abf496", size = 2283195, upload-time = "2025-07-14T20:31:54.753Z" },
]

[[package]]
name = "mypy-extensions"
version = "1.1.0"
source = { registry = "https://pypi.org/simple" }
sdist = { url = "https://files.pythonhosted.org/packages/a2/6e/371856a3fb9d31ca8dac321cda606860fa4548858c0cc45d9d1d4ca2628b/mypy_extensions-1.1.0.tar.gz", hash = "sha256:52e68efc3284861e772bbcd66823fde5ae21fd2fdb51c62a211403730b916558", size = 6343, upload-time = "2025-04-22T14:54:24.164Z" }
wheels = [
    { url = "https://files.pythonhosted.org/packages/79/7b/2c79738432f5c924bef5071f933bcc9efd0473bac3b4aa584a6f7c1c8df8/mypy_extensions-1.1.0-py3-none-any.whl", hash = "sha256:1be4cccdb0f2482337c4743e60421de3a356cd97508abadd57d47403e94f5505", size = 4963, upload-time = "2025-04-22T14:54:22.983Z" },
]

[[package]]
name = "nh3"
version = "0.3.0"
source = { registry = "https://pypi.org/simple" }
sdist = { url = "https://files.pythonhosted.org/packages/c3/a4/96cff0977357f60f06ec4368c4c7a7a26cccfe7c9fcd54f5378bf0428fd3/nh3-0.3.0.tar.gz", hash = "sha256:d8ba24cb31525492ea71b6aac11a4adac91d828aadeff7c4586541bf5dc34d2f", size = 19655, upload-time = "2025-07-17T14:43:37.05Z" }
wheels = [
    { url = "https://files.pythonhosted.org/packages/b4/11/340b7a551916a4b2b68c54799d710f86cf3838a4abaad8e74d35360343bb/nh3-0.3.0-cp313-cp313t-macosx_10_12_x86_64.macosx_11_0_arm64.macosx_10_12_universal2.whl", hash = "sha256:a537ece1bf513e5a88d8cff8a872e12fe8d0f42ef71dd15a5e7520fecd191bbb", size = 1427992, upload-time = "2025-07-17T14:43:06.848Z" },
    { url = "https://files.pythonhosted.org/packages/ad/7f/7c6b8358cf1222921747844ab0eef81129e9970b952fcb814df417159fb9/nh3-0.3.0-cp313-cp313t-manylinux_2_17_x86_64.manylinux2014_x86_64.whl", hash = "sha256:7c915060a2c8131bef6a29f78debc29ba40859b6dbe2362ef9e5fd44f11487c2", size = 798194, upload-time = "2025-07-17T14:43:08.263Z" },
    { url = "https://files.pythonhosted.org/packages/63/da/c5fd472b700ba37d2df630a9e0d8cc156033551ceb8b4c49cc8a5f606b68/nh3-0.3.0-cp313-cp313t-manylinux_2_5_i686.manylinux1_i686.whl", hash = "sha256:ba0caa8aa184196daa6e574d997a33867d6d10234018012d35f86d46024a2a95", size = 837884, upload-time = "2025-07-17T14:43:09.233Z" },
    { url = "https://files.pythonhosted.org/packages/4c/3c/cba7b26ccc0ef150c81646478aa32f9c9535234f54845603c838a1dc955c/nh3-0.3.0-cp313-cp313t-musllinux_1_2_aarch64.whl", hash = "sha256:80fe20171c6da69c7978ecba33b638e951b85fb92059259edd285ff108b82a6d", size = 996365, upload-time = "2025-07-17T14:43:10.243Z" },
    { url = "https://files.pythonhosted.org/packages/f3/ba/59e204d90727c25b253856e456ea61265ca810cda8ee802c35f3fadaab00/nh3-0.3.0-cp313-cp313t-musllinux_1_2_armv7l.whl", hash = "sha256:e90883f9f85288f423c77b3f5a6f4486375636f25f793165112679a7b6363b35", size = 1071042, upload-time = "2025-07-17T14:43:11.57Z" },
    { url = "https://files.pythonhosted.org/packages/10/71/2fb1834c10fab6d9291d62c95192ea2f4c7518bd32ad6c46aab5d095cb87/nh3-0.3.0-cp313-cp313t-musllinux_1_2_i686.whl", hash = "sha256:0649464ac8eee018644aacbc103874ccbfac80e3035643c3acaab4287e36e7f5", size = 995737, upload-time = "2025-07-17T14:43:12.659Z" },
    { url = "https://files.pythonhosted.org/packages/33/c1/8f8ccc2492a000b6156dce68a43253fcff8b4ce70ab4216d08f90a2ac998/nh3-0.3.0-cp313-cp313t-musllinux_1_2_x86_64.whl", hash = "sha256:1adeb1062a1c2974bc75b8d1ecb014c5fd4daf2df646bbe2831f7c23659793f9", size = 980552, upload-time = "2025-07-17T14:43:13.763Z" },
    { url = "https://files.pythonhosted.org/packages/2f/d6/f1c6e091cbe8700401c736c2bc3980c46dca770a2cf6a3b48a175114058e/nh3-0.3.0-cp313-cp313t-win32.whl", hash = "sha256:7275fdffaab10cc5801bf026e3c089d8de40a997afc9e41b981f7ac48c5aa7d5", size = 593618, upload-time = "2025-07-17T14:43:15.098Z" },
    { url = "https://files.pythonhosted.org/packages/23/1e/80a8c517655dd40bb13363fc4d9e66b2f13245763faab1a20f1df67165a7/nh3-0.3.0-cp313-cp313t-win_amd64.whl", hash = "sha256:423201bbdf3164a9e09aa01e540adbb94c9962cc177d5b1cbb385f5e1e79216e", size = 598948, upload-time = "2025-07-17T14:43:16.064Z" },
    { url = "https://files.pythonhosted.org/packages/9a/e0/af86d2a974c87a4ba7f19bc3b44a8eaa3da480de264138fec82fe17b340b/nh3-0.3.0-cp313-cp313t-win_arm64.whl", hash = "sha256:16f8670201f7e8e0e05ed1a590eb84bfa51b01a69dd5caf1d3ea57733de6a52f", size = 580479, upload-time = "2025-07-17T14:43:17.038Z" },
    { url = "https://files.pythonhosted.org/packages/0c/e0/cf1543e798ba86d838952e8be4cb8d18e22999be2a24b112a671f1c04fd6/nh3-0.3.0-cp38-abi3-macosx_10_12_x86_64.macosx_11_0_arm64.macosx_10_12_universal2.whl", hash = "sha256:ec6cfdd2e0399cb79ba4dcffb2332b94d9696c52272ff9d48a630c5dca5e325a", size = 1442218, upload-time = "2025-07-17T14:43:18.087Z" },
    { url = "https://files.pythonhosted.org/packages/5c/86/a96b1453c107b815f9ab8fac5412407c33cc5c7580a4daf57aabeb41b774/nh3-0.3.0-cp38-abi3-manylinux_2_17_aarch64.manylinux2014_aarch64.whl", hash = "sha256:ce5e7185599f89b0e391e2f29cc12dc2e206167380cea49b33beda4891be2fe1", size = 823791, upload-time = "2025-07-17T14:43:19.721Z" },
    { url = "https://files.pythonhosted.org/packages/97/33/11e7273b663839626f714cb68f6eb49899da5a0d9b6bc47b41fe870259c2/nh3-0.3.0-cp38-abi3-manylinux_2_17_armv7l.manylinux2014_armv7l.whl", hash = "sha256:389d93d59b8214d51c400fb5b07866c2a4f79e4e14b071ad66c92184fec3a392", size = 811143, upload-time = "2025-07-17T14:43:20.779Z" },
    { url = "https://files.pythonhosted.org/packages/6a/1b/b15bd1ce201a1a610aeb44afd478d55ac018b4475920a3118ffd806e2483/nh3-0.3.0-cp38-abi3-manylinux_2_17_ppc64.manylinux2014_ppc64.whl", hash = "sha256:e9e6a7e4d38f7e8dda9edd1433af5170c597336c1a74b4693c5cb75ab2b30f2a", size = 1064661, upload-time = "2025-07-17T14:43:21.839Z" },
    { url = "https://files.pythonhosted.org/packages/8f/14/079670fb2e848c4ba2476c5a7a2d1319826053f4f0368f61fca9bb4227ae/nh3-0.3.0-cp38-abi3-manylinux_2_17_ppc64le.manylinux2014_ppc64le.whl", hash = "sha256:7852f038a054e0096dac12b8141191e02e93e0b4608c4b993ec7d4ffafea4e49", size = 997061, upload-time = "2025-07-17T14:43:23.179Z" },
    { url = "https://files.pythonhosted.org/packages/a3/e5/ac7fc565f5d8bce7f979d1afd68e8cb415020d62fa6507133281c7d49f91/nh3-0.3.0-cp38-abi3-manylinux_2_17_s390x.manylinux2014_s390x.whl", hash = "sha256:af5aa8127f62bbf03d68f67a956627b1bd0469703a35b3dad28d0c1195e6c7fb", size = 924761, upload-time = "2025-07-17T14:43:24.23Z" },
    { url = "https://files.pythonhosted.org/packages/39/2c/6394301428b2017a9d5644af25f487fa557d06bc8a491769accec7524d9a/nh3-0.3.0-cp38-abi3-manylinux_2_17_x86_64.manylinux2014_x86_64.whl", hash = "sha256:f416c35efee3e6a6c9ab7716d9e57aa0a49981be915963a82697952cba1353e1", size = 803959, upload-time = "2025-07-17T14:43:26.377Z" },
    { url = "https://files.pythonhosted.org/packages/4e/9a/344b9f9c4bd1c2413a397f38ee6a3d5db30f1a507d4976e046226f12b297/nh3-0.3.0-cp38-abi3-manylinux_2_5_i686.manylinux1_i686.whl", hash = "sha256:37d3003d98dedca6cd762bf88f2e70b67f05100f6b949ffe540e189cc06887f9", size = 844073, upload-time = "2025-07-17T14:43:27.375Z" },
    { url = "https://files.pythonhosted.org/packages/66/3f/cd37f76c8ca277b02a84aa20d7bd60fbac85b4e2cbdae77cb759b22de58b/nh3-0.3.0-cp38-abi3-musllinux_1_2_aarch64.whl", hash = "sha256:634e34e6162e0408e14fb61d5e69dbaea32f59e847cfcfa41b66100a6b796f62", size = 1000680, upload-time = "2025-07-17T14:43:28.452Z" },
    { url = "https://files.pythonhosted.org/packages/ee/db/7aa11b44bae4e7474feb1201d8dee04fabe5651c7cb51409ebda94a4ed67/nh3-0.3.0-cp38-abi3-musllinux_1_2_armv7l.whl", hash = "sha256:b0612ccf5de8a480cf08f047b08f9d3fecc12e63d2ee91769cb19d7290614c23", size = 1076613, upload-time = "2025-07-17T14:43:30.031Z" },
    { url = "https://files.pythonhosted.org/packages/97/03/03f79f7e5178eb1ad5083af84faff471e866801beb980cc72943a4397368/nh3-0.3.0-cp38-abi3-musllinux_1_2_i686.whl", hash = "sha256:c7a32a7f0d89f7d30cb8f4a84bdbd56d1eb88b78a2434534f62c71dac538c450", size = 1001418, upload-time = "2025-07-17T14:43:31.429Z" },
    { url = "https://files.pythonhosted.org/packages/ce/55/1974bcc16884a397ee699cebd3914e1f59be64ab305533347ca2d983756f/nh3-0.3.0-cp38-abi3-musllinux_1_2_x86_64.whl", hash = "sha256:3f1b4f8a264a0c86ea01da0d0c390fe295ea0bcacc52c2103aca286f6884f518", size = 986499, upload-time = "2025-07-17T14:43:32.459Z" },
    { url = "https://files.pythonhosted.org/packages/c9/50/76936ec021fe1f3270c03278b8af5f2079038116b5d0bfe8538ffe699d69/nh3-0.3.0-cp38-abi3-win32.whl", hash = "sha256:6d68fa277b4a3cf04e5c4b84dd0c6149ff7d56c12b3e3fab304c525b850f613d", size = 599000, upload-time = "2025-07-17T14:43:33.852Z" },
    { url = "https://files.pythonhosted.org/packages/8c/ae/324b165d904dc1672eee5f5661c0a68d4bab5b59fbb07afb6d8d19a30b45/nh3-0.3.0-cp38-abi3-win_amd64.whl", hash = "sha256:bae63772408fd63ad836ec569a7c8f444dd32863d0c67f6e0b25ebbd606afa95", size = 604530, upload-time = "2025-07-17T14:43:34.95Z" },
    { url = "https://files.pythonhosted.org/packages/5b/76/3165e84e5266d146d967a6cc784ff2fbf6ddd00985a55ec006b72bc39d5d/nh3-0.3.0-cp38-abi3-win_arm64.whl", hash = "sha256:d97d3efd61404af7e5721a0e74d81cdbfc6e5f97e11e731bb6d090e30a7b62b2", size = 585971, upload-time = "2025-07-17T14:43:35.936Z" },
]

[[package]]
name = "nodeenv"
version = "1.9.1"
source = { registry = "https://pypi.org/simple" }
sdist = { url = "https://files.pythonhosted.org/packages/43/16/fc88b08840de0e0a72a2f9d8c6bae36be573e475a6326ae854bcc549fc45/nodeenv-1.9.1.tar.gz", hash = "sha256:6ec12890a2dab7946721edbfbcd91f3319c6ccc9aec47be7c7e6b7011ee6645f", size = 47437, upload-time = "2024-06-04T18:44:11.171Z" }
wheels = [
    { url = "https://files.pythonhosted.org/packages/d2/1d/1b658dbd2b9fa9c4c9f32accbfc0205d532c8c6194dc0f2a4c0428e7128a/nodeenv-1.9.1-py2.py3-none-any.whl", hash = "sha256:ba11c9782d29c27c70ffbdda2d7415098754709be8a7056d79a737cd901155c9", size = 22314, upload-time = "2024-06-04T18:44:08.352Z" },
]

[[package]]
name = "numpy"
version = "2.2.6"
source = { registry = "https://pypi.org/simple" }
resolution-markers = [
    "python_full_version < '3.11'",
]
sdist = { url = "https://files.pythonhosted.org/packages/76/21/7d2a95e4bba9dc13d043ee156a356c0a8f0c6309dff6b21b4d71a073b8a8/numpy-2.2.6.tar.gz", hash = "sha256:e29554e2bef54a90aa5cc07da6ce955accb83f21ab5de01a62c8478897b264fd", size = 20276440, upload-time = "2025-05-17T22:38:04.611Z" }
wheels = [
    { url = "https://files.pythonhosted.org/packages/9a/3e/ed6db5be21ce87955c0cbd3009f2803f59fa08df21b5df06862e2d8e2bdd/numpy-2.2.6-cp310-cp310-macosx_10_9_x86_64.whl", hash = "sha256:b412caa66f72040e6d268491a59f2c43bf03eb6c96dd8f0307829feb7fa2b6fb", size = 21165245, upload-time = "2025-05-17T21:27:58.555Z" },
    { url = "https://files.pythonhosted.org/packages/22/c2/4b9221495b2a132cc9d2eb862e21d42a009f5a60e45fc44b00118c174bff/numpy-2.2.6-cp310-cp310-macosx_11_0_arm64.whl", hash = "sha256:8e41fd67c52b86603a91c1a505ebaef50b3314de0213461c7a6e99c9a3beff90", size = 14360048, upload-time = "2025-05-17T21:28:21.406Z" },
    { url = "https://files.pythonhosted.org/packages/fd/77/dc2fcfc66943c6410e2bf598062f5959372735ffda175b39906d54f02349/numpy-2.2.6-cp310-cp310-macosx_14_0_arm64.whl", hash = "sha256:37e990a01ae6ec7fe7fa1c26c55ecb672dd98b19c3d0e1d1f326fa13cb38d163", size = 5340542, upload-time = "2025-05-17T21:28:30.931Z" },
    { url = "https://files.pythonhosted.org/packages/7a/4f/1cb5fdc353a5f5cc7feb692db9b8ec2c3d6405453f982435efc52561df58/numpy-2.2.6-cp310-cp310-macosx_14_0_x86_64.whl", hash = "sha256:5a6429d4be8ca66d889b7cf70f536a397dc45ba6faeb5f8c5427935d9592e9cf", size = 6878301, upload-time = "2025-05-17T21:28:41.613Z" },
    { url = "https://files.pythonhosted.org/packages/eb/17/96a3acd228cec142fcb8723bd3cc39c2a474f7dcf0a5d16731980bcafa95/numpy-2.2.6-cp310-cp310-manylinux_2_17_aarch64.manylinux2014_aarch64.whl", hash = "sha256:efd28d4e9cd7d7a8d39074a4d44c63eda73401580c5c76acda2ce969e0a38e83", size = 14297320, upload-time = "2025-05-17T21:29:02.78Z" },
    { url = "https://files.pythonhosted.org/packages/b4/63/3de6a34ad7ad6646ac7d2f55ebc6ad439dbbf9c4370017c50cf403fb19b5/numpy-2.2.6-cp310-cp310-manylinux_2_17_x86_64.manylinux2014_x86_64.whl", hash = "sha256:fc7b73d02efb0e18c000e9ad8b83480dfcd5dfd11065997ed4c6747470ae8915", size = 16801050, upload-time = "2025-05-17T21:29:27.675Z" },
    { url = "https://files.pythonhosted.org/packages/07/b6/89d837eddef52b3d0cec5c6ba0456c1bf1b9ef6a6672fc2b7873c3ec4e2e/numpy-2.2.6-cp310-cp310-musllinux_1_2_aarch64.whl", hash = "sha256:74d4531beb257d2c3f4b261bfb0fc09e0f9ebb8842d82a7b4209415896adc680", size = 15807034, upload-time = "2025-05-17T21:29:51.102Z" },
    { url = "https://files.pythonhosted.org/packages/01/c8/dc6ae86e3c61cfec1f178e5c9f7858584049b6093f843bca541f94120920/numpy-2.2.6-cp310-cp310-musllinux_1_2_x86_64.whl", hash = "sha256:8fc377d995680230e83241d8a96def29f204b5782f371c532579b4f20607a289", size = 18614185, upload-time = "2025-05-17T21:30:18.703Z" },
    { url = "https://files.pythonhosted.org/packages/5b/c5/0064b1b7e7c89137b471ccec1fd2282fceaae0ab3a9550f2568782d80357/numpy-2.2.6-cp310-cp310-win32.whl", hash = "sha256:b093dd74e50a8cba3e873868d9e93a85b78e0daf2e98c6797566ad8044e8363d", size = 6527149, upload-time = "2025-05-17T21:30:29.788Z" },
    { url = "https://files.pythonhosted.org/packages/a3/dd/4b822569d6b96c39d1215dbae0582fd99954dcbcf0c1a13c61783feaca3f/numpy-2.2.6-cp310-cp310-win_amd64.whl", hash = "sha256:f0fd6321b839904e15c46e0d257fdd101dd7f530fe03fd6359c1ea63738703f3", size = 12904620, upload-time = "2025-05-17T21:30:48.994Z" },
    { url = "https://files.pythonhosted.org/packages/da/a8/4f83e2aa666a9fbf56d6118faaaf5f1974d456b1823fda0a176eff722839/numpy-2.2.6-cp311-cp311-macosx_10_9_x86_64.whl", hash = "sha256:f9f1adb22318e121c5c69a09142811a201ef17ab257a1e66ca3025065b7f53ae", size = 21176963, upload-time = "2025-05-17T21:31:19.36Z" },
    { url = "https://files.pythonhosted.org/packages/b3/2b/64e1affc7972decb74c9e29e5649fac940514910960ba25cd9af4488b66c/numpy-2.2.6-cp311-cp311-macosx_11_0_arm64.whl", hash = "sha256:c820a93b0255bc360f53eca31a0e676fd1101f673dda8da93454a12e23fc5f7a", size = 14406743, upload-time = "2025-05-17T21:31:41.087Z" },
    { url = "https://files.pythonhosted.org/packages/4a/9f/0121e375000b5e50ffdd8b25bf78d8e1a5aa4cca3f185d41265198c7b834/numpy-2.2.6-cp311-cp311-macosx_14_0_arm64.whl", hash = "sha256:3d70692235e759f260c3d837193090014aebdf026dfd167834bcba43e30c2a42", size = 5352616, upload-time = "2025-05-17T21:31:50.072Z" },
    { url = "https://files.pythonhosted.org/packages/31/0d/b48c405c91693635fbe2dcd7bc84a33a602add5f63286e024d3b6741411c/numpy-2.2.6-cp311-cp311-macosx_14_0_x86_64.whl", hash = "sha256:481b49095335f8eed42e39e8041327c05b0f6f4780488f61286ed3c01368d491", size = 6889579, upload-time = "2025-05-17T21:32:01.712Z" },
    { url = "https://files.pythonhosted.org/packages/52/b8/7f0554d49b565d0171eab6e99001846882000883998e7b7d9f0d98b1f934/numpy-2.2.6-cp311-cp311-manylinux_2_17_aarch64.manylinux2014_aarch64.whl", hash = "sha256:b64d8d4d17135e00c8e346e0a738deb17e754230d7e0810ac5012750bbd85a5a", size = 14312005, upload-time = "2025-05-17T21:32:23.332Z" },
    { url = "https://files.pythonhosted.org/packages/b3/dd/2238b898e51bd6d389b7389ffb20d7f4c10066d80351187ec8e303a5a475/numpy-2.2.6-cp311-cp311-manylinux_2_17_x86_64.manylinux2014_x86_64.whl", hash = "sha256:ba10f8411898fc418a521833e014a77d3ca01c15b0c6cdcce6a0d2897e6dbbdf", size = 16821570, upload-time = "2025-05-17T21:32:47.991Z" },
    { url = "https://files.pythonhosted.org/packages/83/6c/44d0325722cf644f191042bf47eedad61c1e6df2432ed65cbe28509d404e/numpy-2.2.6-cp311-cp311-musllinux_1_2_aarch64.whl", hash = "sha256:bd48227a919f1bafbdda0583705e547892342c26fb127219d60a5c36882609d1", size = 15818548, upload-time = "2025-05-17T21:33:11.728Z" },
    { url = "https://files.pythonhosted.org/packages/ae/9d/81e8216030ce66be25279098789b665d49ff19eef08bfa8cb96d4957f422/numpy-2.2.6-cp311-cp311-musllinux_1_2_x86_64.whl", hash = "sha256:9551a499bf125c1d4f9e250377c1ee2eddd02e01eac6644c080162c0c51778ab", size = 18620521, upload-time = "2025-05-17T21:33:39.139Z" },
    { url = "https://files.pythonhosted.org/packages/6a/fd/e19617b9530b031db51b0926eed5345ce8ddc669bb3bc0044b23e275ebe8/numpy-2.2.6-cp311-cp311-win32.whl", hash = "sha256:0678000bb9ac1475cd454c6b8c799206af8107e310843532b04d49649c717a47", size = 6525866, upload-time = "2025-05-17T21:33:50.273Z" },
    { url = "https://files.pythonhosted.org/packages/31/0a/f354fb7176b81747d870f7991dc763e157a934c717b67b58456bc63da3df/numpy-2.2.6-cp311-cp311-win_amd64.whl", hash = "sha256:e8213002e427c69c45a52bbd94163084025f533a55a59d6f9c5b820774ef3303", size = 12907455, upload-time = "2025-05-17T21:34:09.135Z" },
    { url = "https://files.pythonhosted.org/packages/82/5d/c00588b6cf18e1da539b45d3598d3557084990dcc4331960c15ee776ee41/numpy-2.2.6-cp312-cp312-macosx_10_13_x86_64.whl", hash = "sha256:41c5a21f4a04fa86436124d388f6ed60a9343a6f767fced1a8a71c3fbca038ff", size = 20875348, upload-time = "2025-05-17T21:34:39.648Z" },
    { url = "https://files.pythonhosted.org/packages/66/ee/560deadcdde6c2f90200450d5938f63a34b37e27ebff162810f716f6a230/numpy-2.2.6-cp312-cp312-macosx_11_0_arm64.whl", hash = "sha256:de749064336d37e340f640b05f24e9e3dd678c57318c7289d222a8a2f543e90c", size = 14119362, upload-time = "2025-05-17T21:35:01.241Z" },
    { url = "https://files.pythonhosted.org/packages/3c/65/4baa99f1c53b30adf0acd9a5519078871ddde8d2339dc5a7fde80d9d87da/numpy-2.2.6-cp312-cp312-macosx_14_0_arm64.whl", hash = "sha256:894b3a42502226a1cac872f840030665f33326fc3dac8e57c607905773cdcde3", size = 5084103, upload-time = "2025-05-17T21:35:10.622Z" },
    { url = "https://files.pythonhosted.org/packages/cc/89/e5a34c071a0570cc40c9a54eb472d113eea6d002e9ae12bb3a8407fb912e/numpy-2.2.6-cp312-cp312-macosx_14_0_x86_64.whl", hash = "sha256:71594f7c51a18e728451bb50cc60a3ce4e6538822731b2933209a1f3614e9282", size = 6625382, upload-time = "2025-05-17T21:35:21.414Z" },
    { url = "https://files.pythonhosted.org/packages/f8/35/8c80729f1ff76b3921d5c9487c7ac3de9b2a103b1cd05e905b3090513510/numpy-2.2.6-cp312-cp312-manylinux_2_17_aarch64.manylinux2014_aarch64.whl", hash = "sha256:f2618db89be1b4e05f7a1a847a9c1c0abd63e63a1607d892dd54668dd92faf87", size = 14018462, upload-time = "2025-05-17T21:35:42.174Z" },
    { url = "https://files.pythonhosted.org/packages/8c/3d/1e1db36cfd41f895d266b103df00ca5b3cbe965184df824dec5c08c6b803/numpy-2.2.6-cp312-cp312-manylinux_2_17_x86_64.manylinux2014_x86_64.whl", hash = "sha256:fd83c01228a688733f1ded5201c678f0c53ecc1006ffbc404db9f7a899ac6249", size = 16527618, upload-time = "2025-05-17T21:36:06.711Z" },
    { url = "https://files.pythonhosted.org/packages/61/c6/03ed30992602c85aa3cd95b9070a514f8b3c33e31124694438d88809ae36/numpy-2.2.6-cp312-cp312-musllinux_1_2_aarch64.whl", hash = "sha256:37c0ca431f82cd5fa716eca9506aefcabc247fb27ba69c5062a6d3ade8cf8f49", size = 15505511, upload-time = "2025-05-17T21:36:29.965Z" },
    { url = "https://files.pythonhosted.org/packages/b7/25/5761d832a81df431e260719ec45de696414266613c9ee268394dd5ad8236/numpy-2.2.6-cp312-cp312-musllinux_1_2_x86_64.whl", hash = "sha256:fe27749d33bb772c80dcd84ae7e8df2adc920ae8297400dabec45f0dedb3f6de", size = 18313783, upload-time = "2025-05-17T21:36:56.883Z" },
    { url = "https://files.pythonhosted.org/packages/57/0a/72d5a3527c5ebffcd47bde9162c39fae1f90138c961e5296491ce778e682/numpy-2.2.6-cp312-cp312-win32.whl", hash = "sha256:4eeaae00d789f66c7a25ac5f34b71a7035bb474e679f410e5e1a94deb24cf2d4", size = 6246506, upload-time = "2025-05-17T21:37:07.368Z" },
    { url = "https://files.pythonhosted.org/packages/36/fa/8c9210162ca1b88529ab76b41ba02d433fd54fecaf6feb70ef9f124683f1/numpy-2.2.6-cp312-cp312-win_amd64.whl", hash = "sha256:c1f9540be57940698ed329904db803cf7a402f3fc200bfe599334c9bd84a40b2", size = 12614190, upload-time = "2025-05-17T21:37:26.213Z" },
    { url = "https://files.pythonhosted.org/packages/f9/5c/6657823f4f594f72b5471f1db1ab12e26e890bb2e41897522d134d2a3e81/numpy-2.2.6-cp313-cp313-macosx_10_13_x86_64.whl", hash = "sha256:0811bb762109d9708cca4d0b13c4f67146e3c3b7cf8d34018c722adb2d957c84", size = 20867828, upload-time = "2025-05-17T21:37:56.699Z" },
    { url = "https://files.pythonhosted.org/packages/dc/9e/14520dc3dadf3c803473bd07e9b2bd1b69bc583cb2497b47000fed2fa92f/numpy-2.2.6-cp313-cp313-macosx_11_0_arm64.whl", hash = "sha256:287cc3162b6f01463ccd86be154f284d0893d2b3ed7292439ea97eafa8170e0b", size = 14143006, upload-time = "2025-05-17T21:38:18.291Z" },
    { url = "https://files.pythonhosted.org/packages/4f/06/7e96c57d90bebdce9918412087fc22ca9851cceaf5567a45c1f404480e9e/numpy-2.2.6-cp313-cp313-macosx_14_0_arm64.whl", hash = "sha256:f1372f041402e37e5e633e586f62aa53de2eac8d98cbfb822806ce4bbefcb74d", size = 5076765, upload-time = "2025-05-17T21:38:27.319Z" },
    { url = "https://files.pythonhosted.org/packages/73/ed/63d920c23b4289fdac96ddbdd6132e9427790977d5457cd132f18e76eae0/numpy-2.2.6-cp313-cp313-macosx_14_0_x86_64.whl", hash = "sha256:55a4d33fa519660d69614a9fad433be87e5252f4b03850642f88993f7b2ca566", size = 6617736, upload-time = "2025-05-17T21:38:38.141Z" },
    { url = "https://files.pythonhosted.org/packages/85/c5/e19c8f99d83fd377ec8c7e0cf627a8049746da54afc24ef0a0cb73d5dfb5/numpy-2.2.6-cp313-cp313-manylinux_2_17_aarch64.manylinux2014_aarch64.whl", hash = "sha256:f92729c95468a2f4f15e9bb94c432a9229d0d50de67304399627a943201baa2f", size = 14010719, upload-time = "2025-05-17T21:38:58.433Z" },
    { url = "https://files.pythonhosted.org/packages/19/49/4df9123aafa7b539317bf6d342cb6d227e49f7a35b99c287a6109b13dd93/numpy-2.2.6-cp313-cp313-manylinux_2_17_x86_64.manylinux2014_x86_64.whl", hash = "sha256:1bc23a79bfabc5d056d106f9befb8d50c31ced2fbc70eedb8155aec74a45798f", size = 16526072, upload-time = "2025-05-17T21:39:22.638Z" },
    { url = "https://files.pythonhosted.org/packages/b2/6c/04b5f47f4f32f7c2b0e7260442a8cbcf8168b0e1a41ff1495da42f42a14f/numpy-2.2.6-cp313-cp313-musllinux_1_2_aarch64.whl", hash = "sha256:e3143e4451880bed956e706a3220b4e5cf6172ef05fcc397f6f36a550b1dd868", size = 15503213, upload-time = "2025-05-17T21:39:45.865Z" },
    { url = "https://files.pythonhosted.org/packages/17/0a/5cd92e352c1307640d5b6fec1b2ffb06cd0dabe7d7b8227f97933d378422/numpy-2.2.6-cp313-cp313-musllinux_1_2_x86_64.whl", hash = "sha256:b4f13750ce79751586ae2eb824ba7e1e8dba64784086c98cdbbcc6a42112ce0d", size = 18316632, upload-time = "2025-05-17T21:40:13.331Z" },
    { url = "https://files.pythonhosted.org/packages/f0/3b/5cba2b1d88760ef86596ad0f3d484b1cbff7c115ae2429678465057c5155/numpy-2.2.6-cp313-cp313-win32.whl", hash = "sha256:5beb72339d9d4fa36522fc63802f469b13cdbe4fdab4a288f0c441b74272ebfd", size = 6244532, upload-time = "2025-05-17T21:43:46.099Z" },
    { url = "https://files.pythonhosted.org/packages/cb/3b/d58c12eafcb298d4e6d0d40216866ab15f59e55d148a5658bb3132311fcf/numpy-2.2.6-cp313-cp313-win_amd64.whl", hash = "sha256:b0544343a702fa80c95ad5d3d608ea3599dd54d4632df855e4c8d24eb6ecfa1c", size = 12610885, upload-time = "2025-05-17T21:44:05.145Z" },
    { url = "https://files.pythonhosted.org/packages/6b/9e/4bf918b818e516322db999ac25d00c75788ddfd2d2ade4fa66f1f38097e1/numpy-2.2.6-cp313-cp313t-macosx_10_13_x86_64.whl", hash = "sha256:0bca768cd85ae743b2affdc762d617eddf3bcf8724435498a1e80132d04879e6", size = 20963467, upload-time = "2025-05-17T21:40:44Z" },
    { url = "https://files.pythonhosted.org/packages/61/66/d2de6b291507517ff2e438e13ff7b1e2cdbdb7cb40b3ed475377aece69f9/numpy-2.2.6-cp313-cp313t-macosx_11_0_arm64.whl", hash = "sha256:fc0c5673685c508a142ca65209b4e79ed6740a4ed6b2267dbba90f34b0b3cfda", size = 14225144, upload-time = "2025-05-17T21:41:05.695Z" },
    { url = "https://files.pythonhosted.org/packages/e4/25/480387655407ead912e28ba3a820bc69af9adf13bcbe40b299d454ec011f/numpy-2.2.6-cp313-cp313t-macosx_14_0_arm64.whl", hash = "sha256:5bd4fc3ac8926b3819797a7c0e2631eb889b4118a9898c84f585a54d475b7e40", size = 5200217, upload-time = "2025-05-17T21:41:15.903Z" },
    { url = "https://files.pythonhosted.org/packages/aa/4a/6e313b5108f53dcbf3aca0c0f3e9c92f4c10ce57a0a721851f9785872895/numpy-2.2.6-cp313-cp313t-macosx_14_0_x86_64.whl", hash = "sha256:fee4236c876c4e8369388054d02d0e9bb84821feb1a64dd59e137e6511a551f8", size = 6712014, upload-time = "2025-05-17T21:41:27.321Z" },
    { url = "https://files.pythonhosted.org/packages/b7/30/172c2d5c4be71fdf476e9de553443cf8e25feddbe185e0bd88b096915bcc/numpy-2.2.6-cp313-cp313t-manylinux_2_17_aarch64.manylinux2014_aarch64.whl", hash = "sha256:e1dda9c7e08dc141e0247a5b8f49cf05984955246a327d4c48bda16821947b2f", size = 14077935, upload-time = "2025-05-17T21:41:49.738Z" },
    { url = "https://files.pythonhosted.org/packages/12/fb/9e743f8d4e4d3c710902cf87af3512082ae3d43b945d5d16563f26ec251d/numpy-2.2.6-cp313-cp313t-manylinux_2_17_x86_64.manylinux2014_x86_64.whl", hash = "sha256:f447e6acb680fd307f40d3da4852208af94afdfab89cf850986c3ca00562f4fa", size = 16600122, upload-time = "2025-05-17T21:42:14.046Z" },
    { url = "https://files.pythonhosted.org/packages/12/75/ee20da0e58d3a66f204f38916757e01e33a9737d0b22373b3eb5a27358f9/numpy-2.2.6-cp313-cp313t-musllinux_1_2_aarch64.whl", hash = "sha256:389d771b1623ec92636b0786bc4ae56abafad4a4c513d36a55dce14bd9ce8571", size = 15586143, upload-time = "2025-05-17T21:42:37.464Z" },
    { url = "https://files.pythonhosted.org/packages/76/95/bef5b37f29fc5e739947e9ce5179ad402875633308504a52d188302319c8/numpy-2.2.6-cp313-cp313t-musllinux_1_2_x86_64.whl", hash = "sha256:8e9ace4a37db23421249ed236fdcdd457d671e25146786dfc96835cd951aa7c1", size = 18385260, upload-time = "2025-05-17T21:43:05.189Z" },
    { url = "https://files.pythonhosted.org/packages/09/04/f2f83279d287407cf36a7a8053a5abe7be3622a4363337338f2585e4afda/numpy-2.2.6-cp313-cp313t-win32.whl", hash = "sha256:038613e9fb8c72b0a41f025a7e4c3f0b7a1b5d768ece4796b674c8f3fe13efff", size = 6377225, upload-time = "2025-05-17T21:43:16.254Z" },
    { url = "https://files.pythonhosted.org/packages/67/0e/35082d13c09c02c011cf21570543d202ad929d961c02a147493cb0c2bdf5/numpy-2.2.6-cp313-cp313t-win_amd64.whl", hash = "sha256:6031dd6dfecc0cf9f668681a37648373bddd6421fff6c66ec1624eed0180ee06", size = 12771374, upload-time = "2025-05-17T21:43:35.479Z" },
    { url = "https://files.pythonhosted.org/packages/9e/3b/d94a75f4dbf1ef5d321523ecac21ef23a3cd2ac8b78ae2aac40873590229/numpy-2.2.6-pp310-pypy310_pp73-macosx_10_15_x86_64.whl", hash = "sha256:0b605b275d7bd0c640cad4e5d30fa701a8d59302e127e5f79138ad62762c3e3d", size = 21040391, upload-time = "2025-05-17T21:44:35.948Z" },
    { url = "https://files.pythonhosted.org/packages/17/f4/09b2fa1b58f0fb4f7c7963a1649c64c4d315752240377ed74d9cd878f7b5/numpy-2.2.6-pp310-pypy310_pp73-macosx_14_0_x86_64.whl", hash = "sha256:7befc596a7dc9da8a337f79802ee8adb30a552a94f792b9c9d18c840055907db", size = 6786754, upload-time = "2025-05-17T21:44:47.446Z" },
    { url = "https://files.pythonhosted.org/packages/af/30/feba75f143bdc868a1cc3f44ccfa6c4b9ec522b36458e738cd00f67b573f/numpy-2.2.6-pp310-pypy310_pp73-manylinux_2_17_x86_64.manylinux2014_x86_64.whl", hash = "sha256:ce47521a4754c8f4593837384bd3424880629f718d87c5d44f8ed763edd63543", size = 16643476, upload-time = "2025-05-17T21:45:11.871Z" },
    { url = "https://files.pythonhosted.org/packages/37/48/ac2a9584402fb6c0cd5b5d1a91dcf176b15760130dd386bbafdbfe3640bf/numpy-2.2.6-pp310-pypy310_pp73-win_amd64.whl", hash = "sha256:d042d24c90c41b54fd506da306759e06e568864df8ec17ccc17e9e884634fd00", size = 12812666, upload-time = "2025-05-17T21:45:31.426Z" },
]

[[package]]
name = "numpy"
version = "2.3.1"
source = { registry = "https://pypi.org/simple" }
resolution-markers = [
    "python_full_version >= '3.12'",
    "python_full_version == '3.11.*'",
]
sdist = { url = "https://files.pythonhosted.org/packages/2e/19/d7c972dfe90a353dbd3efbbe1d14a5951de80c99c9dc1b93cd998d51dc0f/numpy-2.3.1.tar.gz", hash = "sha256:1ec9ae20a4226da374362cca3c62cd753faf2f951440b0e3b98e93c235441d2b", size = 20390372, upload-time = "2025-06-21T12:28:33.469Z" }
wheels = [
    { url = "https://files.pythonhosted.org/packages/b0/c7/87c64d7ab426156530676000c94784ef55676df2f13b2796f97722464124/numpy-2.3.1-cp311-cp311-macosx_10_9_x86_64.whl", hash = "sha256:6ea9e48336a402551f52cd8f593343699003d2353daa4b72ce8d34f66b722070", size = 21199346, upload-time = "2025-06-21T11:47:47.57Z" },
    { url = "https://files.pythonhosted.org/packages/58/0e/0966c2f44beeac12af8d836e5b5f826a407cf34c45cb73ddcdfce9f5960b/numpy-2.3.1-cp311-cp311-macosx_11_0_arm64.whl", hash = "sha256:5ccb7336eaf0e77c1635b232c141846493a588ec9ea777a7c24d7166bb8533ae", size = 14361143, upload-time = "2025-06-21T11:48:10.766Z" },
    { url = "https://files.pythonhosted.org/packages/7d/31/6e35a247acb1bfc19226791dfc7d4c30002cd4e620e11e58b0ddf836fe52/numpy-2.3.1-cp311-cp311-macosx_14_0_arm64.whl", hash = "sha256:0bb3a4a61e1d327e035275d2a993c96fa786e4913aa089843e6a2d9dd205c66a", size = 5378989, upload-time = "2025-06-21T11:48:19.998Z" },
    { url = "https://files.pythonhosted.org/packages/b0/25/93b621219bb6f5a2d4e713a824522c69ab1f06a57cd571cda70e2e31af44/numpy-2.3.1-cp311-cp311-macosx_14_0_x86_64.whl", hash = "sha256:e344eb79dab01f1e838ebb67aab09965fb271d6da6b00adda26328ac27d4a66e", size = 6912890, upload-time = "2025-06-21T11:48:31.376Z" },
    { url = "https://files.pythonhosted.org/packages/ef/60/6b06ed98d11fb32e27fb59468b42383f3877146d3ee639f733776b6ac596/numpy-2.3.1-cp311-cp311-manylinux_2_28_aarch64.whl", hash = "sha256:467db865b392168ceb1ef1ffa6f5a86e62468c43e0cfb4ab6da667ede10e58db", size = 14569032, upload-time = "2025-06-21T11:48:52.563Z" },
    { url = "https://files.pythonhosted.org/packages/75/c9/9bec03675192077467a9c7c2bdd1f2e922bd01d3a69b15c3a0fdcd8548f6/numpy-2.3.1-cp311-cp311-manylinux_2_28_x86_64.whl", hash = "sha256:afed2ce4a84f6b0fc6c1ce734ff368cbf5a5e24e8954a338f3bdffa0718adffb", size = 16930354, upload-time = "2025-06-21T11:49:17.473Z" },
    { url = "https://files.pythonhosted.org/packages/6a/e2/5756a00cabcf50a3f527a0c968b2b4881c62b1379223931853114fa04cda/numpy-2.3.1-cp311-cp311-musllinux_1_2_aarch64.whl", hash = "sha256:0025048b3c1557a20bc80d06fdeb8cc7fc193721484cca82b2cfa072fec71a93", size = 15879605, upload-time = "2025-06-21T11:49:41.161Z" },
    { url = "https://files.pythonhosted.org/packages/ff/86/a471f65f0a86f1ca62dcc90b9fa46174dd48f50214e5446bc16a775646c5/numpy-2.3.1-cp311-cp311-musllinux_1_2_x86_64.whl", hash = "sha256:a5ee121b60aa509679b682819c602579e1df14a5b07fe95671c8849aad8f2115", size = 18666994, upload-time = "2025-06-21T11:50:08.516Z" },
    { url = "https://files.pythonhosted.org/packages/43/a6/482a53e469b32be6500aaf61cfafd1de7a0b0d484babf679209c3298852e/numpy-2.3.1-cp311-cp311-win32.whl", hash = "sha256:a8b740f5579ae4585831b3cf0e3b0425c667274f82a484866d2adf9570539369", size = 6603672, upload-time = "2025-06-21T11:50:19.584Z" },
    { url = "https://files.pythonhosted.org/packages/6b/fb/bb613f4122c310a13ec67585c70e14b03bfc7ebabd24f4d5138b97371d7c/numpy-2.3.1-cp311-cp311-win_amd64.whl", hash = "sha256:d4580adadc53311b163444f877e0789f1c8861e2698f6b2a4ca852fda154f3ff", size = 13024015, upload-time = "2025-06-21T11:50:39.139Z" },
    { url = "https://files.pythonhosted.org/packages/51/58/2d842825af9a0c041aca246dc92eb725e1bc5e1c9ac89712625db0c4e11c/numpy-2.3.1-cp311-cp311-win_arm64.whl", hash = "sha256:ec0bdafa906f95adc9a0c6f26a4871fa753f25caaa0e032578a30457bff0af6a", size = 10456989, upload-time = "2025-06-21T11:50:55.616Z" },
    { url = "https://files.pythonhosted.org/packages/c6/56/71ad5022e2f63cfe0ca93559403d0edef14aea70a841d640bd13cdba578e/numpy-2.3.1-cp312-cp312-macosx_10_13_x86_64.whl", hash = "sha256:2959d8f268f3d8ee402b04a9ec4bb7604555aeacf78b360dc4ec27f1d508177d", size = 20896664, upload-time = "2025-06-21T12:15:30.845Z" },
    { url = "https://files.pythonhosted.org/packages/25/65/2db52ba049813670f7f987cc5db6dac9be7cd95e923cc6832b3d32d87cef/numpy-2.3.1-cp312-cp312-macosx_11_0_arm64.whl", hash = "sha256:762e0c0c6b56bdedfef9a8e1d4538556438288c4276901ea008ae44091954e29", size = 14131078, upload-time = "2025-06-21T12:15:52.23Z" },
    { url = "https://files.pythonhosted.org/packages/57/dd/28fa3c17b0e751047ac928c1e1b6990238faad76e9b147e585b573d9d1bd/numpy-2.3.1-cp312-cp312-macosx_14_0_arm64.whl", hash = "sha256:867ef172a0976aaa1f1d1b63cf2090de8b636a7674607d514505fb7276ab08fc", size = 5112554, upload-time = "2025-06-21T12:16:01.434Z" },
    { url = "https://files.pythonhosted.org/packages/c9/fc/84ea0cba8e760c4644b708b6819d91784c290288c27aca916115e3311d17/numpy-2.3.1-cp312-cp312-macosx_14_0_x86_64.whl", hash = "sha256:4e602e1b8682c2b833af89ba641ad4176053aaa50f5cacda1a27004352dde943", size = 6646560, upload-time = "2025-06-21T12:16:11.895Z" },
    { url = "https://files.pythonhosted.org/packages/61/b2/512b0c2ddec985ad1e496b0bd853eeb572315c0f07cd6997473ced8f15e2/numpy-2.3.1-cp312-cp312-manylinux_2_28_aarch64.whl", hash = "sha256:8e333040d069eba1652fb08962ec5b76af7f2c7bce1df7e1418c8055cf776f25", size = 14260638, upload-time = "2025-06-21T12:16:32.611Z" },
    { url = "https://files.pythonhosted.org/packages/6e/45/c51cb248e679a6c6ab14b7a8e3ead3f4a3fe7425fc7a6f98b3f147bec532/numpy-2.3.1-cp312-cp312-manylinux_2_28_x86_64.whl", hash = "sha256:e7cbf5a5eafd8d230a3ce356d892512185230e4781a361229bd902ff403bc660", size = 16632729, upload-time = "2025-06-21T12:16:57.439Z" },
    { url = "https://files.pythonhosted.org/packages/e4/ff/feb4be2e5c09a3da161b412019caf47183099cbea1132fd98061808c2df2/numpy-2.3.1-cp312-cp312-musllinux_1_2_aarch64.whl", hash = "sha256:5f1b8f26d1086835f442286c1d9b64bb3974b0b1e41bb105358fd07d20872952", size = 15565330, upload-time = "2025-06-21T12:17:20.638Z" },
    { url = "https://files.pythonhosted.org/packages/bc/6d/ceafe87587101e9ab0d370e4f6e5f3f3a85b9a697f2318738e5e7e176ce3/numpy-2.3.1-cp312-cp312-musllinux_1_2_x86_64.whl", hash = "sha256:ee8340cb48c9b7a5899d1149eece41ca535513a9698098edbade2a8e7a84da77", size = 18361734, upload-time = "2025-06-21T12:17:47.938Z" },
    { url = "https://files.pythonhosted.org/packages/2b/19/0fb49a3ea088be691f040c9bf1817e4669a339d6e98579f91859b902c636/numpy-2.3.1-cp312-cp312-win32.whl", hash = "sha256:e772dda20a6002ef7061713dc1e2585bc1b534e7909b2030b5a46dae8ff077ab", size = 6320411, upload-time = "2025-06-21T12:17:58.475Z" },
    { url = "https://files.pythonhosted.org/packages/b1/3e/e28f4c1dd9e042eb57a3eb652f200225e311b608632bc727ae378623d4f8/numpy-2.3.1-cp312-cp312-win_amd64.whl", hash = "sha256:cfecc7822543abdea6de08758091da655ea2210b8ffa1faf116b940693d3df76", size = 12734973, upload-time = "2025-06-21T12:18:17.601Z" },
    { url = "https://files.pythonhosted.org/packages/04/a8/8a5e9079dc722acf53522b8f8842e79541ea81835e9b5483388701421073/numpy-2.3.1-cp312-cp312-win_arm64.whl", hash = "sha256:7be91b2239af2658653c5bb6f1b8bccafaf08226a258caf78ce44710a0160d30", size = 10191491, upload-time = "2025-06-21T12:18:33.585Z" },
    { url = "https://files.pythonhosted.org/packages/d4/bd/35ad97006d8abff8631293f8ea6adf07b0108ce6fec68da3c3fcca1197f2/numpy-2.3.1-cp313-cp313-macosx_10_13_x86_64.whl", hash = "sha256:25a1992b0a3fdcdaec9f552ef10d8103186f5397ab45e2d25f8ac51b1a6b97e8", size = 20889381, upload-time = "2025-06-21T12:19:04.103Z" },
    { url = "https://files.pythonhosted.org/packages/f1/4f/df5923874d8095b6062495b39729178eef4a922119cee32a12ee1bd4664c/numpy-2.3.1-cp313-cp313-macosx_11_0_arm64.whl", hash = "sha256:7dea630156d39b02a63c18f508f85010230409db5b2927ba59c8ba4ab3e8272e", size = 14152726, upload-time = "2025-06-21T12:19:25.599Z" },
    { url = "https://files.pythonhosted.org/packages/8c/0f/a1f269b125806212a876f7efb049b06c6f8772cf0121139f97774cd95626/numpy-2.3.1-cp313-cp313-macosx_14_0_arm64.whl", hash = "sha256:bada6058dd886061f10ea15f230ccf7dfff40572e99fef440a4a857c8728c9c0", size = 5105145, upload-time = "2025-06-21T12:19:34.782Z" },
    { url = "https://files.pythonhosted.org/packages/6d/63/a7f7fd5f375b0361682f6ffbf686787e82b7bbd561268e4f30afad2bb3c0/numpy-2.3.1-cp313-cp313-macosx_14_0_x86_64.whl", hash = "sha256:a894f3816eb17b29e4783e5873f92faf55b710c2519e5c351767c51f79d8526d", size = 6639409, upload-time = "2025-06-21T12:19:45.228Z" },
    { url = "https://files.pythonhosted.org/packages/bf/0d/1854a4121af895aab383f4aa233748f1df4671ef331d898e32426756a8a6/numpy-2.3.1-cp313-cp313-manylinux_2_28_aarch64.whl", hash = "sha256:18703df6c4a4fee55fd3d6e5a253d01c5d33a295409b03fda0c86b3ca2ff41a1", size = 14257630, upload-time = "2025-06-21T12:20:06.544Z" },
    { url = "https://files.pythonhosted.org/packages/50/30/af1b277b443f2fb08acf1c55ce9d68ee540043f158630d62cef012750f9f/numpy-2.3.1-cp313-cp313-manylinux_2_28_x86_64.whl", hash = "sha256:5902660491bd7a48b2ec16c23ccb9124b8abfd9583c5fdfa123fe6b421e03de1", size = 16627546, upload-time = "2025-06-21T12:20:31.002Z" },
    { url = "https://files.pythonhosted.org/packages/6e/ec/3b68220c277e463095342d254c61be8144c31208db18d3fd8ef02712bcd6/numpy-2.3.1-cp313-cp313-musllinux_1_2_aarch64.whl", hash = "sha256:36890eb9e9d2081137bd78d29050ba63b8dab95dff7912eadf1185e80074b2a0", size = 15562538, upload-time = "2025-06-21T12:20:54.322Z" },
    { url = "https://files.pythonhosted.org/packages/77/2b/4014f2bcc4404484021c74d4c5ee8eb3de7e3f7ac75f06672f8dcf85140a/numpy-2.3.1-cp313-cp313-musllinux_1_2_x86_64.whl", hash = "sha256:a780033466159c2270531e2b8ac063704592a0bc62ec4a1b991c7c40705eb0e8", size = 18360327, upload-time = "2025-06-21T12:21:21.053Z" },
    { url = "https://files.pythonhosted.org/packages/40/8d/2ddd6c9b30fcf920837b8672f6c65590c7d92e43084c25fc65edc22e93ca/numpy-2.3.1-cp313-cp313-win32.whl", hash = "sha256:39bff12c076812595c3a306f22bfe49919c5513aa1e0e70fac756a0be7c2a2b8", size = 6312330, upload-time = "2025-06-21T12:25:07.447Z" },
    { url = "https://files.pythonhosted.org/packages/dd/c8/beaba449925988d415efccb45bf977ff8327a02f655090627318f6398c7b/numpy-2.3.1-cp313-cp313-win_amd64.whl", hash = "sha256:8d5ee6eec45f08ce507a6570e06f2f879b374a552087a4179ea7838edbcbfa42", size = 12731565, upload-time = "2025-06-21T12:25:26.444Z" },
    { url = "https://files.pythonhosted.org/packages/0b/c3/5c0c575d7ec78c1126998071f58facfc124006635da75b090805e642c62e/numpy-2.3.1-cp313-cp313-win_arm64.whl", hash = "sha256:0c4d9e0a8368db90f93bd192bfa771ace63137c3488d198ee21dfb8e7771916e", size = 10190262, upload-time = "2025-06-21T12:25:42.196Z" },
    { url = "https://files.pythonhosted.org/packages/ea/19/a029cd335cf72f79d2644dcfc22d90f09caa86265cbbde3b5702ccef6890/numpy-2.3.1-cp313-cp313t-macosx_10_13_x86_64.whl", hash = "sha256:b0b5397374f32ec0649dd98c652a1798192042e715df918c20672c62fb52d4b8", size = 20987593, upload-time = "2025-06-21T12:21:51.664Z" },
    { url = "https://files.pythonhosted.org/packages/25/91/8ea8894406209107d9ce19b66314194675d31761fe2cb3c84fe2eeae2f37/numpy-2.3.1-cp313-cp313t-macosx_11_0_arm64.whl", hash = "sha256:c5bdf2015ccfcee8253fb8be695516ac4457c743473a43290fd36eba6a1777eb", size = 14300523, upload-time = "2025-06-21T12:22:13.583Z" },
    { url = "https://files.pythonhosted.org/packages/a6/7f/06187b0066eefc9e7ce77d5f2ddb4e314a55220ad62dd0bfc9f2c44bac14/numpy-2.3.1-cp313-cp313t-macosx_14_0_arm64.whl", hash = "sha256:d70f20df7f08b90a2062c1f07737dd340adccf2068d0f1b9b3d56e2038979fee", size = 5227993, upload-time = "2025-06-21T12:22:22.53Z" },
    { url = "https://files.pythonhosted.org/packages/e8/ec/a926c293c605fa75e9cfb09f1e4840098ed46d2edaa6e2152ee35dc01ed3/numpy-2.3.1-cp313-cp313t-macosx_14_0_x86_64.whl", hash = "sha256:2fb86b7e58f9ac50e1e9dd1290154107e47d1eef23a0ae9145ded06ea606f992", size = 6736652, upload-time = "2025-06-21T12:22:33.629Z" },
    { url = "https://files.pythonhosted.org/packages/e3/62/d68e52fb6fde5586650d4c0ce0b05ff3a48ad4df4ffd1b8866479d1d671d/numpy-2.3.1-cp313-cp313t-manylinux_2_28_aarch64.whl", hash = "sha256:23ab05b2d241f76cb883ce8b9a93a680752fbfcbd51c50eff0b88b979e471d8c", size = 14331561, upload-time = "2025-06-21T12:22:55.056Z" },
    { url = "https://files.pythonhosted.org/packages/fc/ec/b74d3f2430960044bdad6900d9f5edc2dc0fb8bf5a0be0f65287bf2cbe27/numpy-2.3.1-cp313-cp313t-manylinux_2_28_x86_64.whl", hash = "sha256:ce2ce9e5de4703a673e705183f64fd5da5bf36e7beddcb63a25ee2286e71ca48", size = 16693349, upload-time = "2025-06-21T12:23:20.53Z" },
    { url = "https://files.pythonhosted.org/packages/0d/15/def96774b9d7eb198ddadfcbd20281b20ebb510580419197e225f5c55c3e/numpy-2.3.1-cp313-cp313t-musllinux_1_2_aarch64.whl", hash = "sha256:c4913079974eeb5c16ccfd2b1f09354b8fed7e0d6f2cab933104a09a6419b1ee", size = 15642053, upload-time = "2025-06-21T12:23:43.697Z" },
    { url = "https://files.pythonhosted.org/packages/2b/57/c3203974762a759540c6ae71d0ea2341c1fa41d84e4971a8e76d7141678a/numpy-2.3.1-cp313-cp313t-musllinux_1_2_x86_64.whl", hash = "sha256:010ce9b4f00d5c036053ca684c77441f2f2c934fd23bee058b4d6f196efd8280", size = 18434184, upload-time = "2025-06-21T12:24:10.708Z" },
    { url = "https://files.pythonhosted.org/packages/22/8a/ccdf201457ed8ac6245187850aff4ca56a79edbea4829f4e9f14d46fa9a5/numpy-2.3.1-cp313-cp313t-win32.whl", hash = "sha256:6269b9edfe32912584ec496d91b00b6d34282ca1d07eb10e82dfc780907d6c2e", size = 6440678, upload-time = "2025-06-21T12:24:21.596Z" },
    { url = "https://files.pythonhosted.org/packages/f1/7e/7f431d8bd8eb7e03d79294aed238b1b0b174b3148570d03a8a8a8f6a0da9/numpy-2.3.1-cp313-cp313t-win_amd64.whl", hash = "sha256:2a809637460e88a113e186e87f228d74ae2852a2e0c44de275263376f17b5bdc", size = 12870697, upload-time = "2025-06-21T12:24:40.644Z" },
    { url = "https://files.pythonhosted.org/packages/d4/ca/af82bf0fad4c3e573c6930ed743b5308492ff19917c7caaf2f9b6f9e2e98/numpy-2.3.1-cp313-cp313t-win_arm64.whl", hash = "sha256:eccb9a159db9aed60800187bc47a6d3451553f0e1b08b068d8b277ddfbb9b244", size = 10260376, upload-time = "2025-06-21T12:24:56.884Z" },
    { url = "https://files.pythonhosted.org/packages/e8/34/facc13b9b42ddca30498fc51f7f73c3d0f2be179943a4b4da8686e259740/numpy-2.3.1-pp311-pypy311_pp73-macosx_10_15_x86_64.whl", hash = "sha256:ad506d4b09e684394c42c966ec1527f6ebc25da7f4da4b1b056606ffe446b8a3", size = 21070637, upload-time = "2025-06-21T12:26:12.518Z" },
    { url = "https://files.pythonhosted.org/packages/65/b6/41b705d9dbae04649b529fc9bd3387664c3281c7cd78b404a4efe73dcc45/numpy-2.3.1-pp311-pypy311_pp73-macosx_14_0_arm64.whl", hash = "sha256:ebb8603d45bc86bbd5edb0d63e52c5fd9e7945d3a503b77e486bd88dde67a19b", size = 5304087, upload-time = "2025-06-21T12:26:22.294Z" },
    { url = "https://files.pythonhosted.org/packages/7a/b4/fe3ac1902bff7a4934a22d49e1c9d71a623204d654d4cc43c6e8fe337fcb/numpy-2.3.1-pp311-pypy311_pp73-macosx_14_0_x86_64.whl", hash = "sha256:15aa4c392ac396e2ad3d0a2680c0f0dee420f9fed14eef09bdb9450ee6dcb7b7", size = 6817588, upload-time = "2025-06-21T12:26:32.939Z" },
    { url = "https://files.pythonhosted.org/packages/ae/ee/89bedf69c36ace1ac8f59e97811c1f5031e179a37e4821c3a230bf750142/numpy-2.3.1-pp311-pypy311_pp73-manylinux_2_28_aarch64.whl", hash = "sha256:c6e0bf9d1a2f50d2b65a7cf56db37c095af17b59f6c132396f7c6d5dd76484df", size = 14399010, upload-time = "2025-06-21T12:26:54.086Z" },
    { url = "https://files.pythonhosted.org/packages/15/08/e00e7070ede29b2b176165eba18d6f9784d5349be3c0c1218338e79c27fd/numpy-2.3.1-pp311-pypy311_pp73-manylinux_2_28_x86_64.whl", hash = "sha256:eabd7e8740d494ce2b4ea0ff05afa1b7b291e978c0ae075487c51e8bd93c0c68", size = 16752042, upload-time = "2025-06-21T12:27:19.018Z" },
    { url = "https://files.pythonhosted.org/packages/48/6b/1c6b515a83d5564b1698a61efa245727c8feecf308f4091f565988519d20/numpy-2.3.1-pp311-pypy311_pp73-win_amd64.whl", hash = "sha256:e610832418a2bc09d974cc9fecebfa51e9532d6190223bc5ef6a7402ebf3b5cb", size = 12927246, upload-time = "2025-06-21T12:27:38.618Z" },
]

[[package]]
name = "oauthlib"
version = "3.3.1"
source = { registry = "https://pypi.org/simple" }
sdist = { url = "https://files.pythonhosted.org/packages/0b/5f/19930f824ffeb0ad4372da4812c50edbd1434f678c90c2733e1188edfc63/oauthlib-3.3.1.tar.gz", hash = "sha256:0f0f8aa759826a193cf66c12ea1af1637f87b9b4622d46e866952bb022e538c9", size = 185918, upload-time = "2025-06-19T22:48:08.269Z" }
wheels = [
    { url = "https://files.pythonhosted.org/packages/be/9c/92789c596b8df838baa98fa71844d84283302f7604ed565dafe5a6b5041a/oauthlib-3.3.1-py3-none-any.whl", hash = "sha256:88119c938d2b8fb88561af5f6ee0eec8cc8d552b7bb1f712743136eb7523b7a1", size = 160065, upload-time = "2025-06-19T22:48:06.508Z" },
]

[[package]]
name = "openpyxl"
version = "3.1.5"
source = { registry = "https://pypi.org/simple" }
dependencies = [
    { name = "et-xmlfile" },
]
sdist = { url = "https://files.pythonhosted.org/packages/3d/f9/88d94a75de065ea32619465d2f77b29a0469500e99012523b91cc4141cd1/openpyxl-3.1.5.tar.gz", hash = "sha256:cf0e3cf56142039133628b5acffe8ef0c12bc902d2aadd3e0fe5878dc08d1050", size = 186464, upload-time = "2024-06-28T14:03:44.161Z" }
wheels = [
    { url = "https://files.pythonhosted.org/packages/c0/da/977ded879c29cbd04de313843e76868e6e13408a94ed6b987245dc7c8506/openpyxl-3.1.5-py2.py3-none-any.whl", hash = "sha256:5282c12b107bffeef825f4617dc029afaf41d0ea60823bbb665ef3079dc79de2", size = 250910, upload-time = "2024-06-28T14:03:41.161Z" },
]

[[package]]
name = "packaging"
version = "25.0"
source = { registry = "https://pypi.org/simple" }
sdist = { url = "https://files.pythonhosted.org/packages/a1/d4/1fc4078c65507b51b96ca8f8c3ba19e6a61c8253c72794544580a7b6c24d/packaging-25.0.tar.gz", hash = "sha256:d443872c98d677bf60f6a1f2f8c1cb748e8fe762d2bf9d3148b5599295b0fc4f", size = 165727, upload-time = "2025-04-19T11:48:59.673Z" }
wheels = [
    { url = "https://files.pythonhosted.org/packages/20/12/38679034af332785aac8774540895e234f4d07f7545804097de4b666afd8/packaging-25.0-py3-none-any.whl", hash = "sha256:29572ef2b1f17581046b3a2227d5c611fb25ec70ca1ba8554b24b0e69331a484", size = 66469, upload-time = "2025-04-19T11:48:57.875Z" },
]

[[package]]
name = "pandas"
version = "2.3.1"
source = { registry = "https://pypi.org/simple" }
dependencies = [
    { name = "numpy", version = "2.2.6", source = { registry = "https://pypi.org/simple" }, marker = "python_full_version < '3.11'" },
    { name = "numpy", version = "2.3.1", source = { registry = "https://pypi.org/simple" }, marker = "python_full_version >= '3.11'" },
    { name = "python-dateutil" },
    { name = "pytz" },
    { name = "tzdata" },
]
sdist = { url = "https://files.pythonhosted.org/packages/d1/6f/75aa71f8a14267117adeeed5d21b204770189c0a0025acbdc03c337b28fc/pandas-2.3.1.tar.gz", hash = "sha256:0a95b9ac964fe83ce317827f80304d37388ea77616b1425f0ae41c9d2d0d7bb2", size = 4487493, upload-time = "2025-07-07T19:20:04.079Z" }
wheels = [
    { url = "https://files.pythonhosted.org/packages/c4/ca/aa97b47287221fa37a49634532e520300088e290b20d690b21ce3e448143/pandas-2.3.1-cp310-cp310-macosx_10_9_x86_64.whl", hash = "sha256:22c2e866f7209ebc3a8f08d75766566aae02bcc91d196935a1d9e59c7b990ac9", size = 11542731, upload-time = "2025-07-07T19:18:12.619Z" },
    { url = "https://files.pythonhosted.org/packages/80/bf/7938dddc5f01e18e573dcfb0f1b8c9357d9b5fa6ffdee6e605b92efbdff2/pandas-2.3.1-cp310-cp310-macosx_11_0_arm64.whl", hash = "sha256:3583d348546201aff730c8c47e49bc159833f971c2899d6097bce68b9112a4f1", size = 10790031, upload-time = "2025-07-07T19:18:16.611Z" },
    { url = "https://files.pythonhosted.org/packages/ee/2f/9af748366763b2a494fed477f88051dbf06f56053d5c00eba652697e3f94/pandas-2.3.1-cp310-cp310-manylinux_2_17_aarch64.manylinux2014_aarch64.whl", hash = "sha256:0f951fbb702dacd390561e0ea45cdd8ecfa7fb56935eb3dd78e306c19104b9b0", size = 11724083, upload-time = "2025-07-07T19:18:20.512Z" },
    { url = "https://files.pythonhosted.org/packages/2c/95/79ab37aa4c25d1e7df953dde407bb9c3e4ae47d154bc0dd1692f3a6dcf8c/pandas-2.3.1-cp310-cp310-manylinux_2_17_x86_64.manylinux2014_x86_64.whl", hash = "sha256:cd05b72ec02ebfb993569b4931b2e16fbb4d6ad6ce80224a3ee838387d83a191", size = 12342360, upload-time = "2025-07-07T19:18:23.194Z" },
    { url = "https://files.pythonhosted.org/packages/75/a7/d65e5d8665c12c3c6ff5edd9709d5836ec9b6f80071b7f4a718c6106e86e/pandas-2.3.1-cp310-cp310-musllinux_1_2_aarch64.whl", hash = "sha256:1b916a627919a247d865aed068eb65eb91a344b13f5b57ab9f610b7716c92de1", size = 13202098, upload-time = "2025-07-07T19:18:25.558Z" },
    { url = "https://files.pythonhosted.org/packages/65/f3/4c1dbd754dbaa79dbf8b537800cb2fa1a6e534764fef50ab1f7533226c5c/pandas-2.3.1-cp310-cp310-musllinux_1_2_x86_64.whl", hash = "sha256:fe67dc676818c186d5a3d5425250e40f179c2a89145df477dd82945eaea89e97", size = 13837228, upload-time = "2025-07-07T19:18:28.344Z" },
    { url = "https://files.pythonhosted.org/packages/3f/d6/d7f5777162aa9b48ec3910bca5a58c9b5927cfd9cfde3aa64322f5ba4b9f/pandas-2.3.1-cp310-cp310-win_amd64.whl", hash = "sha256:2eb789ae0274672acbd3c575b0598d213345660120a257b47b5dafdc618aec83", size = 11336561, upload-time = "2025-07-07T19:18:31.211Z" },
    { url = "https://files.pythonhosted.org/packages/76/1c/ccf70029e927e473a4476c00e0d5b32e623bff27f0402d0a92b7fc29bb9f/pandas-2.3.1-cp311-cp311-macosx_10_9_x86_64.whl", hash = "sha256:2b0540963d83431f5ce8870ea02a7430adca100cec8a050f0811f8e31035541b", size = 11566608, upload-time = "2025-07-07T19:18:33.86Z" },
    { url = "https://files.pythonhosted.org/packages/ec/d3/3c37cb724d76a841f14b8f5fe57e5e3645207cc67370e4f84717e8bb7657/pandas-2.3.1-cp311-cp311-macosx_11_0_arm64.whl", hash = "sha256:fe7317f578c6a153912bd2292f02e40c1d8f253e93c599e82620c7f69755c74f", size = 10823181, upload-time = "2025-07-07T19:18:36.151Z" },
    { url = "https://files.pythonhosted.org/packages/8a/4c/367c98854a1251940edf54a4df0826dcacfb987f9068abf3e3064081a382/pandas-2.3.1-cp311-cp311-manylinux_2_17_aarch64.manylinux2014_aarch64.whl", hash = "sha256:e6723a27ad7b244c0c79d8e7007092d7c8f0f11305770e2f4cd778b3ad5f9f85", size = 11793570, upload-time = "2025-07-07T19:18:38.385Z" },
    { url = "https://files.pythonhosted.org/packages/07/5f/63760ff107bcf5146eee41b38b3985f9055e710a72fdd637b791dea3495c/pandas-2.3.1-cp311-cp311-manylinux_2_17_x86_64.manylinux2014_x86_64.whl", hash = "sha256:3462c3735fe19f2638f2c3a40bd94ec2dc5ba13abbb032dd2fa1f540a075509d", size = 12378887, upload-time = "2025-07-07T19:18:41.284Z" },
    { url = "https://files.pythonhosted.org/packages/15/53/f31a9b4dfe73fe4711c3a609bd8e60238022f48eacedc257cd13ae9327a7/pandas-2.3.1-cp311-cp311-musllinux_1_2_aarch64.whl", hash = "sha256:98bcc8b5bf7afed22cc753a28bc4d9e26e078e777066bc53fac7904ddef9a678", size = 13230957, upload-time = "2025-07-07T19:18:44.187Z" },
    { url = "https://files.pythonhosted.org/packages/e0/94/6fce6bf85b5056d065e0a7933cba2616dcb48596f7ba3c6341ec4bcc529d/pandas-2.3.1-cp311-cp311-musllinux_1_2_x86_64.whl", hash = "sha256:4d544806b485ddf29e52d75b1f559142514e60ef58a832f74fb38e48d757b299", size = 13883883, upload-time = "2025-07-07T19:18:46.498Z" },
    { url = "https://files.pythonhosted.org/packages/c8/7b/bdcb1ed8fccb63d04bdb7635161d0ec26596d92c9d7a6cce964e7876b6c1/pandas-2.3.1-cp311-cp311-win_amd64.whl", hash = "sha256:b3cd4273d3cb3707b6fffd217204c52ed92859533e31dc03b7c5008aa933aaab", size = 11340212, upload-time = "2025-07-07T19:18:49.293Z" },
    { url = "https://files.pythonhosted.org/packages/46/de/b8445e0f5d217a99fe0eeb2f4988070908979bec3587c0633e5428ab596c/pandas-2.3.1-cp312-cp312-macosx_10_13_x86_64.whl", hash = "sha256:689968e841136f9e542020698ee1c4fbe9caa2ed2213ae2388dc7b81721510d3", size = 11588172, upload-time = "2025-07-07T19:18:52.054Z" },
    { url = "https://files.pythonhosted.org/packages/1e/e0/801cdb3564e65a5ac041ab99ea6f1d802a6c325bb6e58c79c06a3f1cd010/pandas-2.3.1-cp312-cp312-macosx_11_0_arm64.whl", hash = "sha256:025e92411c16cbe5bb2a4abc99732a6b132f439b8aab23a59fa593eb00704232", size = 10717365, upload-time = "2025-07-07T19:18:54.785Z" },
    { url = "https://files.pythonhosted.org/packages/51/a5/c76a8311833c24ae61a376dbf360eb1b1c9247a5d9c1e8b356563b31b80c/pandas-2.3.1-cp312-cp312-manylinux_2_17_aarch64.manylinux2014_aarch64.whl", hash = "sha256:9b7ff55f31c4fcb3e316e8f7fa194566b286d6ac430afec0d461163312c5841e", size = 11280411, upload-time = "2025-07-07T19:18:57.045Z" },
    { url = "https://files.pythonhosted.org/packages/da/01/e383018feba0a1ead6cf5fe8728e5d767fee02f06a3d800e82c489e5daaf/pandas-2.3.1-cp312-cp312-manylinux_2_17_x86_64.manylinux2014_x86_64.whl", hash = "sha256:7dcb79bf373a47d2a40cf7232928eb7540155abbc460925c2c96d2d30b006eb4", size = 11988013, upload-time = "2025-07-07T19:18:59.771Z" },
    { url = "https://files.pythonhosted.org/packages/5b/14/cec7760d7c9507f11c97d64f29022e12a6cc4fc03ac694535e89f88ad2ec/pandas-2.3.1-cp312-cp312-musllinux_1_2_aarch64.whl", hash = "sha256:56a342b231e8862c96bdb6ab97170e203ce511f4d0429589c8ede1ee8ece48b8", size = 12767210, upload-time = "2025-07-07T19:19:02.944Z" },
    { url = "https://files.pythonhosted.org/packages/50/b9/6e2d2c6728ed29fb3d4d4d302504fb66f1a543e37eb2e43f352a86365cdf/pandas-2.3.1-cp312-cp312-musllinux_1_2_x86_64.whl", hash = "sha256:ca7ed14832bce68baef331f4d7f294411bed8efd032f8109d690df45e00c4679", size = 13440571, upload-time = "2025-07-07T19:19:06.82Z" },
    { url = "https://files.pythonhosted.org/packages/80/a5/3a92893e7399a691bad7664d977cb5e7c81cf666c81f89ea76ba2bff483d/pandas-2.3.1-cp312-cp312-win_amd64.whl", hash = "sha256:ac942bfd0aca577bef61f2bc8da8147c4ef6879965ef883d8e8d5d2dc3e744b8", size = 10987601, upload-time = "2025-07-07T19:19:09.589Z" },
    { url = "https://files.pythonhosted.org/packages/32/ed/ff0a67a2c5505e1854e6715586ac6693dd860fbf52ef9f81edee200266e7/pandas-2.3.1-cp313-cp313-macosx_10_13_x86_64.whl", hash = "sha256:9026bd4a80108fac2239294a15ef9003c4ee191a0f64b90f170b40cfb7cf2d22", size = 11531393, upload-time = "2025-07-07T19:19:12.245Z" },
    { url = "https://files.pythonhosted.org/packages/c7/db/d8f24a7cc9fb0972adab0cc80b6817e8bef888cfd0024eeb5a21c0bb5c4a/pandas-2.3.1-cp313-cp313-macosx_11_0_arm64.whl", hash = "sha256:6de8547d4fdb12421e2d047a2c446c623ff4c11f47fddb6b9169eb98ffba485a", size = 10668750, upload-time = "2025-07-07T19:19:14.612Z" },
    { url = "https://files.pythonhosted.org/packages/0f/b0/80f6ec783313f1e2356b28b4fd8d2148c378370045da918c73145e6aab50/pandas-2.3.1-cp313-cp313-manylinux_2_17_aarch64.manylinux2014_aarch64.whl", hash = "sha256:782647ddc63c83133b2506912cc6b108140a38a37292102aaa19c81c83db2928", size = 11342004, upload-time = "2025-07-07T19:19:16.857Z" },
    { url = "https://files.pythonhosted.org/packages/e9/e2/20a317688435470872885e7fc8f95109ae9683dec7c50be29b56911515a5/pandas-2.3.1-cp313-cp313-manylinux_2_17_x86_64.manylinux2014_x86_64.whl", hash = "sha256:2ba6aff74075311fc88504b1db890187a3cd0f887a5b10f5525f8e2ef55bfdb9", size = 12050869, upload-time = "2025-07-07T19:19:19.265Z" },
    { url = "https://files.pythonhosted.org/packages/55/79/20d746b0a96c67203a5bee5fb4e00ac49c3e8009a39e1f78de264ecc5729/pandas-2.3.1-cp313-cp313-musllinux_1_2_aarch64.whl", hash = "sha256:e5635178b387bd2ba4ac040f82bc2ef6e6b500483975c4ebacd34bec945fda12", size = 12750218, upload-time = "2025-07-07T19:19:21.547Z" },
    { url = "https://files.pythonhosted.org/packages/7c/0f/145c8b41e48dbf03dd18fdd7f24f8ba95b8254a97a3379048378f33e7838/pandas-2.3.1-cp313-cp313-musllinux_1_2_x86_64.whl", hash = "sha256:6f3bf5ec947526106399a9e1d26d40ee2b259c66422efdf4de63c848492d91bb", size = 13416763, upload-time = "2025-07-07T19:19:23.939Z" },
    { url = "https://files.pythonhosted.org/packages/b2/c0/54415af59db5cdd86a3d3bf79863e8cc3fa9ed265f0745254061ac09d5f2/pandas-2.3.1-cp313-cp313-win_amd64.whl", hash = "sha256:1c78cf43c8fde236342a1cb2c34bcff89564a7bfed7e474ed2fffa6aed03a956", size = 10987482, upload-time = "2025-07-07T19:19:42.699Z" },
    { url = "https://files.pythonhosted.org/packages/48/64/2fd2e400073a1230e13b8cd604c9bc95d9e3b962e5d44088ead2e8f0cfec/pandas-2.3.1-cp313-cp313t-macosx_10_13_x86_64.whl", hash = "sha256:8dfc17328e8da77be3cf9f47509e5637ba8f137148ed0e9b5241e1baf526e20a", size = 12029159, upload-time = "2025-07-07T19:19:26.362Z" },
    { url = "https://files.pythonhosted.org/packages/d8/0a/d84fd79b0293b7ef88c760d7dca69828d867c89b6d9bc52d6a27e4d87316/pandas-2.3.1-cp313-cp313t-macosx_11_0_arm64.whl", hash = "sha256:ec6c851509364c59a5344458ab935e6451b31b818be467eb24b0fe89bd05b6b9", size = 11393287, upload-time = "2025-07-07T19:19:29.157Z" },
    { url = "https://files.pythonhosted.org/packages/50/ae/ff885d2b6e88f3c7520bb74ba319268b42f05d7e583b5dded9837da2723f/pandas-2.3.1-cp313-cp313t-manylinux_2_17_aarch64.manylinux2014_aarch64.whl", hash = "sha256:911580460fc4884d9b05254b38a6bfadddfcc6aaef856fb5859e7ca202e45275", size = 11309381, upload-time = "2025-07-07T19:19:31.436Z" },
    { url = "https://files.pythonhosted.org/packages/85/86/1fa345fc17caf5d7780d2699985c03dbe186c68fee00b526813939062bb0/pandas-2.3.1-cp313-cp313t-manylinux_2_17_x86_64.manylinux2014_x86_64.whl", hash = "sha256:2f4d6feeba91744872a600e6edbbd5b033005b431d5ae8379abee5bcfa479fab", size = 11883998, upload-time = "2025-07-07T19:19:34.267Z" },
    { url = "https://files.pythonhosted.org/packages/81/aa/e58541a49b5e6310d89474333e994ee57fea97c8aaa8fc7f00b873059bbf/pandas-2.3.1-cp313-cp313t-musllinux_1_2_aarch64.whl", hash = "sha256:fe37e757f462d31a9cd7580236a82f353f5713a80e059a29753cf938c6775d96", size = 12704705, upload-time = "2025-07-07T19:19:36.856Z" },
    { url = "https://files.pythonhosted.org/packages/d5/f9/07086f5b0f2a19872554abeea7658200824f5835c58a106fa8f2ae96a46c/pandas-2.3.1-cp313-cp313t-musllinux_1_2_x86_64.whl", hash = "sha256:5db9637dbc24b631ff3707269ae4559bce4b7fd75c1c4d7e13f40edc42df4444", size = 13189044, upload-time = "2025-07-07T19:19:39.999Z" },
]

[[package]]
name = "pathspec"
version = "0.12.1"
source = { registry = "https://pypi.org/simple" }
sdist = { url = "https://files.pythonhosted.org/packages/ca/bc/f35b8446f4531a7cb215605d100cd88b7ac6f44ab3fc94870c120ab3adbf/pathspec-0.12.1.tar.gz", hash = "sha256:a482d51503a1ab33b1c67a6c3813a26953dbdc71c31dacaef9a838c4e29f5712", size = 51043, upload-time = "2023-12-10T22:30:45Z" }
wheels = [
    { url = "https://files.pythonhosted.org/packages/cc/20/ff623b09d963f88bfde16306a54e12ee5ea43e9b597108672ff3a408aad6/pathspec-0.12.1-py3-none-any.whl", hash = "sha256:a0d503e138a4c123b27490a4f7beda6a01c6f288df0e4a8b79c7eb0dc7b4cc08", size = 31191, upload-time = "2023-12-10T22:30:43.14Z" },
]

[[package]]
name = "pip"
version = "25.1.1"
source = { registry = "https://pypi.org/simple" }
sdist = { url = "https://files.pythonhosted.org/packages/59/de/241caa0ca606f2ec5fe0c1f4261b0465df78d786a38da693864a116c37f4/pip-25.1.1.tar.gz", hash = "sha256:3de45d411d308d5054c2168185d8da7f9a2cd753dbac8acbfa88a8909ecd9077", size = 1940155, upload-time = "2025-05-02T15:14:02.057Z" }
wheels = [
    { url = "https://files.pythonhosted.org/packages/29/a2/d40fb2460e883eca5199c62cfc2463fd261f760556ae6290f88488c362c0/pip-25.1.1-py3-none-any.whl", hash = "sha256:2913a38a2abf4ea6b64ab507bd9e967f3b53dc1ede74b01b0931e1ce548751af", size = 1825227, upload-time = "2025-05-02T15:13:59.102Z" },
]

[[package]]
name = "platformdirs"
version = "4.3.8"
source = { registry = "https://pypi.org/simple" }
sdist = { url = "https://files.pythonhosted.org/packages/fe/8b/3c73abc9c759ecd3f1f7ceff6685840859e8070c4d947c93fae71f6a0bf2/platformdirs-4.3.8.tar.gz", hash = "sha256:3d512d96e16bcb959a814c9f348431070822a6496326a4be0911c40b5a74c2bc", size = 21362, upload-time = "2025-05-07T22:47:42.121Z" }
wheels = [
    { url = "https://files.pythonhosted.org/packages/fe/39/979e8e21520d4e47a0bbe349e2713c0aac6f3d853d0e5b34d76206c439aa/platformdirs-4.3.8-py3-none-any.whl", hash = "sha256:ff7059bb7eb1179e2685604f4aaf157cfd9535242bd23742eadc3c13542139b4", size = 18567, upload-time = "2025-05-07T22:47:40.376Z" },
]

[[package]]
name = "pluggy"
version = "1.6.0"
source = { registry = "https://pypi.org/simple" }
sdist = { url = "https://files.pythonhosted.org/packages/f9/e2/3e91f31a7d2b083fe6ef3fa267035b518369d9511ffab804f839851d2779/pluggy-1.6.0.tar.gz", hash = "sha256:7dcc130b76258d33b90f61b658791dede3486c3e6bfb003ee5c9bfb396dd22f3", size = 69412, upload-time = "2025-05-15T12:30:07.975Z" }
wheels = [
    { url = "https://files.pythonhosted.org/packages/54/20/4d324d65cc6d9205fabedc306948156824eb9f0ee1633355a8f7ec5c66bf/pluggy-1.6.0-py3-none-any.whl", hash = "sha256:e920276dd6813095e9377c0bc5566d94c932c33b27a3e3945d8389c374dd4746", size = 20538, upload-time = "2025-05-15T12:30:06.134Z" },
]

[[package]]
name = "pprintpp"
version = "0.4.0"
source = { registry = "https://pypi.org/simple" }
sdist = { url = "https://files.pythonhosted.org/packages/06/1a/7737e7a0774da3c3824d654993cf57adc915cb04660212f03406334d8c0b/pprintpp-0.4.0.tar.gz", hash = "sha256:ea826108e2c7f49dc6d66c752973c3fc9749142a798d6b254e1e301cfdbc6403", size = 17995, upload-time = "2018-07-01T01:42:34.87Z" }
wheels = [
    { url = "https://files.pythonhosted.org/packages/4e/d1/e4ed95fdd3ef13b78630280d9e9e240aeb65cc7c544ec57106149c3942fb/pprintpp-0.4.0-py2.py3-none-any.whl", hash = "sha256:b6b4dcdd0c0c0d75e4d7b2f21a9e933e5b2ce62b26e1a54537f9651ae5a5c01d", size = 16952, upload-time = "2018-07-01T01:42:36.496Z" },
]

[[package]]
name = "pre-commit"
version = "4.2.0"
source = { registry = "https://pypi.org/simple" }
dependencies = [
    { name = "cfgv" },
    { name = "identify" },
    { name = "nodeenv" },
    { name = "pyyaml" },
    { name = "virtualenv" },
]
sdist = { url = "https://files.pythonhosted.org/packages/08/39/679ca9b26c7bb2999ff122d50faa301e49af82ca9c066ec061cfbc0c6784/pre_commit-4.2.0.tar.gz", hash = "sha256:601283b9757afd87d40c4c4a9b2b5de9637a8ea02eaff7adc2d0fb4e04841146", size = 193424, upload-time = "2025-03-18T21:35:20.987Z" }
wheels = [
    { url = "https://files.pythonhosted.org/packages/88/74/a88bf1b1efeae488a0c0b7bdf71429c313722d1fc0f377537fbe554e6180/pre_commit-4.2.0-py2.py3-none-any.whl", hash = "sha256:a009ca7205f1eb497d10b845e52c838a98b6cdd2102a6c8e4540e94ee75c58bd", size = 220707, upload-time = "2025-03-18T21:35:19.343Z" },
]

[[package]]
name = "prompt-toolkit"
version = "3.0.51"
source = { registry = "https://pypi.org/simple" }
dependencies = [
    { name = "wcwidth" },
]
sdist = { url = "https://files.pythonhosted.org/packages/bb/6e/9d084c929dfe9e3bfe0c6a47e31f78a25c54627d64a66e884a8bf5474f1c/prompt_toolkit-3.0.51.tar.gz", hash = "sha256:931a162e3b27fc90c86f1b48bb1fb2c528c2761475e57c9c06de13311c7b54ed", size = 428940, upload-time = "2025-04-15T09:18:47.731Z" }
wheels = [
    { url = "https://files.pythonhosted.org/packages/ce/4f/5249960887b1fbe561d9ff265496d170b55a735b76724f10ef19f9e40716/prompt_toolkit-3.0.51-py3-none-any.whl", hash = "sha256:52742911fde84e2d423e2f9a4cf1de7d7ac4e51958f648d9540e0fb8db077b07", size = 387810, upload-time = "2025-04-15T09:18:44.753Z" },
]

[[package]]
name = "protobuf"
version = "6.31.1"
source = { registry = "https://pypi.org/simple" }
sdist = { url = "https://files.pythonhosted.org/packages/52/f3/b9655a711b32c19720253f6f06326faf90580834e2e83f840472d752bc8b/protobuf-6.31.1.tar.gz", hash = "sha256:d8cac4c982f0b957a4dc73a80e2ea24fab08e679c0de9deb835f4a12d69aca9a", size = 441797, upload-time = "2025-05-28T19:25:54.947Z" }
wheels = [
    { url = "https://files.pythonhosted.org/packages/f3/6f/6ab8e4bf962fd5570d3deaa2d5c38f0a363f57b4501047b5ebeb83ab1125/protobuf-6.31.1-cp310-abi3-win32.whl", hash = "sha256:7fa17d5a29c2e04b7d90e5e32388b8bfd0e7107cd8e616feef7ed3fa6bdab5c9", size = 423603, upload-time = "2025-05-28T19:25:41.198Z" },
    { url = "https://files.pythonhosted.org/packages/44/3a/b15c4347dd4bf3a1b0ee882f384623e2063bb5cf9fa9d57990a4f7df2fb6/protobuf-6.31.1-cp310-abi3-win_amd64.whl", hash = "sha256:426f59d2964864a1a366254fa703b8632dcec0790d8862d30034d8245e1cd447", size = 435283, upload-time = "2025-05-28T19:25:44.275Z" },
    { url = "https://files.pythonhosted.org/packages/6a/c9/b9689a2a250264a84e66c46d8862ba788ee7a641cdca39bccf64f59284b7/protobuf-6.31.1-cp39-abi3-macosx_10_9_universal2.whl", hash = "sha256:6f1227473dc43d44ed644425268eb7c2e488ae245d51c6866d19fe158e207402", size = 425604, upload-time = "2025-05-28T19:25:45.702Z" },
    { url = "https://files.pythonhosted.org/packages/76/a1/7a5a94032c83375e4fe7e7f56e3976ea6ac90c5e85fac8576409e25c39c3/protobuf-6.31.1-cp39-abi3-manylinux2014_aarch64.whl", hash = "sha256:a40fc12b84c154884d7d4c4ebd675d5b3b5283e155f324049ae396b95ddebc39", size = 322115, upload-time = "2025-05-28T19:25:47.128Z" },
    { url = "https://files.pythonhosted.org/packages/fa/b1/b59d405d64d31999244643d88c45c8241c58f17cc887e73bcb90602327f8/protobuf-6.31.1-cp39-abi3-manylinux2014_x86_64.whl", hash = "sha256:4ee898bf66f7a8b0bd21bce523814e6fbd8c6add948045ce958b73af7e8878c6", size = 321070, upload-time = "2025-05-28T19:25:50.036Z" },
    { url = "https://files.pythonhosted.org/packages/f7/af/ab3c51ab7507a7325e98ffe691d9495ee3d3aa5f589afad65ec920d39821/protobuf-6.31.1-py3-none-any.whl", hash = "sha256:720a6c7e6b77288b85063569baae8536671b39f15cc22037ec7045658d80489e", size = 168724, upload-time = "2025-05-28T19:25:53.926Z" },
]

[[package]]
name = "pyarrow"
version = "21.0.0"
source = { registry = "https://pypi.org/simple" }
sdist = { url = "https://files.pythonhosted.org/packages/ef/c2/ea068b8f00905c06329a3dfcd40d0fcc2b7d0f2e355bdb25b65e0a0e4cd4/pyarrow-21.0.0.tar.gz", hash = "sha256:5051f2dccf0e283ff56335760cbc8622cf52264d67e359d5569541ac11b6d5bc", size = 1133487, upload-time = "2025-07-18T00:57:31.761Z" }
wheels = [
    { url = "https://files.pythonhosted.org/packages/17/d9/110de31880016e2afc52d8580b397dbe47615defbf09ca8cf55f56c62165/pyarrow-21.0.0-cp310-cp310-macosx_12_0_arm64.whl", hash = "sha256:e563271e2c5ff4d4a4cbeb2c83d5cf0d4938b891518e676025f7268c6fe5fe26", size = 31196837, upload-time = "2025-07-18T00:54:34.755Z" },
    { url = "https://files.pythonhosted.org/packages/df/5f/c1c1997613abf24fceb087e79432d24c19bc6f7259cab57c2c8e5e545fab/pyarrow-21.0.0-cp310-cp310-macosx_12_0_x86_64.whl", hash = "sha256:fee33b0ca46f4c85443d6c450357101e47d53e6c3f008d658c27a2d020d44c79", size = 32659470, upload-time = "2025-07-18T00:54:38.329Z" },
    { url = "https://files.pythonhosted.org/packages/3e/ed/b1589a777816ee33ba123ba1e4f8f02243a844fed0deec97bde9fb21a5cf/pyarrow-21.0.0-cp310-cp310-manylinux_2_28_aarch64.whl", hash = "sha256:7be45519b830f7c24b21d630a31d48bcebfd5d4d7f9d3bdb49da9cdf6d764edb", size = 41055619, upload-time = "2025-07-18T00:54:42.172Z" },
    { url = "https://files.pythonhosted.org/packages/44/28/b6672962639e85dc0ac36f71ab3a8f5f38e01b51343d7aa372a6b56fa3f3/pyarrow-21.0.0-cp310-cp310-manylinux_2_28_x86_64.whl", hash = "sha256:26bfd95f6bff443ceae63c65dc7e048670b7e98bc892210acba7e4995d3d4b51", size = 42733488, upload-time = "2025-07-18T00:54:47.132Z" },
    { url = "https://files.pythonhosted.org/packages/f8/cc/de02c3614874b9089c94eac093f90ca5dfa6d5afe45de3ba847fd950fdf1/pyarrow-21.0.0-cp310-cp310-musllinux_1_2_aarch64.whl", hash = "sha256:bd04ec08f7f8bd113c55868bd3fc442a9db67c27af098c5f814a3091e71cc61a", size = 43329159, upload-time = "2025-07-18T00:54:51.686Z" },
    { url = "https://files.pythonhosted.org/packages/a6/3e/99473332ac40278f196e105ce30b79ab8affab12f6194802f2593d6b0be2/pyarrow-21.0.0-cp310-cp310-musllinux_1_2_x86_64.whl", hash = "sha256:9b0b14b49ac10654332a805aedfc0147fb3469cbf8ea951b3d040dab12372594", size = 45050567, upload-time = "2025-07-18T00:54:56.679Z" },
    { url = "https://files.pythonhosted.org/packages/7b/f5/c372ef60593d713e8bfbb7e0c743501605f0ad00719146dc075faf11172b/pyarrow-21.0.0-cp310-cp310-win_amd64.whl", hash = "sha256:9d9f8bcb4c3be7738add259738abdeddc363de1b80e3310e04067aa1ca596634", size = 26217959, upload-time = "2025-07-18T00:55:00.482Z" },
    { url = "https://files.pythonhosted.org/packages/94/dc/80564a3071a57c20b7c32575e4a0120e8a330ef487c319b122942d665960/pyarrow-21.0.0-cp311-cp311-macosx_12_0_arm64.whl", hash = "sha256:c077f48aab61738c237802836fc3844f85409a46015635198761b0d6a688f87b", size = 31243234, upload-time = "2025-07-18T00:55:03.812Z" },
    { url = "https://files.pythonhosted.org/packages/ea/cc/3b51cb2db26fe535d14f74cab4c79b191ed9a8cd4cbba45e2379b5ca2746/pyarrow-21.0.0-cp311-cp311-macosx_12_0_x86_64.whl", hash = "sha256:689f448066781856237eca8d1975b98cace19b8dd2ab6145bf49475478bcaa10", size = 32714370, upload-time = "2025-07-18T00:55:07.495Z" },
    { url = "https://files.pythonhosted.org/packages/24/11/a4431f36d5ad7d83b87146f515c063e4d07ef0b7240876ddb885e6b44f2e/pyarrow-21.0.0-cp311-cp311-manylinux_2_28_aarch64.whl", hash = "sha256:479ee41399fcddc46159a551705b89c05f11e8b8cb8e968f7fec64f62d91985e", size = 41135424, upload-time = "2025-07-18T00:55:11.461Z" },
    { url = "https://files.pythonhosted.org/packages/74/dc/035d54638fc5d2971cbf1e987ccd45f1091c83bcf747281cf6cc25e72c88/pyarrow-21.0.0-cp311-cp311-manylinux_2_28_x86_64.whl", hash = "sha256:40ebfcb54a4f11bcde86bc586cbd0272bac0d516cfa539c799c2453768477569", size = 42823810, upload-time = "2025-07-18T00:55:16.301Z" },
    { url = "https://files.pythonhosted.org/packages/2e/3b/89fced102448a9e3e0d4dded1f37fa3ce4700f02cdb8665457fcc8015f5b/pyarrow-21.0.0-cp311-cp311-musllinux_1_2_aarch64.whl", hash = "sha256:8d58d8497814274d3d20214fbb24abcad2f7e351474357d552a8d53bce70c70e", size = 43391538, upload-time = "2025-07-18T00:55:23.82Z" },
    { url = "https://files.pythonhosted.org/packages/fb/bb/ea7f1bd08978d39debd3b23611c293f64a642557e8141c80635d501e6d53/pyarrow-21.0.0-cp311-cp311-musllinux_1_2_x86_64.whl", hash = "sha256:585e7224f21124dd57836b1530ac8f2df2afc43c861d7bf3d58a4870c42ae36c", size = 45120056, upload-time = "2025-07-18T00:55:28.231Z" },
    { url = "https://files.pythonhosted.org/packages/6e/0b/77ea0600009842b30ceebc3337639a7380cd946061b620ac1a2f3cb541e2/pyarrow-21.0.0-cp311-cp311-win_amd64.whl", hash = "sha256:555ca6935b2cbca2c0e932bedd853e9bc523098c39636de9ad4693b5b1df86d6", size = 26220568, upload-time = "2025-07-18T00:55:32.122Z" },
    { url = "https://files.pythonhosted.org/packages/ca/d4/d4f817b21aacc30195cf6a46ba041dd1be827efa4a623cc8bf39a1c2a0c0/pyarrow-21.0.0-cp312-cp312-macosx_12_0_arm64.whl", hash = "sha256:3a302f0e0963db37e0a24a70c56cf91a4faa0bca51c23812279ca2e23481fccd", size = 31160305, upload-time = "2025-07-18T00:55:35.373Z" },
    { url = "https://files.pythonhosted.org/packages/a2/9c/dcd38ce6e4b4d9a19e1d36914cb8e2b1da4e6003dd075474c4cfcdfe0601/pyarrow-21.0.0-cp312-cp312-macosx_12_0_x86_64.whl", hash = "sha256:b6b27cf01e243871390474a211a7922bfbe3bda21e39bc9160daf0da3fe48876", size = 32684264, upload-time = "2025-07-18T00:55:39.303Z" },
    { url = "https://files.pythonhosted.org/packages/4f/74/2a2d9f8d7a59b639523454bec12dba35ae3d0a07d8ab529dc0809f74b23c/pyarrow-21.0.0-cp312-cp312-manylinux_2_28_aarch64.whl", hash = "sha256:e72a8ec6b868e258a2cd2672d91f2860ad532d590ce94cdf7d5e7ec674ccf03d", size = 41108099, upload-time = "2025-07-18T00:55:42.889Z" },
    { url = "https://files.pythonhosted.org/packages/ad/90/2660332eeb31303c13b653ea566a9918484b6e4d6b9d2d46879a33ab0622/pyarrow-21.0.0-cp312-cp312-manylinux_2_28_x86_64.whl", hash = "sha256:b7ae0bbdc8c6674259b25bef5d2a1d6af5d39d7200c819cf99e07f7dfef1c51e", size = 42829529, upload-time = "2025-07-18T00:55:47.069Z" },
    { url = "https://files.pythonhosted.org/packages/33/27/1a93a25c92717f6aa0fca06eb4700860577d016cd3ae51aad0e0488ac899/pyarrow-21.0.0-cp312-cp312-musllinux_1_2_aarch64.whl", hash = "sha256:58c30a1729f82d201627c173d91bd431db88ea74dcaa3885855bc6203e433b82", size = 43367883, upload-time = "2025-07-18T00:55:53.069Z" },
    { url = "https://files.pythonhosted.org/packages/05/d9/4d09d919f35d599bc05c6950095e358c3e15148ead26292dfca1fb659b0c/pyarrow-21.0.0-cp312-cp312-musllinux_1_2_x86_64.whl", hash = "sha256:072116f65604b822a7f22945a7a6e581cfa28e3454fdcc6939d4ff6090126623", size = 45133802, upload-time = "2025-07-18T00:55:57.714Z" },
    { url = "https://files.pythonhosted.org/packages/71/30/f3795b6e192c3ab881325ffe172e526499eb3780e306a15103a2764916a2/pyarrow-21.0.0-cp312-cp312-win_amd64.whl", hash = "sha256:cf56ec8b0a5c8c9d7021d6fd754e688104f9ebebf1bf4449613c9531f5346a18", size = 26203175, upload-time = "2025-07-18T00:56:01.364Z" },
    { url = "https://files.pythonhosted.org/packages/16/ca/c7eaa8e62db8fb37ce942b1ea0c6d7abfe3786ca193957afa25e71b81b66/pyarrow-21.0.0-cp313-cp313-macosx_12_0_arm64.whl", hash = "sha256:e99310a4ebd4479bcd1964dff9e14af33746300cb014aa4a3781738ac63baf4a", size = 31154306, upload-time = "2025-07-18T00:56:04.42Z" },
    { url = "https://files.pythonhosted.org/packages/ce/e8/e87d9e3b2489302b3a1aea709aaca4b781c5252fcb812a17ab6275a9a484/pyarrow-21.0.0-cp313-cp313-macosx_12_0_x86_64.whl", hash = "sha256:d2fe8e7f3ce329a71b7ddd7498b3cfac0eeb200c2789bd840234f0dc271a8efe", size = 32680622, upload-time = "2025-07-18T00:56:07.505Z" },
    { url = "https://files.pythonhosted.org/packages/84/52/79095d73a742aa0aba370c7942b1b655f598069489ab387fe47261a849e1/pyarrow-21.0.0-cp313-cp313-manylinux_2_28_aarch64.whl", hash = "sha256:f522e5709379d72fb3da7785aa489ff0bb87448a9dc5a75f45763a795a089ebd", size = 41104094, upload-time = "2025-07-18T00:56:10.994Z" },
    { url = "https://files.pythonhosted.org/packages/89/4b/7782438b551dbb0468892a276b8c789b8bbdb25ea5c5eb27faadd753e037/pyarrow-21.0.0-cp313-cp313-manylinux_2_28_x86_64.whl", hash = "sha256:69cbbdf0631396e9925e048cfa5bce4e8c3d3b41562bbd70c685a8eb53a91e61", size = 42825576, upload-time = "2025-07-18T00:56:15.569Z" },
    { url = "https://files.pythonhosted.org/packages/b3/62/0f29de6e0a1e33518dec92c65be0351d32d7ca351e51ec5f4f837a9aab91/pyarrow-21.0.0-cp313-cp313-musllinux_1_2_aarch64.whl", hash = "sha256:731c7022587006b755d0bdb27626a1a3bb004bb56b11fb30d98b6c1b4718579d", size = 43368342, upload-time = "2025-07-18T00:56:19.531Z" },
    { url = "https://files.pythonhosted.org/packages/90/c7/0fa1f3f29cf75f339768cc698c8ad4ddd2481c1742e9741459911c9ac477/pyarrow-21.0.0-cp313-cp313-musllinux_1_2_x86_64.whl", hash = "sha256:dc56bc708f2d8ac71bd1dcb927e458c93cec10b98eb4120206a4091db7b67b99", size = 45131218, upload-time = "2025-07-18T00:56:23.347Z" },
    { url = "https://files.pythonhosted.org/packages/01/63/581f2076465e67b23bc5a37d4a2abff8362d389d29d8105832e82c9c811c/pyarrow-21.0.0-cp313-cp313-win_amd64.whl", hash = "sha256:186aa00bca62139f75b7de8420f745f2af12941595bbbfa7ed3870ff63e25636", size = 26087551, upload-time = "2025-07-18T00:56:26.758Z" },
    { url = "https://files.pythonhosted.org/packages/c9/ab/357d0d9648bb8241ee7348e564f2479d206ebe6e1c47ac5027c2e31ecd39/pyarrow-21.0.0-cp313-cp313t-macosx_12_0_arm64.whl", hash = "sha256:a7a102574faa3f421141a64c10216e078df467ab9576684d5cd696952546e2da", size = 31290064, upload-time = "2025-07-18T00:56:30.214Z" },
    { url = "https://files.pythonhosted.org/packages/3f/8a/5685d62a990e4cac2043fc76b4661bf38d06efed55cf45a334b455bd2759/pyarrow-21.0.0-cp313-cp313t-macosx_12_0_x86_64.whl", hash = "sha256:1e005378c4a2c6db3ada3ad4c217b381f6c886f0a80d6a316fe586b90f77efd7", size = 32727837, upload-time = "2025-07-18T00:56:33.935Z" },
    { url = "https://files.pythonhosted.org/packages/fc/de/c0828ee09525c2bafefd3e736a248ebe764d07d0fd762d4f0929dbc516c9/pyarrow-21.0.0-cp313-cp313t-manylinux_2_28_aarch64.whl", hash = "sha256:65f8e85f79031449ec8706b74504a316805217b35b6099155dd7e227eef0d4b6", size = 41014158, upload-time = "2025-07-18T00:56:37.528Z" },
    { url = "https://files.pythonhosted.org/packages/6e/26/a2865c420c50b7a3748320b614f3484bfcde8347b2639b2b903b21ce6a72/pyarrow-21.0.0-cp313-cp313t-manylinux_2_28_x86_64.whl", hash = "sha256:3a81486adc665c7eb1a2bde0224cfca6ceaba344a82a971ef059678417880eb8", size = 42667885, upload-time = "2025-07-18T00:56:41.483Z" },
    { url = "https://files.pythonhosted.org/packages/0a/f9/4ee798dc902533159250fb4321267730bc0a107d8c6889e07c3add4fe3a5/pyarrow-21.0.0-cp313-cp313t-musllinux_1_2_aarch64.whl", hash = "sha256:fc0d2f88b81dcf3ccf9a6ae17f89183762c8a94a5bdcfa09e05cfe413acf0503", size = 43276625, upload-time = "2025-07-18T00:56:48.002Z" },
    { url = "https://files.pythonhosted.org/packages/5a/da/e02544d6997037a4b0d22d8e5f66bc9315c3671371a8b18c79ade1cefe14/pyarrow-21.0.0-cp313-cp313t-musllinux_1_2_x86_64.whl", hash = "sha256:6299449adf89df38537837487a4f8d3bd91ec94354fdd2a7d30bc11c48ef6e79", size = 44951890, upload-time = "2025-07-18T00:56:52.568Z" },
    { url = "https://files.pythonhosted.org/packages/e5/4e/519c1bc1876625fe6b71e9a28287c43ec2f20f73c658b9ae1d485c0c206e/pyarrow-21.0.0-cp313-cp313t-win_amd64.whl", hash = "sha256:222c39e2c70113543982c6b34f3077962b44fca38c0bd9e68bb6781534425c10", size = 26371006, upload-time = "2025-07-18T00:56:56.379Z" },
]

[[package]]
name = "pycparser"
version = "2.22"
source = { registry = "https://pypi.org/simple" }
sdist = { url = "https://files.pythonhosted.org/packages/1d/b2/31537cf4b1ca988837256c910a668b553fceb8f069bedc4b1c826024b52c/pycparser-2.22.tar.gz", hash = "sha256:491c8be9c040f5390f5bf44a5b07752bd07f56edf992381b05c701439eec10f6", size = 172736, upload-time = "2024-03-30T13:22:22.564Z" }
wheels = [
    { url = "https://files.pythonhosted.org/packages/13/a3/a812df4e2dd5696d1f351d58b8fe16a405b234ad2886a0dab9183fb78109/pycparser-2.22-py3-none-any.whl", hash = "sha256:c3702b6d3dd8c7abc1afa565d7e63d53a1d0bd86cdc24edd75470f4de499cfcc", size = 117552, upload-time = "2024-03-30T13:22:20.476Z" },
]

[[package]]
name = "pydantic"
version = "2.11.7"
source = { registry = "https://pypi.org/simple" }
dependencies = [
    { name = "annotated-types" },
    { name = "pydantic-core" },
    { name = "typing-extensions" },
    { name = "typing-inspection" },
]
sdist = { url = "https://files.pythonhosted.org/packages/00/dd/4325abf92c39ba8623b5af936ddb36ffcfe0beae70405d456ab1fb2f5b8c/pydantic-2.11.7.tar.gz", hash = "sha256:d989c3c6cb79469287b1569f7447a17848c998458d49ebe294e975b9baf0f0db", size = 788350, upload-time = "2025-06-14T08:33:17.137Z" }
wheels = [
    { url = "https://files.pythonhosted.org/packages/6a/c0/ec2b1c8712ca690e5d61979dee872603e92b8a32f94cc1b72d53beab008a/pydantic-2.11.7-py3-none-any.whl", hash = "sha256:dde5df002701f6de26248661f6835bbe296a47bf73990135c7d07ce741b9623b", size = 444782, upload-time = "2025-06-14T08:33:14.905Z" },
]

[[package]]
name = "pydantic-core"
version = "2.33.2"
source = { registry = "https://pypi.org/simple" }
dependencies = [
    { name = "typing-extensions" },
]
sdist = { url = "https://files.pythonhosted.org/packages/ad/88/5f2260bdfae97aabf98f1778d43f69574390ad787afb646292a638c923d4/pydantic_core-2.33.2.tar.gz", hash = "sha256:7cb8bc3605c29176e1b105350d2e6474142d7c1bd1d9327c4a9bdb46bf827acc", size = 435195, upload-time = "2025-04-23T18:33:52.104Z" }
wheels = [
    { url = "https://files.pythonhosted.org/packages/e5/92/b31726561b5dae176c2d2c2dc43a9c5bfba5d32f96f8b4c0a600dd492447/pydantic_core-2.33.2-cp310-cp310-macosx_10_12_x86_64.whl", hash = "sha256:2b3d326aaef0c0399d9afffeb6367d5e26ddc24d351dbc9c636840ac355dc5d8", size = 2028817, upload-time = "2025-04-23T18:30:43.919Z" },
    { url = "https://files.pythonhosted.org/packages/a3/44/3f0b95fafdaca04a483c4e685fe437c6891001bf3ce8b2fded82b9ea3aa1/pydantic_core-2.33.2-cp310-cp310-macosx_11_0_arm64.whl", hash = "sha256:0e5b2671f05ba48b94cb90ce55d8bdcaaedb8ba00cc5359f6810fc918713983d", size = 1861357, upload-time = "2025-04-23T18:30:46.372Z" },
    { url = "https://files.pythonhosted.org/packages/30/97/e8f13b55766234caae05372826e8e4b3b96e7b248be3157f53237682e43c/pydantic_core-2.33.2-cp310-cp310-manylinux_2_17_aarch64.manylinux2014_aarch64.whl", hash = "sha256:0069c9acc3f3981b9ff4cdfaf088e98d83440a4c7ea1bc07460af3d4dc22e72d", size = 1898011, upload-time = "2025-04-23T18:30:47.591Z" },
    { url = "https://files.pythonhosted.org/packages/9b/a3/99c48cf7bafc991cc3ee66fd544c0aae8dc907b752f1dad2d79b1b5a471f/pydantic_core-2.33.2-cp310-cp310-manylinux_2_17_armv7l.manylinux2014_armv7l.whl", hash = "sha256:d53b22f2032c42eaaf025f7c40c2e3b94568ae077a606f006d206a463bc69572", size = 1982730, upload-time = "2025-04-23T18:30:49.328Z" },
    { url = "https://files.pythonhosted.org/packages/de/8e/a5b882ec4307010a840fb8b58bd9bf65d1840c92eae7534c7441709bf54b/pydantic_core-2.33.2-cp310-cp310-manylinux_2_17_ppc64le.manylinux2014_ppc64le.whl", hash = "sha256:0405262705a123b7ce9f0b92f123334d67b70fd1f20a9372b907ce1080c7ba02", size = 2136178, upload-time = "2025-04-23T18:30:50.907Z" },
    { url = "https://files.pythonhosted.org/packages/e4/bb/71e35fc3ed05af6834e890edb75968e2802fe98778971ab5cba20a162315/pydantic_core-2.33.2-cp310-cp310-manylinux_2_17_s390x.manylinux2014_s390x.whl", hash = "sha256:4b25d91e288e2c4e0662b8038a28c6a07eaac3e196cfc4ff69de4ea3db992a1b", size = 2736462, upload-time = "2025-04-23T18:30:52.083Z" },
    { url = "https://files.pythonhosted.org/packages/31/0d/c8f7593e6bc7066289bbc366f2235701dcbebcd1ff0ef8e64f6f239fb47d/pydantic_core-2.33.2-cp310-cp310-manylinux_2_17_x86_64.manylinux2014_x86_64.whl", hash = "sha256:6bdfe4b3789761f3bcb4b1ddf33355a71079858958e3a552f16d5af19768fef2", size = 2005652, upload-time = "2025-04-23T18:30:53.389Z" },
    { url = "https://files.pythonhosted.org/packages/d2/7a/996d8bd75f3eda405e3dd219ff5ff0a283cd8e34add39d8ef9157e722867/pydantic_core-2.33.2-cp310-cp310-manylinux_2_5_i686.manylinux1_i686.whl", hash = "sha256:efec8db3266b76ef9607c2c4c419bdb06bf335ae433b80816089ea7585816f6a", size = 2113306, upload-time = "2025-04-23T18:30:54.661Z" },
    { url = "https://files.pythonhosted.org/packages/ff/84/daf2a6fb2db40ffda6578a7e8c5a6e9c8affb251a05c233ae37098118788/pydantic_core-2.33.2-cp310-cp310-musllinux_1_1_aarch64.whl", hash = "sha256:031c57d67ca86902726e0fae2214ce6770bbe2f710dc33063187a68744a5ecac", size = 2073720, upload-time = "2025-04-23T18:30:56.11Z" },
    { url = "https://files.pythonhosted.org/packages/77/fb/2258da019f4825128445ae79456a5499c032b55849dbd5bed78c95ccf163/pydantic_core-2.33.2-cp310-cp310-musllinux_1_1_armv7l.whl", hash = "sha256:f8de619080e944347f5f20de29a975c2d815d9ddd8be9b9b7268e2e3ef68605a", size = 2244915, upload-time = "2025-04-23T18:30:57.501Z" },
    { url = "https://files.pythonhosted.org/packages/d8/7a/925ff73756031289468326e355b6fa8316960d0d65f8b5d6b3a3e7866de7/pydantic_core-2.33.2-cp310-cp310-musllinux_1_1_x86_64.whl", hash = "sha256:73662edf539e72a9440129f231ed3757faab89630d291b784ca99237fb94db2b", size = 2241884, upload-time = "2025-04-23T18:30:58.867Z" },
    { url = "https://files.pythonhosted.org/packages/0b/b0/249ee6d2646f1cdadcb813805fe76265745c4010cf20a8eba7b0e639d9b2/pydantic_core-2.33.2-cp310-cp310-win32.whl", hash = "sha256:0a39979dcbb70998b0e505fb1556a1d550a0781463ce84ebf915ba293ccb7e22", size = 1910496, upload-time = "2025-04-23T18:31:00.078Z" },
    { url = "https://files.pythonhosted.org/packages/66/ff/172ba8f12a42d4b552917aa65d1f2328990d3ccfc01d5b7c943ec084299f/pydantic_core-2.33.2-cp310-cp310-win_amd64.whl", hash = "sha256:b0379a2b24882fef529ec3b4987cb5d003b9cda32256024e6fe1586ac45fc640", size = 1955019, upload-time = "2025-04-23T18:31:01.335Z" },
    { url = "https://files.pythonhosted.org/packages/3f/8d/71db63483d518cbbf290261a1fc2839d17ff89fce7089e08cad07ccfce67/pydantic_core-2.33.2-cp311-cp311-macosx_10_12_x86_64.whl", hash = "sha256:4c5b0a576fb381edd6d27f0a85915c6daf2f8138dc5c267a57c08a62900758c7", size = 2028584, upload-time = "2025-04-23T18:31:03.106Z" },
    { url = "https://files.pythonhosted.org/packages/24/2f/3cfa7244ae292dd850989f328722d2aef313f74ffc471184dc509e1e4e5a/pydantic_core-2.33.2-cp311-cp311-macosx_11_0_arm64.whl", hash = "sha256:e799c050df38a639db758c617ec771fd8fb7a5f8eaaa4b27b101f266b216a246", size = 1855071, upload-time = "2025-04-23T18:31:04.621Z" },
    { url = "https://files.pythonhosted.org/packages/b3/d3/4ae42d33f5e3f50dd467761304be2fa0a9417fbf09735bc2cce003480f2a/pydantic_core-2.33.2-cp311-cp311-manylinux_2_17_aarch64.manylinux2014_aarch64.whl", hash = "sha256:dc46a01bf8d62f227d5ecee74178ffc448ff4e5197c756331f71efcc66dc980f", size = 1897823, upload-time = "2025-04-23T18:31:06.377Z" },
    { url = "https://files.pythonhosted.org/packages/f4/f3/aa5976e8352b7695ff808599794b1fba2a9ae2ee954a3426855935799488/pydantic_core-2.33.2-cp311-cp311-manylinux_2_17_armv7l.manylinux2014_armv7l.whl", hash = "sha256:a144d4f717285c6d9234a66778059f33a89096dfb9b39117663fd8413d582dcc", size = 1983792, upload-time = "2025-04-23T18:31:07.93Z" },
    { url = "https://files.pythonhosted.org/packages/d5/7a/cda9b5a23c552037717f2b2a5257e9b2bfe45e687386df9591eff7b46d28/pydantic_core-2.33.2-cp311-cp311-manylinux_2_17_ppc64le.manylinux2014_ppc64le.whl", hash = "sha256:73cf6373c21bc80b2e0dc88444f41ae60b2f070ed02095754eb5a01df12256de", size = 2136338, upload-time = "2025-04-23T18:31:09.283Z" },
    { url = "https://files.pythonhosted.org/packages/2b/9f/b8f9ec8dd1417eb9da784e91e1667d58a2a4a7b7b34cf4af765ef663a7e5/pydantic_core-2.33.2-cp311-cp311-manylinux_2_17_s390x.manylinux2014_s390x.whl", hash = "sha256:3dc625f4aa79713512d1976fe9f0bc99f706a9dee21dfd1810b4bbbf228d0e8a", size = 2730998, upload-time = "2025-04-23T18:31:11.7Z" },
    { url = "https://files.pythonhosted.org/packages/47/bc/cd720e078576bdb8255d5032c5d63ee5c0bf4b7173dd955185a1d658c456/pydantic_core-2.33.2-cp311-cp311-manylinux_2_17_x86_64.manylinux2014_x86_64.whl", hash = "sha256:881b21b5549499972441da4758d662aeea93f1923f953e9cbaff14b8b9565aef", size = 2003200, upload-time = "2025-04-23T18:31:13.536Z" },
    { url = "https://files.pythonhosted.org/packages/ca/22/3602b895ee2cd29d11a2b349372446ae9727c32e78a94b3d588a40fdf187/pydantic_core-2.33.2-cp311-cp311-manylinux_2_5_i686.manylinux1_i686.whl", hash = "sha256:bdc25f3681f7b78572699569514036afe3c243bc3059d3942624e936ec93450e", size = 2113890, upload-time = "2025-04-23T18:31:15.011Z" },
    { url = "https://files.pythonhosted.org/packages/ff/e6/e3c5908c03cf00d629eb38393a98fccc38ee0ce8ecce32f69fc7d7b558a7/pydantic_core-2.33.2-cp311-cp311-musllinux_1_1_aarch64.whl", hash = "sha256:fe5b32187cbc0c862ee201ad66c30cf218e5ed468ec8dc1cf49dec66e160cc4d", size = 2073359, upload-time = "2025-04-23T18:31:16.393Z" },
    { url = "https://files.pythonhosted.org/packages/12/e7/6a36a07c59ebefc8777d1ffdaf5ae71b06b21952582e4b07eba88a421c79/pydantic_core-2.33.2-cp311-cp311-musllinux_1_1_armv7l.whl", hash = "sha256:bc7aee6f634a6f4a95676fcb5d6559a2c2a390330098dba5e5a5f28a2e4ada30", size = 2245883, upload-time = "2025-04-23T18:31:17.892Z" },
    { url = "https://files.pythonhosted.org/packages/16/3f/59b3187aaa6cc0c1e6616e8045b284de2b6a87b027cce2ffcea073adf1d2/pydantic_core-2.33.2-cp311-cp311-musllinux_1_1_x86_64.whl", hash = "sha256:235f45e5dbcccf6bd99f9f472858849f73d11120d76ea8707115415f8e5ebebf", size = 2241074, upload-time = "2025-04-23T18:31:19.205Z" },
    { url = "https://files.pythonhosted.org/packages/e0/ed/55532bb88f674d5d8f67ab121a2a13c385df382de2a1677f30ad385f7438/pydantic_core-2.33.2-cp311-cp311-win32.whl", hash = "sha256:6368900c2d3ef09b69cb0b913f9f8263b03786e5b2a387706c5afb66800efd51", size = 1910538, upload-time = "2025-04-23T18:31:20.541Z" },
    { url = "https://files.pythonhosted.org/packages/fe/1b/25b7cccd4519c0b23c2dd636ad39d381abf113085ce4f7bec2b0dc755eb1/pydantic_core-2.33.2-cp311-cp311-win_amd64.whl", hash = "sha256:1e063337ef9e9820c77acc768546325ebe04ee38b08703244c1309cccc4f1bab", size = 1952909, upload-time = "2025-04-23T18:31:22.371Z" },
    { url = "https://files.pythonhosted.org/packages/49/a9/d809358e49126438055884c4366a1f6227f0f84f635a9014e2deb9b9de54/pydantic_core-2.33.2-cp311-cp311-win_arm64.whl", hash = "sha256:6b99022f1d19bc32a4c2a0d544fc9a76e3be90f0b3f4af413f87d38749300e65", size = 1897786, upload-time = "2025-04-23T18:31:24.161Z" },
    { url = "https://files.pythonhosted.org/packages/18/8a/2b41c97f554ec8c71f2a8a5f85cb56a8b0956addfe8b0efb5b3d77e8bdc3/pydantic_core-2.33.2-cp312-cp312-macosx_10_12_x86_64.whl", hash = "sha256:a7ec89dc587667f22b6a0b6579c249fca9026ce7c333fc142ba42411fa243cdc", size = 2009000, upload-time = "2025-04-23T18:31:25.863Z" },
    { url = "https://files.pythonhosted.org/packages/a1/02/6224312aacb3c8ecbaa959897af57181fb6cf3a3d7917fd44d0f2917e6f2/pydantic_core-2.33.2-cp312-cp312-macosx_11_0_arm64.whl", hash = "sha256:3c6db6e52c6d70aa0d00d45cdb9b40f0433b96380071ea80b09277dba021ddf7", size = 1847996, upload-time = "2025-04-23T18:31:27.341Z" },
    { url = "https://files.pythonhosted.org/packages/d6/46/6dcdf084a523dbe0a0be59d054734b86a981726f221f4562aed313dbcb49/pydantic_core-2.33.2-cp312-cp312-manylinux_2_17_aarch64.manylinux2014_aarch64.whl", hash = "sha256:4e61206137cbc65e6d5256e1166f88331d3b6238e082d9f74613b9b765fb9025", size = 1880957, upload-time = "2025-04-23T18:31:28.956Z" },
    { url = "https://files.pythonhosted.org/packages/ec/6b/1ec2c03837ac00886ba8160ce041ce4e325b41d06a034adbef11339ae422/pydantic_core-2.33.2-cp312-cp312-manylinux_2_17_armv7l.manylinux2014_armv7l.whl", hash = "sha256:eb8c529b2819c37140eb51b914153063d27ed88e3bdc31b71198a198e921e011", size = 1964199, upload-time = "2025-04-23T18:31:31.025Z" },
    { url = "https://files.pythonhosted.org/packages/2d/1d/6bf34d6adb9debd9136bd197ca72642203ce9aaaa85cfcbfcf20f9696e83/pydantic_core-2.33.2-cp312-cp312-manylinux_2_17_ppc64le.manylinux2014_ppc64le.whl", hash = "sha256:c52b02ad8b4e2cf14ca7b3d918f3eb0ee91e63b3167c32591e57c4317e134f8f", size = 2120296, upload-time = "2025-04-23T18:31:32.514Z" },
    { url = "https://files.pythonhosted.org/packages/e0/94/2bd0aaf5a591e974b32a9f7123f16637776c304471a0ab33cf263cf5591a/pydantic_core-2.33.2-cp312-cp312-manylinux_2_17_s390x.manylinux2014_s390x.whl", hash = "sha256:96081f1605125ba0855dfda83f6f3df5ec90c61195421ba72223de35ccfb2f88", size = 2676109, upload-time = "2025-04-23T18:31:33.958Z" },
    { url = "https://files.pythonhosted.org/packages/f9/41/4b043778cf9c4285d59742281a769eac371b9e47e35f98ad321349cc5d61/pydantic_core-2.33.2-cp312-cp312-manylinux_2_17_x86_64.manylinux2014_x86_64.whl", hash = "sha256:8f57a69461af2a5fa6e6bbd7a5f60d3b7e6cebb687f55106933188e79ad155c1", size = 2002028, upload-time = "2025-04-23T18:31:39.095Z" },
    { url = "https://files.pythonhosted.org/packages/cb/d5/7bb781bf2748ce3d03af04d5c969fa1308880e1dca35a9bd94e1a96a922e/pydantic_core-2.33.2-cp312-cp312-manylinux_2_5_i686.manylinux1_i686.whl", hash = "sha256:572c7e6c8bb4774d2ac88929e3d1f12bc45714ae5ee6d9a788a9fb35e60bb04b", size = 2100044, upload-time = "2025-04-23T18:31:41.034Z" },
    { url = "https://files.pythonhosted.org/packages/fe/36/def5e53e1eb0ad896785702a5bbfd25eed546cdcf4087ad285021a90ed53/pydantic_core-2.33.2-cp312-cp312-musllinux_1_1_aarch64.whl", hash = "sha256:db4b41f9bd95fbe5acd76d89920336ba96f03e149097365afe1cb092fceb89a1", size = 2058881, upload-time = "2025-04-23T18:31:42.757Z" },
    { url = "https://files.pythonhosted.org/packages/01/6c/57f8d70b2ee57fc3dc8b9610315949837fa8c11d86927b9bb044f8705419/pydantic_core-2.33.2-cp312-cp312-musllinux_1_1_armv7l.whl", hash = "sha256:fa854f5cf7e33842a892e5c73f45327760bc7bc516339fda888c75ae60edaeb6", size = 2227034, upload-time = "2025-04-23T18:31:44.304Z" },
    { url = "https://files.pythonhosted.org/packages/27/b9/9c17f0396a82b3d5cbea4c24d742083422639e7bb1d5bf600e12cb176a13/pydantic_core-2.33.2-cp312-cp312-musllinux_1_1_x86_64.whl", hash = "sha256:5f483cfb75ff703095c59e365360cb73e00185e01aaea067cd19acffd2ab20ea", size = 2234187, upload-time = "2025-04-23T18:31:45.891Z" },
    { url = "https://files.pythonhosted.org/packages/b0/6a/adf5734ffd52bf86d865093ad70b2ce543415e0e356f6cacabbc0d9ad910/pydantic_core-2.33.2-cp312-cp312-win32.whl", hash = "sha256:9cb1da0f5a471435a7bc7e439b8a728e8b61e59784b2af70d7c169f8dd8ae290", size = 1892628, upload-time = "2025-04-23T18:31:47.819Z" },
    { url = "https://files.pythonhosted.org/packages/43/e4/5479fecb3606c1368d496a825d8411e126133c41224c1e7238be58b87d7e/pydantic_core-2.33.2-cp312-cp312-win_amd64.whl", hash = "sha256:f941635f2a3d96b2973e867144fde513665c87f13fe0e193c158ac51bfaaa7b2", size = 1955866, upload-time = "2025-04-23T18:31:49.635Z" },
    { url = "https://files.pythonhosted.org/packages/0d/24/8b11e8b3e2be9dd82df4b11408a67c61bb4dc4f8e11b5b0fc888b38118b5/pydantic_core-2.33.2-cp312-cp312-win_arm64.whl", hash = "sha256:cca3868ddfaccfbc4bfb1d608e2ccaaebe0ae628e1416aeb9c4d88c001bb45ab", size = 1888894, upload-time = "2025-04-23T18:31:51.609Z" },
    { url = "https://files.pythonhosted.org/packages/46/8c/99040727b41f56616573a28771b1bfa08a3d3fe74d3d513f01251f79f172/pydantic_core-2.33.2-cp313-cp313-macosx_10_12_x86_64.whl", hash = "sha256:1082dd3e2d7109ad8b7da48e1d4710c8d06c253cbc4a27c1cff4fbcaa97a9e3f", size = 2015688, upload-time = "2025-04-23T18:31:53.175Z" },
    { url = "https://files.pythonhosted.org/packages/3a/cc/5999d1eb705a6cefc31f0b4a90e9f7fc400539b1a1030529700cc1b51838/pydantic_core-2.33.2-cp313-cp313-macosx_11_0_arm64.whl", hash = "sha256:f517ca031dfc037a9c07e748cefd8d96235088b83b4f4ba8939105d20fa1dcd6", size = 1844808, upload-time = "2025-04-23T18:31:54.79Z" },
    { url = "https://files.pythonhosted.org/packages/6f/5e/a0a7b8885c98889a18b6e376f344da1ef323d270b44edf8174d6bce4d622/pydantic_core-2.33.2-cp313-cp313-manylinux_2_17_aarch64.manylinux2014_aarch64.whl", hash = "sha256:0a9f2c9dd19656823cb8250b0724ee9c60a82f3cdf68a080979d13092a3b0fef", size = 1885580, upload-time = "2025-04-23T18:31:57.393Z" },
    { url = "https://files.pythonhosted.org/packages/3b/2a/953581f343c7d11a304581156618c3f592435523dd9d79865903272c256a/pydantic_core-2.33.2-cp313-cp313-manylinux_2_17_armv7l.manylinux2014_armv7l.whl", hash = "sha256:2b0a451c263b01acebe51895bfb0e1cc842a5c666efe06cdf13846c7418caa9a", size = 1973859, upload-time = "2025-04-23T18:31:59.065Z" },
    { url = "https://files.pythonhosted.org/packages/e6/55/f1a813904771c03a3f97f676c62cca0c0a4138654107c1b61f19c644868b/pydantic_core-2.33.2-cp313-cp313-manylinux_2_17_ppc64le.manylinux2014_ppc64le.whl", hash = "sha256:1ea40a64d23faa25e62a70ad163571c0b342b8bf66d5fa612ac0dec4f069d916", size = 2120810, upload-time = "2025-04-23T18:32:00.78Z" },
    { url = "https://files.pythonhosted.org/packages/aa/c3/053389835a996e18853ba107a63caae0b9deb4a276c6b472931ea9ae6e48/pydantic_core-2.33.2-cp313-cp313-manylinux_2_17_s390x.manylinux2014_s390x.whl", hash = "sha256:0fb2d542b4d66f9470e8065c5469ec676978d625a8b7a363f07d9a501a9cb36a", size = 2676498, upload-time = "2025-04-23T18:32:02.418Z" },
    { url = "https://files.pythonhosted.org/packages/eb/3c/f4abd740877a35abade05e437245b192f9d0ffb48bbbbd708df33d3cda37/pydantic_core-2.33.2-cp313-cp313-manylinux_2_17_x86_64.manylinux2014_x86_64.whl", hash = "sha256:9fdac5d6ffa1b5a83bca06ffe7583f5576555e6c8b3a91fbd25ea7780f825f7d", size = 2000611, upload-time = "2025-04-23T18:32:04.152Z" },
    { url = "https://files.pythonhosted.org/packages/59/a7/63ef2fed1837d1121a894d0ce88439fe3e3b3e48c7543b2a4479eb99c2bd/pydantic_core-2.33.2-cp313-cp313-manylinux_2_5_i686.manylinux1_i686.whl", hash = "sha256:04a1a413977ab517154eebb2d326da71638271477d6ad87a769102f7c2488c56", size = 2107924, upload-time = "2025-04-23T18:32:06.129Z" },
    { url = "https://files.pythonhosted.org/packages/04/8f/2551964ef045669801675f1cfc3b0d74147f4901c3ffa42be2ddb1f0efc4/pydantic_core-2.33.2-cp313-cp313-musllinux_1_1_aarch64.whl", hash = "sha256:c8e7af2f4e0194c22b5b37205bfb293d166a7344a5b0d0eaccebc376546d77d5", size = 2063196, upload-time = "2025-04-23T18:32:08.178Z" },
    { url = "https://files.pythonhosted.org/packages/26/bd/d9602777e77fc6dbb0c7db9ad356e9a985825547dce5ad1d30ee04903918/pydantic_core-2.33.2-cp313-cp313-musllinux_1_1_armv7l.whl", hash = "sha256:5c92edd15cd58b3c2d34873597a1e20f13094f59cf88068adb18947df5455b4e", size = 2236389, upload-time = "2025-04-23T18:32:10.242Z" },
    { url = "https://files.pythonhosted.org/packages/42/db/0e950daa7e2230423ab342ae918a794964b053bec24ba8af013fc7c94846/pydantic_core-2.33.2-cp313-cp313-musllinux_1_1_x86_64.whl", hash = "sha256:65132b7b4a1c0beded5e057324b7e16e10910c106d43675d9bd87d4f38dde162", size = 2239223, upload-time = "2025-04-23T18:32:12.382Z" },
    { url = "https://files.pythonhosted.org/packages/58/4d/4f937099c545a8a17eb52cb67fe0447fd9a373b348ccfa9a87f141eeb00f/pydantic_core-2.33.2-cp313-cp313-win32.whl", hash = "sha256:52fb90784e0a242bb96ec53f42196a17278855b0f31ac7c3cc6f5c1ec4811849", size = 1900473, upload-time = "2025-04-23T18:32:14.034Z" },
    { url = "https://files.pythonhosted.org/packages/a0/75/4a0a9bac998d78d889def5e4ef2b065acba8cae8c93696906c3a91f310ca/pydantic_core-2.33.2-cp313-cp313-win_amd64.whl", hash = "sha256:c083a3bdd5a93dfe480f1125926afcdbf2917ae714bdb80b36d34318b2bec5d9", size = 1955269, upload-time = "2025-04-23T18:32:15.783Z" },
    { url = "https://files.pythonhosted.org/packages/f9/86/1beda0576969592f1497b4ce8e7bc8cbdf614c352426271b1b10d5f0aa64/pydantic_core-2.33.2-cp313-cp313-win_arm64.whl", hash = "sha256:e80b087132752f6b3d714f041ccf74403799d3b23a72722ea2e6ba2e892555b9", size = 1893921, upload-time = "2025-04-23T18:32:18.473Z" },
    { url = "https://files.pythonhosted.org/packages/a4/7d/e09391c2eebeab681df2b74bfe6c43422fffede8dc74187b2b0bf6fd7571/pydantic_core-2.33.2-cp313-cp313t-macosx_11_0_arm64.whl", hash = "sha256:61c18fba8e5e9db3ab908620af374db0ac1baa69f0f32df4f61ae23f15e586ac", size = 1806162, upload-time = "2025-04-23T18:32:20.188Z" },
    { url = "https://files.pythonhosted.org/packages/f1/3d/847b6b1fed9f8ed3bb95a9ad04fbd0b212e832d4f0f50ff4d9ee5a9f15cf/pydantic_core-2.33.2-cp313-cp313t-manylinux_2_17_x86_64.manylinux2014_x86_64.whl", hash = "sha256:95237e53bb015f67b63c91af7518a62a8660376a6a0db19b89acc77a4d6199f5", size = 1981560, upload-time = "2025-04-23T18:32:22.354Z" },
    { url = "https://files.pythonhosted.org/packages/6f/9a/e73262f6c6656262b5fdd723ad90f518f579b7bc8622e43a942eec53c938/pydantic_core-2.33.2-cp313-cp313t-win_amd64.whl", hash = "sha256:c2fc0a768ef76c15ab9238afa6da7f69895bb5d1ee83aeea2e3509af4472d0b9", size = 1935777, upload-time = "2025-04-23T18:32:25.088Z" },
    { url = "https://files.pythonhosted.org/packages/30/68/373d55e58b7e83ce371691f6eaa7175e3a24b956c44628eb25d7da007917/pydantic_core-2.33.2-pp310-pypy310_pp73-macosx_10_12_x86_64.whl", hash = "sha256:5c4aa4e82353f65e548c476b37e64189783aa5384903bfea4f41580f255fddfa", size = 2023982, upload-time = "2025-04-23T18:32:53.14Z" },
    { url = "https://files.pythonhosted.org/packages/a4/16/145f54ac08c96a63d8ed6442f9dec17b2773d19920b627b18d4f10a061ea/pydantic_core-2.33.2-pp310-pypy310_pp73-macosx_11_0_arm64.whl", hash = "sha256:d946c8bf0d5c24bf4fe333af284c59a19358aa3ec18cb3dc4370080da1e8ad29", size = 1858412, upload-time = "2025-04-23T18:32:55.52Z" },
    { url = "https://files.pythonhosted.org/packages/41/b1/c6dc6c3e2de4516c0bb2c46f6a373b91b5660312342a0cf5826e38ad82fa/pydantic_core-2.33.2-pp310-pypy310_pp73-manylinux_2_17_aarch64.manylinux2014_aarch64.whl", hash = "sha256:87b31b6846e361ef83fedb187bb5b4372d0da3f7e28d85415efa92d6125d6e6d", size = 1892749, upload-time = "2025-04-23T18:32:57.546Z" },
    { url = "https://files.pythonhosted.org/packages/12/73/8cd57e20afba760b21b742106f9dbdfa6697f1570b189c7457a1af4cd8a0/pydantic_core-2.33.2-pp310-pypy310_pp73-manylinux_2_17_x86_64.manylinux2014_x86_64.whl", hash = "sha256:aa9d91b338f2df0508606f7009fde642391425189bba6d8c653afd80fd6bb64e", size = 2067527, upload-time = "2025-04-23T18:32:59.771Z" },
    { url = "https://files.pythonhosted.org/packages/e3/d5/0bb5d988cc019b3cba4a78f2d4b3854427fc47ee8ec8e9eaabf787da239c/pydantic_core-2.33.2-pp310-pypy310_pp73-manylinux_2_5_i686.manylinux1_i686.whl", hash = "sha256:2058a32994f1fde4ca0480ab9d1e75a0e8c87c22b53a3ae66554f9af78f2fe8c", size = 2108225, upload-time = "2025-04-23T18:33:04.51Z" },
    { url = "https://files.pythonhosted.org/packages/f1/c5/00c02d1571913d496aabf146106ad8239dc132485ee22efe08085084ff7c/pydantic_core-2.33.2-pp310-pypy310_pp73-musllinux_1_1_aarch64.whl", hash = "sha256:0e03262ab796d986f978f79c943fc5f620381be7287148b8010b4097f79a39ec", size = 2069490, upload-time = "2025-04-23T18:33:06.391Z" },
    { url = "https://files.pythonhosted.org/packages/22/a8/dccc38768274d3ed3a59b5d06f59ccb845778687652daa71df0cab4040d7/pydantic_core-2.33.2-pp310-pypy310_pp73-musllinux_1_1_armv7l.whl", hash = "sha256:1a8695a8d00c73e50bff9dfda4d540b7dee29ff9b8053e38380426a85ef10052", size = 2237525, upload-time = "2025-04-23T18:33:08.44Z" },
    { url = "https://files.pythonhosted.org/packages/d4/e7/4f98c0b125dda7cf7ccd14ba936218397b44f50a56dd8c16a3091df116c3/pydantic_core-2.33.2-pp310-pypy310_pp73-musllinux_1_1_x86_64.whl", hash = "sha256:fa754d1850735a0b0e03bcffd9d4b4343eb417e47196e4485d9cca326073a42c", size = 2238446, upload-time = "2025-04-23T18:33:10.313Z" },
    { url = "https://files.pythonhosted.org/packages/ce/91/2ec36480fdb0b783cd9ef6795753c1dea13882f2e68e73bce76ae8c21e6a/pydantic_core-2.33.2-pp310-pypy310_pp73-win_amd64.whl", hash = "sha256:a11c8d26a50bfab49002947d3d237abe4d9e4b5bdc8846a63537b6488e197808", size = 2066678, upload-time = "2025-04-23T18:33:12.224Z" },
    { url = "https://files.pythonhosted.org/packages/7b/27/d4ae6487d73948d6f20dddcd94be4ea43e74349b56eba82e9bdee2d7494c/pydantic_core-2.33.2-pp311-pypy311_pp73-macosx_10_12_x86_64.whl", hash = "sha256:dd14041875d09cc0f9308e37a6f8b65f5585cf2598a53aa0123df8b129d481f8", size = 2025200, upload-time = "2025-04-23T18:33:14.199Z" },
    { url = "https://files.pythonhosted.org/packages/f1/b8/b3cb95375f05d33801024079b9392a5ab45267a63400bf1866e7ce0f0de4/pydantic_core-2.33.2-pp311-pypy311_pp73-macosx_11_0_arm64.whl", hash = "sha256:d87c561733f66531dced0da6e864f44ebf89a8fba55f31407b00c2f7f9449593", size = 1859123, upload-time = "2025-04-23T18:33:16.555Z" },
    { url = "https://files.pythonhosted.org/packages/05/bc/0d0b5adeda59a261cd30a1235a445bf55c7e46ae44aea28f7bd6ed46e091/pydantic_core-2.33.2-pp311-pypy311_pp73-manylinux_2_17_aarch64.manylinux2014_aarch64.whl", hash = "sha256:2f82865531efd18d6e07a04a17331af02cb7a651583c418df8266f17a63c6612", size = 1892852, upload-time = "2025-04-23T18:33:18.513Z" },
    { url = "https://files.pythonhosted.org/packages/3e/11/d37bdebbda2e449cb3f519f6ce950927b56d62f0b84fd9cb9e372a26a3d5/pydantic_core-2.33.2-pp311-pypy311_pp73-manylinux_2_17_x86_64.manylinux2014_x86_64.whl", hash = "sha256:2bfb5112df54209d820d7bf9317c7a6c9025ea52e49f46b6a2060104bba37de7", size = 2067484, upload-time = "2025-04-23T18:33:20.475Z" },
    { url = "https://files.pythonhosted.org/packages/8c/55/1f95f0a05ce72ecb02a8a8a1c3be0579bbc29b1d5ab68f1378b7bebc5057/pydantic_core-2.33.2-pp311-pypy311_pp73-manylinux_2_5_i686.manylinux1_i686.whl", hash = "sha256:64632ff9d614e5eecfb495796ad51b0ed98c453e447a76bcbeeb69615079fc7e", size = 2108896, upload-time = "2025-04-23T18:33:22.501Z" },
    { url = "https://files.pythonhosted.org/packages/53/89/2b2de6c81fa131f423246a9109d7b2a375e83968ad0800d6e57d0574629b/pydantic_core-2.33.2-pp311-pypy311_pp73-musllinux_1_1_aarch64.whl", hash = "sha256:f889f7a40498cc077332c7ab6b4608d296d852182211787d4f3ee377aaae66e8", size = 2069475, upload-time = "2025-04-23T18:33:24.528Z" },
    { url = "https://files.pythonhosted.org/packages/b8/e9/1f7efbe20d0b2b10f6718944b5d8ece9152390904f29a78e68d4e7961159/pydantic_core-2.33.2-pp311-pypy311_pp73-musllinux_1_1_armv7l.whl", hash = "sha256:de4b83bb311557e439b9e186f733f6c645b9417c84e2eb8203f3f820a4b988bf", size = 2239013, upload-time = "2025-04-23T18:33:26.621Z" },
    { url = "https://files.pythonhosted.org/packages/3c/b2/5309c905a93811524a49b4e031e9851a6b00ff0fb668794472ea7746b448/pydantic_core-2.33.2-pp311-pypy311_pp73-musllinux_1_1_x86_64.whl", hash = "sha256:82f68293f055f51b51ea42fafc74b6aad03e70e191799430b90c13d643059ebb", size = 2238715, upload-time = "2025-04-23T18:33:28.656Z" },
    { url = "https://files.pythonhosted.org/packages/32/56/8a7ca5d2cd2cda1d245d34b1c9a942920a718082ae8e54e5f3e5a58b7add/pydantic_core-2.33.2-pp311-pypy311_pp73-win_amd64.whl", hash = "sha256:329467cecfb529c925cf2bbd4d60d2c509bc2fb52a20c1045bf09bb70971a9c1", size = 2066757, upload-time = "2025-04-23T18:33:30.645Z" },
]

[[package]]
name = "pygments"
version = "2.19.2"
source = { registry = "https://pypi.org/simple" }
sdist = { url = "https://files.pythonhosted.org/packages/b0/77/a5b8c569bf593b0140bde72ea885a803b82086995367bf2037de0159d924/pygments-2.19.2.tar.gz", hash = "sha256:636cb2477cec7f8952536970bc533bc43743542f70392ae026374600add5b887", size = 4968631, upload-time = "2025-06-21T13:39:12.283Z" }
wheels = [
    { url = "https://files.pythonhosted.org/packages/c7/21/705964c7812476f378728bdf590ca4b771ec72385c533964653c68e86bdc/pygments-2.19.2-py3-none-any.whl", hash = "sha256:86540386c03d588bb81d44bc3928634ff26449851e99741617ecb9037ee5ec0b", size = 1225217, upload-time = "2025-06-21T13:39:07.939Z" },
]

[[package]]
name = "pyjwt"
version = "2.10.1"
source = { registry = "https://pypi.org/simple" }
sdist = { url = "https://files.pythonhosted.org/packages/e7/46/bd74733ff231675599650d3e47f361794b22ef3e3770998dda30d3b63726/pyjwt-2.10.1.tar.gz", hash = "sha256:3cc5772eb20009233caf06e9d8a0577824723b44e6648ee0a2aedb6cf9381953", size = 87785, upload-time = "2024-11-28T03:43:29.933Z" }
wheels = [
    { url = "https://files.pythonhosted.org/packages/61/ad/689f02752eeec26aed679477e80e632ef1b682313be70793d798c1d5fc8f/PyJWT-2.10.1-py3-none-any.whl", hash = "sha256:dcdd193e30abefd5debf142f9adfcdd2b58004e644f25406ffaebd50bd98dacb", size = 22997, upload-time = "2024-11-28T03:43:27.893Z" },
]

[package.optional-dependencies]
crypto = [
    { name = "cryptography" },
]

[[package]]
name = "pyperclip"
version = "1.9.0"
source = { registry = "https://pypi.org/simple" }
sdist = { url = "https://files.pythonhosted.org/packages/30/23/2f0a3efc4d6a32f3b63cdff36cd398d9701d26cda58e3ab97ac79fb5e60d/pyperclip-1.9.0.tar.gz", hash = "sha256:b7de0142ddc81bfc5c7507eea19da920b92252b548b96186caf94a5e2527d310", size = 20961, upload-time = "2024-06-18T20:38:48.401Z" }

[[package]]
name = "pytest"
version = "8.4.1"
source = { registry = "https://pypi.org/simple" }
dependencies = [
    { name = "colorama", marker = "sys_platform == 'win32'" },
    { name = "exceptiongroup", marker = "python_full_version < '3.11'" },
    { name = "iniconfig" },
    { name = "packaging" },
    { name = "pluggy" },
    { name = "pygments" },
    { name = "tomli", marker = "python_full_version < '3.11'" },
]
sdist = { url = "https://files.pythonhosted.org/packages/08/ba/45911d754e8eba3d5a841a5ce61a65a685ff1798421ac054f85aa8747dfb/pytest-8.4.1.tar.gz", hash = "sha256:7c67fd69174877359ed9371ec3af8a3d2b04741818c51e5e99cc1742251fa93c", size = 1517714, upload-time = "2025-06-18T05:48:06.109Z" }
wheels = [
    { url = "https://files.pythonhosted.org/packages/29/16/c8a903f4c4dffe7a12843191437d7cd8e32751d5de349d45d3fe69544e87/pytest-8.4.1-py3-none-any.whl", hash = "sha256:539c70ba6fcead8e78eebbf1115e8b589e7565830d7d006a8723f19ac8a0afb7", size = 365474, upload-time = "2025-06-18T05:48:03.955Z" },
]

[[package]]
name = "pytest-cov"
version = "6.2.1"
source = { registry = "https://pypi.org/simple" }
dependencies = [
    { name = "coverage", extra = ["toml"] },
    { name = "pluggy" },
    { name = "pytest" },
]
sdist = { url = "https://files.pythonhosted.org/packages/18/99/668cade231f434aaa59bbfbf49469068d2ddd945000621d3d165d2e7dd7b/pytest_cov-6.2.1.tar.gz", hash = "sha256:25cc6cc0a5358204b8108ecedc51a9b57b34cc6b8c967cc2c01a4e00d8a67da2", size = 69432, upload-time = "2025-06-12T10:47:47.684Z" }
wheels = [
    { url = "https://files.pythonhosted.org/packages/bc/16/4ea354101abb1287856baa4af2732be351c7bee728065aed451b678153fd/pytest_cov-6.2.1-py3-none-any.whl", hash = "sha256:f5bc4c23f42f1cdd23c70b1dab1bbaef4fc505ba950d53e0081d0730dd7e86d5", size = 24644, upload-time = "2025-06-12T10:47:45.932Z" },
]

[[package]]
name = "pytest-datadir"
version = "1.7.2"
source = { registry = "https://pypi.org/simple" }
dependencies = [
    { name = "pytest" },
]
sdist = { url = "https://files.pythonhosted.org/packages/2f/16/7701db071caf7d8f7226b76323de40a09d2a391c7d064cda072d45a87c7b/pytest_datadir-1.7.2.tar.gz", hash = "sha256:15f5228a35d0a3205e4968e75d3b9cca91762424e1eafc21eb637d380a48443e", size = 11265, upload-time = "2025-06-06T11:24:18.075Z" }
wheels = [
    { url = "https://files.pythonhosted.org/packages/d3/61/a06f3406852534e186413c75f544c90251db00fd8eb9625ee3ac239499f3/pytest_datadir-1.7.2-py3-none-any.whl", hash = "sha256:8392ba0e9eaf37030e663dcd91cc5123dec99c44300f0c5eac44f35f13f0e086", size = 6273, upload-time = "2025-06-06T11:24:16.388Z" },
]

[[package]]
name = "pytest-freezegun"
version = "0.4.2"
source = { registry = "https://pypi.org/simple" }
dependencies = [
    { name = "freezegun" },
    { name = "pytest" },
]
sdist = { url = "https://files.pythonhosted.org/packages/f0/e3/c39d7c3d3afef5652f19323f3483267d7e6b0d9911c3867e10d6e2d3c9ae/pytest-freezegun-0.4.2.zip", hash = "sha256:19c82d5633751bf3ec92caa481fb5cffaac1787bd485f0df6436fd6242176949", size = 9059, upload-time = "2020-07-19T17:50:03.678Z" }
wheels = [
    { url = "https://files.pythonhosted.org/packages/9e/09/0bdd7d24b9d21453ad3364ae1efbd65082045bb6081b5fd5eade91a9b644/pytest_freezegun-0.4.2-py2.py3-none-any.whl", hash = "sha256:5318a6bfb8ba4b709c8471c94d0033113877b3ee02da5bfcd917c1889cde99a7", size = 4590, upload-time = "2020-07-19T17:50:02.191Z" },
]

[[package]]
name = "pytest-icdiff"
version = "0.9"
source = { registry = "https://pypi.org/simple" }
dependencies = [
    { name = "icdiff" },
    { name = "pprintpp" },
    { name = "pytest" },
]
sdist = { url = "https://files.pythonhosted.org/packages/5a/0c/66e1e2590e98f4428e374a3b6448dc086a908d15b1e24b914539d13b7ac4/pytest-icdiff-0.9.tar.gz", hash = "sha256:13aede616202e57fcc882568b64589002ef85438046f012ac30a8d959dac8b75", size = 7110, upload-time = "2023-12-05T11:18:30.192Z" }
wheels = [
    { url = "https://files.pythonhosted.org/packages/e2/e1/cafe1edf7a30be6fa1bbbf43f7af12b34682eadcf19eb6e9f7352062c422/pytest_icdiff-0.9-py3-none-any.whl", hash = "sha256:efee0da3bd1b24ef2d923751c5c547fbb8df0a46795553fba08ef57c3ca03d82", size = 4994, upload-time = "2023-12-05T11:18:28.572Z" },
]

[[package]]
name = "pytest-regressions"
version = "2.8.1"
source = { registry = "https://pypi.org/simple" }
dependencies = [
    { name = "pytest" },
    { name = "pytest-datadir" },
    { name = "pyyaml" },
]
sdist = { url = "https://files.pythonhosted.org/packages/c9/20/f861ea5b5db791ba1f778032b294b0a454eff2f6c2b3f8a88d36d61c0a63/pytest_regressions-2.8.1.tar.gz", hash = "sha256:20080d44cf46b40407956af5e44a7f932cbc3159018de81fb51e62b97e96a5fb", size = 116486, upload-time = "2025-07-04T12:54:36.473Z" }
wheels = [
    { url = "https://files.pythonhosted.org/packages/46/6e/416d44b81b42482c2b7b553606c79d7f3e32e686d42f3f24b04a7f8cf56f/pytest_regressions-2.8.1-py3-none-any.whl", hash = "sha256:bcae249df5214225bbe4bd77c146d8f331f19b0b26805486533b1e49680950a5", size = 24861, upload-time = "2025-07-04T12:54:35.051Z" },
]

[[package]]
name = "pytest-rerunfailures"
version = "15.1"
source = { registry = "https://pypi.org/simple" }
dependencies = [
    { name = "packaging" },
    { name = "pytest" },
]
sdist = { url = "https://files.pythonhosted.org/packages/a0/78/e6e358545537a8e82c4dc91e72ec0d6f80546a3786dd27c76b06ca09db77/pytest_rerunfailures-15.1.tar.gz", hash = "sha256:c6040368abd7b8138c5b67288be17d6e5611b7368755ce0465dda0362c8ece80", size = 26981, upload-time = "2025-05-08T06:36:33.483Z" }
wheels = [
    { url = "https://files.pythonhosted.org/packages/f3/30/11d836ff01c938969efa319b4ebe2374ed79d28043a12bfc908577aab9f3/pytest_rerunfailures-15.1-py3-none-any.whl", hash = "sha256:f674c3594845aba8b23c78e99b1ff8068556cc6a8b277f728071fdc4f4b0b355", size = 13274, upload-time = "2025-05-08T06:36:32.029Z" },
]

[[package]]
name = "pytest-xdist"
version = "3.8.0"
source = { registry = "https://pypi.org/simple" }
dependencies = [
    { name = "execnet" },
    { name = "pytest" },
]
sdist = { url = "https://files.pythonhosted.org/packages/78/b4/439b179d1ff526791eb921115fca8e44e596a13efeda518b9d845a619450/pytest_xdist-3.8.0.tar.gz", hash = "sha256:7e578125ec9bc6050861aa93f2d59f1d8d085595d6551c2c90b6f4fad8d3a9f1", size = 88069, upload-time = "2025-07-01T13:30:59.346Z" }
wheels = [
    { url = "https://files.pythonhosted.org/packages/ca/31/d4e37e9e550c2b92a9cbc2e4d0b7420a27224968580b5a447f420847c975/pytest_xdist-3.8.0-py3-none-any.whl", hash = "sha256:202ca578cfeb7370784a8c33d6d05bc6e13b4f25b5053c30a152269fd10f0b88", size = 46396, upload-time = "2025-07-01T13:30:56.632Z" },
]

[[package]]
name = "python-dateutil"
version = "2.9.0.post0"
source = { registry = "https://pypi.org/simple" }
dependencies = [
    { name = "six" },
]
sdist = { url = "https://files.pythonhosted.org/packages/66/c0/0c8b6ad9f17a802ee498c46e004a0eb49bc148f2fd230864601a86dcf6db/python-dateutil-2.9.0.post0.tar.gz", hash = "sha256:37dd54208da7e1cd875388217d5e00ebd4179249f90fb72437e91a35459a0ad3", size = 342432, upload-time = "2024-03-01T18:36:20.211Z" }
wheels = [
    { url = "https://files.pythonhosted.org/packages/ec/57/56b9bcc3c9c6a792fcbaf139543cee77261f3651ca9da0c93f5c1221264b/python_dateutil-2.9.0.post0-py2.py3-none-any.whl", hash = "sha256:a8b2bc7bffae282281c8140a97d3aa9c14da0b136dfe83f850eea9a5f7470427", size = 229892, upload-time = "2024-03-01T18:36:18.57Z" },
]

[[package]]
name = "python-dotenv"
version = "1.1.1"
source = { registry = "https://pypi.org/simple" }
sdist = { url = "https://files.pythonhosted.org/packages/f6/b0/4bc07ccd3572a2f9df7e6782f52b0c6c90dcbb803ac4a167702d7d0dfe1e/python_dotenv-1.1.1.tar.gz", hash = "sha256:a8a6399716257f45be6a007360200409fce5cda2661e3dec71d23dc15f6189ab", size = 41978, upload-time = "2025-06-24T04:21:07.341Z" }
wheels = [
    { url = "https://files.pythonhosted.org/packages/5f/ed/539768cf28c661b5b068d66d96a2f155c4971a5d55684a514c1a0e0dec2f/python_dotenv-1.1.1-py3-none-any.whl", hash = "sha256:31f23644fe2602f88ff55e1f5c79ba497e01224ee7737937930c448e4d0e24dc", size = 20556, upload-time = "2025-06-24T04:21:06.073Z" },
]

[[package]]
name = "pytz"
version = "2025.2"
source = { registry = "https://pypi.org/simple" }
sdist = { url = "https://files.pythonhosted.org/packages/f8/bf/abbd3cdfb8fbc7fb3d4d38d320f2441b1e7cbe29be4f23797b4a2b5d8aac/pytz-2025.2.tar.gz", hash = "sha256:360b9e3dbb49a209c21ad61809c7fb453643e048b38924c765813546746e81c3", size = 320884, upload-time = "2025-03-25T02:25:00.538Z" }
wheels = [
    { url = "https://files.pythonhosted.org/packages/81/c4/34e93fe5f5429d7570ec1fa436f1986fb1f00c3e0f43a589fe2bbcd22c3f/pytz-2025.2-py2.py3-none-any.whl", hash = "sha256:5ddf76296dd8c44c26eb8f4b6f35488f3ccbf6fbbd7adee0b7262d43f0ec2f00", size = 509225, upload-time = "2025-03-25T02:24:58.468Z" },
]

[[package]]
name = "pywin32-ctypes"
version = "0.2.3"
source = { registry = "https://pypi.org/simple" }
sdist = { url = "https://files.pythonhosted.org/packages/85/9f/01a1a99704853cb63f253eea009390c88e7131c67e66a0a02099a8c917cb/pywin32-ctypes-0.2.3.tar.gz", hash = "sha256:d162dc04946d704503b2edc4d55f3dba5c1d539ead017afa00142c38b9885755", size = 29471, upload-time = "2024-08-14T10:15:34.626Z" }
wheels = [
    { url = "https://files.pythonhosted.org/packages/de/3d/8161f7711c017e01ac9f008dfddd9410dff3674334c233bde66e7ba65bbf/pywin32_ctypes-0.2.3-py3-none-any.whl", hash = "sha256:8a1513379d709975552d202d942d9837758905c8d01eb82b8bcc30918929e7b8", size = 30756, upload-time = "2024-08-14T10:15:33.187Z" },
]

[[package]]
name = "pyyaml"
version = "6.0.2"
source = { registry = "https://pypi.org/simple" }
sdist = { url = "https://files.pythonhosted.org/packages/54/ed/79a089b6be93607fa5cdaedf301d7dfb23af5f25c398d5ead2525b063e17/pyyaml-6.0.2.tar.gz", hash = "sha256:d584d9ec91ad65861cc08d42e834324ef890a082e591037abe114850ff7bbc3e", size = 130631, upload-time = "2024-08-06T20:33:50.674Z" }
wheels = [
    { url = "https://files.pythonhosted.org/packages/9b/95/a3fac87cb7158e231b5a6012e438c647e1a87f09f8e0d123acec8ab8bf71/PyYAML-6.0.2-cp310-cp310-macosx_10_9_x86_64.whl", hash = "sha256:0a9a2848a5b7feac301353437eb7d5957887edbf81d56e903999a75a3d743086", size = 184199, upload-time = "2024-08-06T20:31:40.178Z" },
    { url = "https://files.pythonhosted.org/packages/c7/7a/68bd47624dab8fd4afbfd3c48e3b79efe09098ae941de5b58abcbadff5cb/PyYAML-6.0.2-cp310-cp310-macosx_11_0_arm64.whl", hash = "sha256:29717114e51c84ddfba879543fb232a6ed60086602313ca38cce623c1d62cfbf", size = 171758, upload-time = "2024-08-06T20:31:42.173Z" },
    { url = "https://files.pythonhosted.org/packages/49/ee/14c54df452143b9ee9f0f29074d7ca5516a36edb0b4cc40c3f280131656f/PyYAML-6.0.2-cp310-cp310-manylinux_2_17_aarch64.manylinux2014_aarch64.whl", hash = "sha256:8824b5a04a04a047e72eea5cec3bc266db09e35de6bdfe34c9436ac5ee27d237", size = 718463, upload-time = "2024-08-06T20:31:44.263Z" },
    { url = "https://files.pythonhosted.org/packages/4d/61/de363a97476e766574650d742205be468921a7b532aa2499fcd886b62530/PyYAML-6.0.2-cp310-cp310-manylinux_2_17_s390x.manylinux2014_s390x.whl", hash = "sha256:7c36280e6fb8385e520936c3cb3b8042851904eba0e58d277dca80a5cfed590b", size = 719280, upload-time = "2024-08-06T20:31:50.199Z" },
    { url = "https://files.pythonhosted.org/packages/6b/4e/1523cb902fd98355e2e9ea5e5eb237cbc5f3ad5f3075fa65087aa0ecb669/PyYAML-6.0.2-cp310-cp310-manylinux_2_17_x86_64.manylinux2014_x86_64.whl", hash = "sha256:ec031d5d2feb36d1d1a24380e4db6d43695f3748343d99434e6f5f9156aaa2ed", size = 751239, upload-time = "2024-08-06T20:31:52.292Z" },
    { url = "https://files.pythonhosted.org/packages/b7/33/5504b3a9a4464893c32f118a9cc045190a91637b119a9c881da1cf6b7a72/PyYAML-6.0.2-cp310-cp310-musllinux_1_1_aarch64.whl", hash = "sha256:936d68689298c36b53b29f23c6dbb74de12b4ac12ca6cfe0e047bedceea56180", size = 695802, upload-time = "2024-08-06T20:31:53.836Z" },
    { url = "https://files.pythonhosted.org/packages/5c/20/8347dcabd41ef3a3cdc4f7b7a2aff3d06598c8779faa189cdbf878b626a4/PyYAML-6.0.2-cp310-cp310-musllinux_1_1_x86_64.whl", hash = "sha256:23502f431948090f597378482b4812b0caae32c22213aecf3b55325e049a6c68", size = 720527, upload-time = "2024-08-06T20:31:55.565Z" },
    { url = "https://files.pythonhosted.org/packages/be/aa/5afe99233fb360d0ff37377145a949ae258aaab831bde4792b32650a4378/PyYAML-6.0.2-cp310-cp310-win32.whl", hash = "sha256:2e99c6826ffa974fe6e27cdb5ed0021786b03fc98e5ee3c5bfe1fd5015f42b99", size = 144052, upload-time = "2024-08-06T20:31:56.914Z" },
    { url = "https://files.pythonhosted.org/packages/b5/84/0fa4b06f6d6c958d207620fc60005e241ecedceee58931bb20138e1e5776/PyYAML-6.0.2-cp310-cp310-win_amd64.whl", hash = "sha256:a4d3091415f010369ae4ed1fc6b79def9416358877534caf6a0fdd2146c87a3e", size = 161774, upload-time = "2024-08-06T20:31:58.304Z" },
    { url = "https://files.pythonhosted.org/packages/f8/aa/7af4e81f7acba21a4c6be026da38fd2b872ca46226673c89a758ebdc4fd2/PyYAML-6.0.2-cp311-cp311-macosx_10_9_x86_64.whl", hash = "sha256:cc1c1159b3d456576af7a3e4d1ba7e6924cb39de8f67111c735f6fc832082774", size = 184612, upload-time = "2024-08-06T20:32:03.408Z" },
    { url = "https://files.pythonhosted.org/packages/8b/62/b9faa998fd185f65c1371643678e4d58254add437edb764a08c5a98fb986/PyYAML-6.0.2-cp311-cp311-macosx_11_0_arm64.whl", hash = "sha256:1e2120ef853f59c7419231f3bf4e7021f1b936f6ebd222406c3b60212205d2ee", size = 172040, upload-time = "2024-08-06T20:32:04.926Z" },
    { url = "https://files.pythonhosted.org/packages/ad/0c/c804f5f922a9a6563bab712d8dcc70251e8af811fce4524d57c2c0fd49a4/PyYAML-6.0.2-cp311-cp311-manylinux_2_17_aarch64.manylinux2014_aarch64.whl", hash = "sha256:5d225db5a45f21e78dd9358e58a98702a0302f2659a3c6cd320564b75b86f47c", size = 736829, upload-time = "2024-08-06T20:32:06.459Z" },
    { url = "https://files.pythonhosted.org/packages/51/16/6af8d6a6b210c8e54f1406a6b9481febf9c64a3109c541567e35a49aa2e7/PyYAML-6.0.2-cp311-cp311-manylinux_2_17_s390x.manylinux2014_s390x.whl", hash = "sha256:5ac9328ec4831237bec75defaf839f7d4564be1e6b25ac710bd1a96321cc8317", size = 764167, upload-time = "2024-08-06T20:32:08.338Z" },
    { url = "https://files.pythonhosted.org/packages/75/e4/2c27590dfc9992f73aabbeb9241ae20220bd9452df27483b6e56d3975cc5/PyYAML-6.0.2-cp311-cp311-manylinux_2_17_x86_64.manylinux2014_x86_64.whl", hash = "sha256:3ad2a3decf9aaba3d29c8f537ac4b243e36bef957511b4766cb0057d32b0be85", size = 762952, upload-time = "2024-08-06T20:32:14.124Z" },
    { url = "https://files.pythonhosted.org/packages/9b/97/ecc1abf4a823f5ac61941a9c00fe501b02ac3ab0e373c3857f7d4b83e2b6/PyYAML-6.0.2-cp311-cp311-musllinux_1_1_aarch64.whl", hash = "sha256:ff3824dc5261f50c9b0dfb3be22b4567a6f938ccce4587b38952d85fd9e9afe4", size = 735301, upload-time = "2024-08-06T20:32:16.17Z" },
    { url = "https://files.pythonhosted.org/packages/45/73/0f49dacd6e82c9430e46f4a027baa4ca205e8b0a9dce1397f44edc23559d/PyYAML-6.0.2-cp311-cp311-musllinux_1_1_x86_64.whl", hash = "sha256:797b4f722ffa07cc8d62053e4cff1486fa6dc094105d13fea7b1de7d8bf71c9e", size = 756638, upload-time = "2024-08-06T20:32:18.555Z" },
    { url = "https://files.pythonhosted.org/packages/22/5f/956f0f9fc65223a58fbc14459bf34b4cc48dec52e00535c79b8db361aabd/PyYAML-6.0.2-cp311-cp311-win32.whl", hash = "sha256:11d8f3dd2b9c1207dcaf2ee0bbbfd5991f571186ec9cc78427ba5bd32afae4b5", size = 143850, upload-time = "2024-08-06T20:32:19.889Z" },
    { url = "https://files.pythonhosted.org/packages/ed/23/8da0bbe2ab9dcdd11f4f4557ccaf95c10b9811b13ecced089d43ce59c3c8/PyYAML-6.0.2-cp311-cp311-win_amd64.whl", hash = "sha256:e10ce637b18caea04431ce14fabcf5c64a1c61ec9c56b071a4b7ca131ca52d44", size = 161980, upload-time = "2024-08-06T20:32:21.273Z" },
    { url = "https://files.pythonhosted.org/packages/86/0c/c581167fc46d6d6d7ddcfb8c843a4de25bdd27e4466938109ca68492292c/PyYAML-6.0.2-cp312-cp312-macosx_10_9_x86_64.whl", hash = "sha256:c70c95198c015b85feafc136515252a261a84561b7b1d51e3384e0655ddf25ab", size = 183873, upload-time = "2024-08-06T20:32:25.131Z" },
    { url = "https://files.pythonhosted.org/packages/a8/0c/38374f5bb272c051e2a69281d71cba6fdb983413e6758b84482905e29a5d/PyYAML-6.0.2-cp312-cp312-macosx_11_0_arm64.whl", hash = "sha256:ce826d6ef20b1bc864f0a68340c8b3287705cae2f8b4b1d932177dcc76721725", size = 173302, upload-time = "2024-08-06T20:32:26.511Z" },
    { url = "https://files.pythonhosted.org/packages/c3/93/9916574aa8c00aa06bbac729972eb1071d002b8e158bd0e83a3b9a20a1f7/PyYAML-6.0.2-cp312-cp312-manylinux_2_17_aarch64.manylinux2014_aarch64.whl", hash = "sha256:1f71ea527786de97d1a0cc0eacd1defc0985dcf6b3f17bb77dcfc8c34bec4dc5", size = 739154, upload-time = "2024-08-06T20:32:28.363Z" },
    { url = "https://files.pythonhosted.org/packages/95/0f/b8938f1cbd09739c6da569d172531567dbcc9789e0029aa070856f123984/PyYAML-6.0.2-cp312-cp312-manylinux_2_17_s390x.manylinux2014_s390x.whl", hash = "sha256:9b22676e8097e9e22e36d6b7bda33190d0d400f345f23d4065d48f4ca7ae0425", size = 766223, upload-time = "2024-08-06T20:32:30.058Z" },
    { url = "https://files.pythonhosted.org/packages/b9/2b/614b4752f2e127db5cc206abc23a8c19678e92b23c3db30fc86ab731d3bd/PyYAML-6.0.2-cp312-cp312-manylinux_2_17_x86_64.manylinux2014_x86_64.whl", hash = "sha256:80bab7bfc629882493af4aa31a4cfa43a4c57c83813253626916b8c7ada83476", size = 767542, upload-time = "2024-08-06T20:32:31.881Z" },
    { url = "https://files.pythonhosted.org/packages/d4/00/dd137d5bcc7efea1836d6264f049359861cf548469d18da90cd8216cf05f/PyYAML-6.0.2-cp312-cp312-musllinux_1_1_aarch64.whl", hash = "sha256:0833f8694549e586547b576dcfaba4a6b55b9e96098b36cdc7ebefe667dfed48", size = 731164, upload-time = "2024-08-06T20:32:37.083Z" },
    { url = "https://files.pythonhosted.org/packages/c9/1f/4f998c900485e5c0ef43838363ba4a9723ac0ad73a9dc42068b12aaba4e4/PyYAML-6.0.2-cp312-cp312-musllinux_1_1_x86_64.whl", hash = "sha256:8b9c7197f7cb2738065c481a0461e50ad02f18c78cd75775628afb4d7137fb3b", size = 756611, upload-time = "2024-08-06T20:32:38.898Z" },
    { url = "https://files.pythonhosted.org/packages/df/d1/f5a275fdb252768b7a11ec63585bc38d0e87c9e05668a139fea92b80634c/PyYAML-6.0.2-cp312-cp312-win32.whl", hash = "sha256:ef6107725bd54b262d6dedcc2af448a266975032bc85ef0172c5f059da6325b4", size = 140591, upload-time = "2024-08-06T20:32:40.241Z" },
    { url = "https://files.pythonhosted.org/packages/0c/e8/4f648c598b17c3d06e8753d7d13d57542b30d56e6c2dedf9c331ae56312e/PyYAML-6.0.2-cp312-cp312-win_amd64.whl", hash = "sha256:7e7401d0de89a9a855c839bc697c079a4af81cf878373abd7dc625847d25cbd8", size = 156338, upload-time = "2024-08-06T20:32:41.93Z" },
    { url = "https://files.pythonhosted.org/packages/ef/e3/3af305b830494fa85d95f6d95ef7fa73f2ee1cc8ef5b495c7c3269fb835f/PyYAML-6.0.2-cp313-cp313-macosx_10_13_x86_64.whl", hash = "sha256:efdca5630322a10774e8e98e1af481aad470dd62c3170801852d752aa7a783ba", size = 181309, upload-time = "2024-08-06T20:32:43.4Z" },
    { url = "https://files.pythonhosted.org/packages/45/9f/3b1c20a0b7a3200524eb0076cc027a970d320bd3a6592873c85c92a08731/PyYAML-6.0.2-cp313-cp313-macosx_11_0_arm64.whl", hash = "sha256:50187695423ffe49e2deacb8cd10510bc361faac997de9efef88badc3bb9e2d1", size = 171679, upload-time = "2024-08-06T20:32:44.801Z" },
    { url = "https://files.pythonhosted.org/packages/7c/9a/337322f27005c33bcb656c655fa78325b730324c78620e8328ae28b64d0c/PyYAML-6.0.2-cp313-cp313-manylinux_2_17_aarch64.manylinux2014_aarch64.whl", hash = "sha256:0ffe8360bab4910ef1b9e87fb812d8bc0a308b0d0eef8c8f44e0254ab3b07133", size = 733428, upload-time = "2024-08-06T20:32:46.432Z" },
    { url = "https://files.pythonhosted.org/packages/a3/69/864fbe19e6c18ea3cc196cbe5d392175b4cf3d5d0ac1403ec3f2d237ebb5/PyYAML-6.0.2-cp313-cp313-manylinux_2_17_s390x.manylinux2014_s390x.whl", hash = "sha256:17e311b6c678207928d649faa7cb0d7b4c26a0ba73d41e99c4fff6b6c3276484", size = 763361, upload-time = "2024-08-06T20:32:51.188Z" },
    { url = "https://files.pythonhosted.org/packages/04/24/b7721e4845c2f162d26f50521b825fb061bc0a5afcf9a386840f23ea19fa/PyYAML-6.0.2-cp313-cp313-manylinux_2_17_x86_64.manylinux2014_x86_64.whl", hash = "sha256:70b189594dbe54f75ab3a1acec5f1e3faa7e8cf2f1e08d9b561cb41b845f69d5", size = 759523, upload-time = "2024-08-06T20:32:53.019Z" },
    { url = "https://files.pythonhosted.org/packages/2b/b2/e3234f59ba06559c6ff63c4e10baea10e5e7df868092bf9ab40e5b9c56b6/PyYAML-6.0.2-cp313-cp313-musllinux_1_1_aarch64.whl", hash = "sha256:41e4e3953a79407c794916fa277a82531dd93aad34e29c2a514c2c0c5fe971cc", size = 726660, upload-time = "2024-08-06T20:32:54.708Z" },
    { url = "https://files.pythonhosted.org/packages/fe/0f/25911a9f080464c59fab9027482f822b86bf0608957a5fcc6eaac85aa515/PyYAML-6.0.2-cp313-cp313-musllinux_1_1_x86_64.whl", hash = "sha256:68ccc6023a3400877818152ad9a1033e3db8625d899c72eacb5a668902e4d652", size = 751597, upload-time = "2024-08-06T20:32:56.985Z" },
    { url = "https://files.pythonhosted.org/packages/14/0d/e2c3b43bbce3cf6bd97c840b46088a3031085179e596d4929729d8d68270/PyYAML-6.0.2-cp313-cp313-win32.whl", hash = "sha256:bc2fa7c6b47d6bc618dd7fb02ef6fdedb1090ec036abab80d4681424b84c1183", size = 140527, upload-time = "2024-08-06T20:33:03.001Z" },
    { url = "https://files.pythonhosted.org/packages/fa/de/02b54f42487e3d3c6efb3f89428677074ca7bf43aae402517bc7cca949f3/PyYAML-6.0.2-cp313-cp313-win_amd64.whl", hash = "sha256:8388ee1976c416731879ac16da0aff3f63b286ffdd57cdeb95f3f2e085687563", size = 156446, upload-time = "2024-08-06T20:33:04.33Z" },
]

[[package]]
name = "questionary"
version = "2.1.0"
source = { registry = "https://pypi.org/simple" }
dependencies = [
    { name = "prompt-toolkit" },
]
sdist = { url = "https://files.pythonhosted.org/packages/a8/b8/d16eb579277f3de9e56e5ad25280fab52fc5774117fb70362e8c2e016559/questionary-2.1.0.tar.gz", hash = "sha256:6302cdd645b19667d8f6e6634774e9538bfcd1aad9be287e743d96cacaf95587", size = 26775, upload-time = "2024-12-29T11:49:17.802Z" }
wheels = [
    { url = "https://files.pythonhosted.org/packages/ad/3f/11dd4cd4f39e05128bfd20138faea57bec56f9ffba6185d276e3107ba5b2/questionary-2.1.0-py3-none-any.whl", hash = "sha256:44174d237b68bc828e4878c763a9ad6790ee61990e0ae72927694ead57bab8ec", size = 36747, upload-time = "2024-12-29T11:49:16.734Z" },
]

[[package]]
name = "readme-renderer"
version = "44.0"
source = { registry = "https://pypi.org/simple" }
dependencies = [
    { name = "docutils" },
    { name = "nh3" },
    { name = "pygments" },
]
sdist = { url = "https://files.pythonhosted.org/packages/5a/a9/104ec9234c8448c4379768221ea6df01260cd6c2ce13182d4eac531c8342/readme_renderer-44.0.tar.gz", hash = "sha256:8712034eabbfa6805cacf1402b4eeb2a73028f72d1166d6f5cb7f9c047c5d1e1", size = 32056, upload-time = "2024-07-08T15:00:57.805Z" }
wheels = [
    { url = "https://files.pythonhosted.org/packages/e1/67/921ec3024056483db83953ae8e48079ad62b92db7880013ca77632921dd0/readme_renderer-44.0-py3-none-any.whl", hash = "sha256:2fbca89b81a08526aadf1357a8c2ae889ec05fb03f5da67f9769c9a592166151", size = 13310, upload-time = "2024-07-08T15:00:56.577Z" },
]

[[package]]
name = "requests"
version = "2.32.4"
source = { registry = "https://pypi.org/simple" }
dependencies = [
    { name = "certifi" },
    { name = "charset-normalizer" },
    { name = "idna" },
    { name = "urllib3" },
]
sdist = { url = "https://files.pythonhosted.org/packages/e1/0a/929373653770d8a0d7ea76c37de6e41f11eb07559b103b1c02cafb3f7cf8/requests-2.32.4.tar.gz", hash = "sha256:27d0316682c8a29834d3264820024b62a36942083d52caf2f14c0591336d3422", size = 135258, upload-time = "2025-06-09T16:43:07.34Z" }
wheels = [
    { url = "https://files.pythonhosted.org/packages/7c/e4/56027c4a6b4ae70ca9de302488c5ca95ad4a39e190093d6c1a8ace08341b/requests-2.32.4-py3-none-any.whl", hash = "sha256:27babd3cda2a6d50b30443204ee89830707d396671944c998b5975b031ac2b2c", size = 64847, upload-time = "2025-06-09T16:43:05.728Z" },
]

[[package]]
name = "requests-oauthlib"
version = "1.3.1"
source = { registry = "https://pypi.org/simple" }
dependencies = [
    { name = "oauthlib" },
    { name = "requests" },
]
sdist = { url = "https://files.pythonhosted.org/packages/95/52/531ef197b426646f26b53815a7d2a67cb7a331ef098bb276db26a68ac49f/requests-oauthlib-1.3.1.tar.gz", hash = "sha256:75beac4a47881eeb94d5ea5d6ad31ef88856affe2332b9aafb52c6452ccf0d7a", size = 52027, upload-time = "2022-01-29T18:52:24.037Z" }
wheels = [
    { url = "https://files.pythonhosted.org/packages/6f/bb/5deac77a9af870143c684ab46a7934038a53eb4aa975bc0687ed6ca2c610/requests_oauthlib-1.3.1-py2.py3-none-any.whl", hash = "sha256:2577c501a2fb8d05a304c09d090d6e47c306fef15809d102b327cf8364bddab5", size = 23892, upload-time = "2022-01-29T18:52:22.279Z" },
]

[[package]]
name = "requests-toolbelt"
version = "1.0.0"
source = { registry = "https://pypi.org/simple" }
dependencies = [
    { name = "requests" },
]
sdist = { url = "https://files.pythonhosted.org/packages/f3/61/d7545dafb7ac2230c70d38d31cbfe4cc64f7144dc41f6e4e4b78ecd9f5bb/requests-toolbelt-1.0.0.tar.gz", hash = "sha256:7681a0a3d047012b5bdc0ee37d7f8f07ebe76ab08caeccfc3921ce23c88d5bc6", size = 206888, upload-time = "2023-05-01T04:11:33.229Z" }
wheels = [
    { url = "https://files.pythonhosted.org/packages/3f/51/d4db610ef29373b879047326cbf6fa98b6c1969d6f6dc423279de2b1be2c/requests_toolbelt-1.0.0-py2.py3-none-any.whl", hash = "sha256:cccfdd665f0a24fcf4726e690f65639d272bb0637b9b92dfd91a5568ccf6bd06", size = 54481, upload-time = "2023-05-01T04:11:28.427Z" },
]

[[package]]
name = "responses"
version = "0.25.7"
source = { registry = "https://pypi.org/simple" }
dependencies = [
    { name = "pyyaml" },
    { name = "requests" },
    { name = "urllib3" },
]
sdist = { url = "https://files.pythonhosted.org/packages/81/7e/2345ac3299bd62bd7163216702bbc88976c099cfceba5b889f2a457727a1/responses-0.25.7.tar.gz", hash = "sha256:8ebae11405d7a5df79ab6fd54277f6f2bc29b2d002d0dd2d5c632594d1ddcedb", size = 79203, upload-time = "2025-03-11T15:36:16.624Z" }
wheels = [
    { url = "https://files.pythonhosted.org/packages/e4/fc/1d20b64fa90e81e4fa0a34c9b0240a6cfb1326b7e06d18a5432a9917c316/responses-0.25.7-py3-none-any.whl", hash = "sha256:92ca17416c90fe6b35921f52179bff29332076bb32694c0df02dcac2c6bc043c", size = 34732, upload-time = "2025-03-11T15:36:14.589Z" },
]

[[package]]
name = "rfc3986"
version = "2.0.0"
source = { registry = "https://pypi.org/simple" }
sdist = { url = "https://files.pythonhosted.org/packages/85/40/1520d68bfa07ab5a6f065a186815fb6610c86fe957bc065754e47f7b0840/rfc3986-2.0.0.tar.gz", hash = "sha256:97aacf9dbd4bfd829baad6e6309fa6573aaf1be3f6fa735c8ab05e46cecb261c", size = 49026, upload-time = "2022-01-10T00:52:30.832Z" }
wheels = [
    { url = "https://files.pythonhosted.org/packages/ff/9a/9afaade874b2fa6c752c36f1548f718b5b83af81ed9b76628329dab81c1b/rfc3986-2.0.0-py2.py3-none-any.whl", hash = "sha256:50b1502b60e289cb37883f3dfd34532b8873c7de9f49bb546641ce9cbd256ebd", size = 31326, upload-time = "2022-01-10T00:52:29.594Z" },
]

[[package]]
name = "rich"
version = "14.0.0"
source = { registry = "https://pypi.org/simple" }
dependencies = [
    { name = "markdown-it-py" },
    { name = "pygments" },
    { name = "typing-extensions", marker = "python_full_version < '3.11'" },
]
sdist = { url = "https://files.pythonhosted.org/packages/a1/53/830aa4c3066a8ab0ae9a9955976fb770fe9c6102117c8ec4ab3ea62d89e8/rich-14.0.0.tar.gz", hash = "sha256:82f1bc23a6a21ebca4ae0c45af9bdbc492ed20231dcb63f297d6d1021a9d5725", size = 224078, upload-time = "2025-03-30T14:15:14.23Z" }
wheels = [
    { url = "https://files.pythonhosted.org/packages/0d/9b/63f4c7ebc259242c89b3acafdb37b41d1185c07ff0011164674e9076b491/rich-14.0.0-py3-none-any.whl", hash = "sha256:1c9491e1951aac09caffd42f448ee3d04e58923ffe14993f6e83068dc395d7e0", size = 243229, upload-time = "2025-03-30T14:15:12.283Z" },
]

[[package]]
name = "secretstorage"
version = "3.3.3"
source = { registry = "https://pypi.org/simple" }
dependencies = [
    { name = "cryptography" },
    { name = "jeepney" },
]
sdist = { url = "https://files.pythonhosted.org/packages/53/a4/f48c9d79cb507ed1373477dbceaba7401fd8a23af63b837fa61f1dcd3691/SecretStorage-3.3.3.tar.gz", hash = "sha256:2403533ef369eca6d2ba81718576c5e0f564d5cca1b58f73a8b23e7d4eeebd77", size = 19739, upload-time = "2022-08-13T16:22:46.976Z" }
wheels = [
    { url = "https://files.pythonhosted.org/packages/54/24/b4293291fa1dd830f353d2cb163295742fa87f179fcc8a20a306a81978b7/SecretStorage-3.3.3-py3-none-any.whl", hash = "sha256:f356e6628222568e3af06f2eba8df495efa13b3b63081dafd4f7d9a7b7bc9f99", size = 15221, upload-time = "2022-08-13T16:22:44.457Z" },
]

[[package]]
name = "sentry-sdk"
version = "2.33.0"
source = { registry = "https://pypi.org/simple" }
dependencies = [
    { name = "certifi" },
    { name = "urllib3" },
]
sdist = { url = "https://files.pythonhosted.org/packages/09/0b/6139f589436c278b33359845ed77019cd093c41371f898283bbc14d26c02/sentry_sdk-2.33.0.tar.gz", hash = "sha256:cdceed05e186846fdf80ceea261fe0a11ebc93aab2f228ed73d076a07804152e", size = 335233, upload-time = "2025-07-15T12:07:42.413Z" }
wheels = [
    { url = "https://files.pythonhosted.org/packages/93/e5/f24e9f81c9822a24a2627cfcb44c10a3971382e67e5015c6e068421f5787/sentry_sdk-2.33.0-py2.py3-none-any.whl", hash = "sha256:a762d3f19a1c240e16c98796f2a5023f6e58872997d5ae2147ac3ed378b23ec2", size = 356397, upload-time = "2025-07-15T12:07:40.729Z" },
]

[[package]]
name = "setuptools"
version = "80.9.0"
source = { registry = "https://pypi.org/simple" }
sdist = { url = "https://files.pythonhosted.org/packages/18/5d/3bf57dcd21979b887f014ea83c24ae194cfcd12b9e0fda66b957c69d1fca/setuptools-80.9.0.tar.gz", hash = "sha256:f36b47402ecde768dbfafc46e8e4207b4360c654f1f3bb84475f0a28628fb19c", size = 1319958, upload-time = "2025-05-27T00:56:51.443Z" }
wheels = [
    { url = "https://files.pythonhosted.org/packages/a3/dc/17031897dae0efacfea57dfd3a82fdd2a2aeb58e0ff71b77b87e44edc772/setuptools-80.9.0-py3-none-any.whl", hash = "sha256:062d34222ad13e0cc312a4c02d73f059e86a4acbfbdea8f8f76b28c99f306922", size = 1201486, upload-time = "2025-05-27T00:56:49.664Z" },
]

[[package]]
name = "shellingham"
version = "1.5.4"
source = { registry = "https://pypi.org/simple" }
sdist = { url = "https://files.pythonhosted.org/packages/58/15/8b3609fd3830ef7b27b655beb4b4e9c62313a4e8da8c676e142cc210d58e/shellingham-1.5.4.tar.gz", hash = "sha256:8dbca0739d487e5bd35ab3ca4b36e11c4078f3a234bfce294b0a0291363404de", size = 10310, upload-time = "2023-10-24T04:13:40.426Z" }
wheels = [
    { url = "https://files.pythonhosted.org/packages/e0/f9/0595336914c5619e5f28a1fb793285925a8cd4b432c9da0a987836c7f822/shellingham-1.5.4-py2.py3-none-any.whl", hash = "sha256:7ecfff8f2fd72616f7481040475a65b2bf8af90a56c89140852d1120324e8686", size = 9755, upload-time = "2023-10-24T04:13:38.866Z" },
]

[[package]]
name = "six"
version = "1.17.0"
source = { registry = "https://pypi.org/simple" }
sdist = { url = "https://files.pythonhosted.org/packages/94/e7/b2c673351809dca68a0e064b6af791aa332cf192da575fd474ed7d6f16a2/six-1.17.0.tar.gz", hash = "sha256:ff70335d468e7eb6ec65b95b99d3a2836546063f63acc5171de367e834932a81", size = 34031, upload-time = "2024-12-04T17:35:28.174Z" }
wheels = [
    { url = "https://files.pythonhosted.org/packages/b7/ce/149a00dd41f10bc29e5921b496af8b574d8413afcd5e30dfa0ed46c2cc5e/six-1.17.0-py2.py3-none-any.whl", hash = "sha256:4721f391ed90541fddacab5acf947aa0d3dc7d27b2e1e8eda2be8970586c3274", size = 11050, upload-time = "2024-12-04T17:35:26.475Z" },
]

[[package]]
name = "sqlparse"
version = "0.5.3"
source = { registry = "https://pypi.org/simple" }
sdist = { url = "https://files.pythonhosted.org/packages/e5/40/edede8dd6977b0d3da179a342c198ed100dd2aba4be081861ee5911e4da4/sqlparse-0.5.3.tar.gz", hash = "sha256:09f67787f56a0b16ecdbde1bfc7f5d9c3371ca683cfeaa8e6ff60b4807ec9272", size = 84999, upload-time = "2024-12-10T12:05:30.728Z" }
wheels = [
    { url = "https://files.pythonhosted.org/packages/a9/5c/bfd6bd0bf979426d405cc6e71eceb8701b148b16c21d2dc3c261efc61c7b/sqlparse-0.5.3-py3-none-any.whl", hash = "sha256:cf2196ed3418f3ba5de6af7e82c694a9fbdbfecccdfc72e281548517081f16ca", size = 44415, upload-time = "2024-12-10T12:05:27.824Z" },
]

[[package]]
name = "toml"
version = "0.10.2"
source = { registry = "https://pypi.org/simple" }
sdist = { url = "https://files.pythonhosted.org/packages/be/ba/1f744cdc819428fc6b5084ec34d9b30660f6f9daaf70eead706e3203ec3c/toml-0.10.2.tar.gz", hash = "sha256:b3bda1d108d5dd99f4a20d24d9c348e91c4db7ab1b749200bded2f839ccbe68f", size = 22253, upload-time = "2020-11-01T01:40:22.204Z" }
wheels = [
    { url = "https://files.pythonhosted.org/packages/44/6f/7120676b6d73228c96e17f1f794d8ab046fc910d781c8d151120c3f1569e/toml-0.10.2-py2.py3-none-any.whl", hash = "sha256:806143ae5bfb6a3c6e736a764057db0e6a0e05e338b5630894a5f779cabb4f9b", size = 16588, upload-time = "2020-11-01T01:40:20.672Z" },
]

[[package]]
name = "tomli"
version = "2.2.1"
source = { registry = "https://pypi.org/simple" }
sdist = { url = "https://files.pythonhosted.org/packages/18/87/302344fed471e44a87289cf4967697d07e532f2421fdaf868a303cbae4ff/tomli-2.2.1.tar.gz", hash = "sha256:cd45e1dc79c835ce60f7404ec8119f2eb06d38b1deba146f07ced3bbc44505ff", size = 17175, upload-time = "2024-11-27T22:38:36.873Z" }
wheels = [
    { url = "https://files.pythonhosted.org/packages/43/ca/75707e6efa2b37c77dadb324ae7d9571cb424e61ea73fad7c56c2d14527f/tomli-2.2.1-cp311-cp311-macosx_10_9_x86_64.whl", hash = "sha256:678e4fa69e4575eb77d103de3df8a895e1591b48e740211bd1067378c69e8249", size = 131077, upload-time = "2024-11-27T22:37:54.956Z" },
    { url = "https://files.pythonhosted.org/packages/c7/16/51ae563a8615d472fdbffc43a3f3d46588c264ac4f024f63f01283becfbb/tomli-2.2.1-cp311-cp311-macosx_11_0_arm64.whl", hash = "sha256:023aa114dd824ade0100497eb2318602af309e5a55595f76b626d6d9f3b7b0a6", size = 123429, upload-time = "2024-11-27T22:37:56.698Z" },
    { url = "https://files.pythonhosted.org/packages/f1/dd/4f6cd1e7b160041db83c694abc78e100473c15d54620083dbd5aae7b990e/tomli-2.2.1-cp311-cp311-manylinux_2_17_aarch64.manylinux2014_aarch64.whl", hash = "sha256:ece47d672db52ac607a3d9599a9d48dcb2f2f735c6c2d1f34130085bb12b112a", size = 226067, upload-time = "2024-11-27T22:37:57.63Z" },
    { url = "https://files.pythonhosted.org/packages/a9/6b/c54ede5dc70d648cc6361eaf429304b02f2871a345bbdd51e993d6cdf550/tomli-2.2.1-cp311-cp311-manylinux_2_17_x86_64.manylinux2014_x86_64.whl", hash = "sha256:6972ca9c9cc9f0acaa56a8ca1ff51e7af152a9f87fb64623e31d5c83700080ee", size = 236030, upload-time = "2024-11-27T22:37:59.344Z" },
    { url = "https://files.pythonhosted.org/packages/1f/47/999514fa49cfaf7a92c805a86c3c43f4215621855d151b61c602abb38091/tomli-2.2.1-cp311-cp311-manylinux_2_5_i686.manylinux1_i686.manylinux_2_17_i686.manylinux2014_i686.whl", hash = "sha256:c954d2250168d28797dd4e3ac5cf812a406cd5a92674ee4c8f123c889786aa8e", size = 240898, upload-time = "2024-11-27T22:38:00.429Z" },
    { url = "https://files.pythonhosted.org/packages/73/41/0a01279a7ae09ee1573b423318e7934674ce06eb33f50936655071d81a24/tomli-2.2.1-cp311-cp311-musllinux_1_2_aarch64.whl", hash = "sha256:8dd28b3e155b80f4d54beb40a441d366adcfe740969820caf156c019fb5c7ec4", size = 229894, upload-time = "2024-11-27T22:38:02.094Z" },
    { url = "https://files.pythonhosted.org/packages/55/18/5d8bc5b0a0362311ce4d18830a5d28943667599a60d20118074ea1b01bb7/tomli-2.2.1-cp311-cp311-musllinux_1_2_i686.whl", hash = "sha256:e59e304978767a54663af13c07b3d1af22ddee3bb2fb0618ca1593e4f593a106", size = 245319, upload-time = "2024-11-27T22:38:03.206Z" },
    { url = "https://files.pythonhosted.org/packages/92/a3/7ade0576d17f3cdf5ff44d61390d4b3febb8a9fc2b480c75c47ea048c646/tomli-2.2.1-cp311-cp311-musllinux_1_2_x86_64.whl", hash = "sha256:33580bccab0338d00994d7f16f4c4ec25b776af3ffaac1ed74e0b3fc95e885a8", size = 238273, upload-time = "2024-11-27T22:38:04.217Z" },
    { url = "https://files.pythonhosted.org/packages/72/6f/fa64ef058ac1446a1e51110c375339b3ec6be245af9d14c87c4a6412dd32/tomli-2.2.1-cp311-cp311-win32.whl", hash = "sha256:465af0e0875402f1d226519c9904f37254b3045fc5084697cefb9bdde1ff99ff", size = 98310, upload-time = "2024-11-27T22:38:05.908Z" },
    { url = "https://files.pythonhosted.org/packages/6a/1c/4a2dcde4a51b81be3530565e92eda625d94dafb46dbeb15069df4caffc34/tomli-2.2.1-cp311-cp311-win_amd64.whl", hash = "sha256:2d0f2fdd22b02c6d81637a3c95f8cd77f995846af7414c5c4b8d0545afa1bc4b", size = 108309, upload-time = "2024-11-27T22:38:06.812Z" },
    { url = "https://files.pythonhosted.org/packages/52/e1/f8af4c2fcde17500422858155aeb0d7e93477a0d59a98e56cbfe75070fd0/tomli-2.2.1-cp312-cp312-macosx_10_13_x86_64.whl", hash = "sha256:4a8f6e44de52d5e6c657c9fe83b562f5f4256d8ebbfe4ff922c495620a7f6cea", size = 132762, upload-time = "2024-11-27T22:38:07.731Z" },
    { url = "https://files.pythonhosted.org/packages/03/b8/152c68bb84fc00396b83e7bbddd5ec0bd3dd409db4195e2a9b3e398ad2e3/tomli-2.2.1-cp312-cp312-macosx_11_0_arm64.whl", hash = "sha256:8d57ca8095a641b8237d5b079147646153d22552f1c637fd3ba7f4b0b29167a8", size = 123453, upload-time = "2024-11-27T22:38:09.384Z" },
    { url = "https://files.pythonhosted.org/packages/c8/d6/fc9267af9166f79ac528ff7e8c55c8181ded34eb4b0e93daa767b8841573/tomli-2.2.1-cp312-cp312-manylinux_2_17_aarch64.manylinux2014_aarch64.whl", hash = "sha256:4e340144ad7ae1533cb897d406382b4b6fede8890a03738ff1683af800d54192", size = 233486, upload-time = "2024-11-27T22:38:10.329Z" },
    { url = "https://files.pythonhosted.org/packages/5c/51/51c3f2884d7bab89af25f678447ea7d297b53b5a3b5730a7cb2ef6069f07/tomli-2.2.1-cp312-cp312-manylinux_2_17_x86_64.manylinux2014_x86_64.whl", hash = "sha256:db2b95f9de79181805df90bedc5a5ab4c165e6ec3fe99f970d0e302f384ad222", size = 242349, upload-time = "2024-11-27T22:38:11.443Z" },
    { url = "https://files.pythonhosted.org/packages/ab/df/bfa89627d13a5cc22402e441e8a931ef2108403db390ff3345c05253935e/tomli-2.2.1-cp312-cp312-manylinux_2_5_i686.manylinux1_i686.manylinux_2_17_i686.manylinux2014_i686.whl", hash = "sha256:40741994320b232529c802f8bc86da4e1aa9f413db394617b9a256ae0f9a7f77", size = 252159, upload-time = "2024-11-27T22:38:13.099Z" },
    { url = "https://files.pythonhosted.org/packages/9e/6e/fa2b916dced65763a5168c6ccb91066f7639bdc88b48adda990db10c8c0b/tomli-2.2.1-cp312-cp312-musllinux_1_2_aarch64.whl", hash = "sha256:400e720fe168c0f8521520190686ef8ef033fb19fc493da09779e592861b78c6", size = 237243, upload-time = "2024-11-27T22:38:14.766Z" },
    { url = "https://files.pythonhosted.org/packages/b4/04/885d3b1f650e1153cbb93a6a9782c58a972b94ea4483ae4ac5cedd5e4a09/tomli-2.2.1-cp312-cp312-musllinux_1_2_i686.whl", hash = "sha256:02abe224de6ae62c19f090f68da4e27b10af2b93213d36cf44e6e1c5abd19fdd", size = 259645, upload-time = "2024-11-27T22:38:15.843Z" },
    { url = "https://files.pythonhosted.org/packages/9c/de/6b432d66e986e501586da298e28ebeefd3edc2c780f3ad73d22566034239/tomli-2.2.1-cp312-cp312-musllinux_1_2_x86_64.whl", hash = "sha256:b82ebccc8c8a36f2094e969560a1b836758481f3dc360ce9a3277c65f374285e", size = 244584, upload-time = "2024-11-27T22:38:17.645Z" },
    { url = "https://files.pythonhosted.org/packages/1c/9a/47c0449b98e6e7d1be6cbac02f93dd79003234ddc4aaab6ba07a9a7482e2/tomli-2.2.1-cp312-cp312-win32.whl", hash = "sha256:889f80ef92701b9dbb224e49ec87c645ce5df3fa2cc548664eb8a25e03127a98", size = 98875, upload-time = "2024-11-27T22:38:19.159Z" },
    { url = "https://files.pythonhosted.org/packages/ef/60/9b9638f081c6f1261e2688bd487625cd1e660d0a85bd469e91d8db969734/tomli-2.2.1-cp312-cp312-win_amd64.whl", hash = "sha256:7fc04e92e1d624a4a63c76474610238576942d6b8950a2d7f908a340494e67e4", size = 109418, upload-time = "2024-11-27T22:38:20.064Z" },
    { url = "https://files.pythonhosted.org/packages/04/90/2ee5f2e0362cb8a0b6499dc44f4d7d48f8fff06d28ba46e6f1eaa61a1388/tomli-2.2.1-cp313-cp313-macosx_10_13_x86_64.whl", hash = "sha256:f4039b9cbc3048b2416cc57ab3bda989a6fcf9b36cf8937f01a6e731b64f80d7", size = 132708, upload-time = "2024-11-27T22:38:21.659Z" },
    { url = "https://files.pythonhosted.org/packages/c0/ec/46b4108816de6b385141f082ba99e315501ccd0a2ea23db4a100dd3990ea/tomli-2.2.1-cp313-cp313-macosx_11_0_arm64.whl", hash = "sha256:286f0ca2ffeeb5b9bd4fcc8d6c330534323ec51b2f52da063b11c502da16f30c", size = 123582, upload-time = "2024-11-27T22:38:22.693Z" },
    { url = "https://files.pythonhosted.org/packages/a0/bd/b470466d0137b37b68d24556c38a0cc819e8febe392d5b199dcd7f578365/tomli-2.2.1-cp313-cp313-manylinux_2_17_aarch64.manylinux2014_aarch64.whl", hash = "sha256:a92ef1a44547e894e2a17d24e7557a5e85a9e1d0048b0b5e7541f76c5032cb13", size = 232543, upload-time = "2024-11-27T22:38:24.367Z" },
    { url = "https://files.pythonhosted.org/packages/d9/e5/82e80ff3b751373f7cead2815bcbe2d51c895b3c990686741a8e56ec42ab/tomli-2.2.1-cp313-cp313-manylinux_2_17_x86_64.manylinux2014_x86_64.whl", hash = "sha256:9316dc65bed1684c9a98ee68759ceaed29d229e985297003e494aa825ebb0281", size = 241691, upload-time = "2024-11-27T22:38:26.081Z" },
    { url = "https://files.pythonhosted.org/packages/05/7e/2a110bc2713557d6a1bfb06af23dd01e7dde52b6ee7dadc589868f9abfac/tomli-2.2.1-cp313-cp313-manylinux_2_5_i686.manylinux1_i686.manylinux_2_17_i686.manylinux2014_i686.whl", hash = "sha256:e85e99945e688e32d5a35c1ff38ed0b3f41f43fad8df0bdf79f72b2ba7bc5272", size = 251170, upload-time = "2024-11-27T22:38:27.921Z" },
    { url = "https://files.pythonhosted.org/packages/64/7b/22d713946efe00e0adbcdfd6d1aa119ae03fd0b60ebed51ebb3fa9f5a2e5/tomli-2.2.1-cp313-cp313-musllinux_1_2_aarch64.whl", hash = "sha256:ac065718db92ca818f8d6141b5f66369833d4a80a9d74435a268c52bdfa73140", size = 236530, upload-time = "2024-11-27T22:38:29.591Z" },
    { url = "https://files.pythonhosted.org/packages/38/31/3a76f67da4b0cf37b742ca76beaf819dca0ebef26d78fc794a576e08accf/tomli-2.2.1-cp313-cp313-musllinux_1_2_i686.whl", hash = "sha256:d920f33822747519673ee656a4b6ac33e382eca9d331c87770faa3eef562aeb2", size = 258666, upload-time = "2024-11-27T22:38:30.639Z" },
    { url = "https://files.pythonhosted.org/packages/07/10/5af1293da642aded87e8a988753945d0cf7e00a9452d3911dd3bb354c9e2/tomli-2.2.1-cp313-cp313-musllinux_1_2_x86_64.whl", hash = "sha256:a198f10c4d1b1375d7687bc25294306e551bf1abfa4eace6650070a5c1ae2744", size = 243954, upload-time = "2024-11-27T22:38:31.702Z" },
    { url = "https://files.pythonhosted.org/packages/5b/b9/1ed31d167be802da0fc95020d04cd27b7d7065cc6fbefdd2f9186f60d7bd/tomli-2.2.1-cp313-cp313-win32.whl", hash = "sha256:d3f5614314d758649ab2ab3a62d4f2004c825922f9e370b29416484086b264ec", size = 98724, upload-time = "2024-11-27T22:38:32.837Z" },
    { url = "https://files.pythonhosted.org/packages/c7/32/b0963458706accd9afcfeb867c0f9175a741bf7b19cd424230714d722198/tomli-2.2.1-cp313-cp313-win_amd64.whl", hash = "sha256:a38aa0308e754b0e3c67e344754dff64999ff9b513e691d0e786265c93583c69", size = 109383, upload-time = "2024-11-27T22:38:34.455Z" },
    { url = "https://files.pythonhosted.org/packages/6e/c2/61d3e0f47e2b74ef40a68b9e6ad5984f6241a942f7cd3bbfbdbd03861ea9/tomli-2.2.1-py3-none-any.whl", hash = "sha256:cb55c73c5f4408779d0cf3eef9f762b9c9f147a77de7b258bef0a5628adc85cc", size = 14257, upload-time = "2024-11-27T22:38:35.385Z" },
]

[[package]]
name = "twine"
version = "6.1.0"
source = { registry = "https://pypi.org/simple" }
dependencies = [
    { name = "id" },
    { name = "keyring", marker = "platform_machine != 'ppc64le' and platform_machine != 's390x'" },
    { name = "packaging" },
    { name = "readme-renderer" },
    { name = "requests" },
    { name = "requests-toolbelt" },
    { name = "rfc3986" },
    { name = "rich" },
    { name = "urllib3" },
]
sdist = { url = "https://files.pythonhosted.org/packages/c8/a2/6df94fc5c8e2170d21d7134a565c3a8fb84f9797c1dd65a5976aaf714418/twine-6.1.0.tar.gz", hash = "sha256:be324f6272eff91d07ee93f251edf232fc647935dd585ac003539b42404a8dbd", size = 168404, upload-time = "2025-01-21T18:45:26.758Z" }
wheels = [
    { url = "https://files.pythonhosted.org/packages/7c/b6/74e927715a285743351233f33ea3c684528a0d374d2e43ff9ce9585b73fe/twine-6.1.0-py3-none-any.whl", hash = "sha256:a47f973caf122930bf0fbbf17f80b83bc1602c9ce393c7845f289a3001dc5384", size = 40791, upload-time = "2025-01-21T18:45:24.584Z" },
]

[[package]]
name = "typer"
version = "0.16.0"
source = { registry = "https://pypi.org/simple" }
dependencies = [
    { name = "click" },
    { name = "rich" },
    { name = "shellingham" },
    { name = "typing-extensions" },
]
sdist = { url = "https://files.pythonhosted.org/packages/c5/8c/7d682431efca5fd290017663ea4588bf6f2c6aad085c7f108c5dbc316e70/typer-0.16.0.tar.gz", hash = "sha256:af377ffaee1dbe37ae9440cb4e8f11686ea5ce4e9bae01b84ae7c63b87f1dd3b", size = 102625, upload-time = "2025-05-26T14:30:31.824Z" }
wheels = [
    { url = "https://files.pythonhosted.org/packages/76/42/3efaf858001d2c2913de7f354563e3a3a2f0decae3efe98427125a8f441e/typer-0.16.0-py3-none-any.whl", hash = "sha256:1f79bed11d4d02d4310e3c1b7ba594183bcedb0ac73b27a9e5f28f6fb5b98855", size = 46317, upload-time = "2025-05-26T14:30:30.523Z" },
]

[[package]]
name = "types-pyyaml"
version = "6.0.12.20250516"
source = { registry = "https://pypi.org/simple" }
sdist = { url = "https://files.pythonhosted.org/packages/4e/22/59e2aeb48ceeee1f7cd4537db9568df80d62bdb44a7f9e743502ea8aab9c/types_pyyaml-6.0.12.20250516.tar.gz", hash = "sha256:9f21a70216fc0fa1b216a8176db5f9e0af6eb35d2f2932acb87689d03a5bf6ba", size = 17378, upload-time = "2025-05-16T03:08:04.897Z" }
wheels = [
    { url = "https://files.pythonhosted.org/packages/99/5f/e0af6f7f6a260d9af67e1db4f54d732abad514252a7a378a6c4d17dd1036/types_pyyaml-6.0.12.20250516-py3-none-any.whl", hash = "sha256:8478208feaeb53a34cb5d970c56a7cd76b72659442e733e268a94dc72b2d0530", size = 20312, upload-time = "2025-05-16T03:08:04.019Z" },
]

[[package]]
name = "types-requests"
version = "2.32.4.20250611"
source = { registry = "https://pypi.org/simple" }
dependencies = [
    { name = "urllib3" },
]
sdist = { url = "https://files.pythonhosted.org/packages/6d/7f/73b3a04a53b0fd2a911d4ec517940ecd6600630b559e4505cc7b68beb5a0/types_requests-2.32.4.20250611.tar.gz", hash = "sha256:741c8777ed6425830bf51e54d6abe245f79b4dcb9019f1622b773463946bf826", size = 23118, upload-time = "2025-06-11T03:11:41.272Z" }
wheels = [
    { url = "https://files.pythonhosted.org/packages/3d/ea/0be9258c5a4fa1ba2300111aa5a0767ee6d18eb3fd20e91616c12082284d/types_requests-2.32.4.20250611-py3-none-any.whl", hash = "sha256:ad2fe5d3b0cb3c2c902c8815a70e7fb2302c4b8c1f77bdcd738192cdb3878072", size = 20643, upload-time = "2025-06-11T03:11:40.186Z" },
]

[[package]]
name = "types-toml"
version = "0.10.8.20240310"
source = { registry = "https://pypi.org/simple" }
sdist = { url = "https://files.pythonhosted.org/packages/86/47/3e4c75042792bff8e90d7991aa5c51812cc668828cc6cce711e97f63a607/types-toml-0.10.8.20240310.tar.gz", hash = "sha256:3d41501302972436a6b8b239c850b26689657e25281b48ff0ec06345b8830331", size = 4392, upload-time = "2024-03-10T02:18:37.518Z" }
wheels = [
    { url = "https://files.pythonhosted.org/packages/da/a2/d32ab58c0b216912638b140ab2170ee4b8644067c293b170e19fba340ccc/types_toml-0.10.8.20240310-py3-none-any.whl", hash = "sha256:627b47775d25fa29977d9c70dc0cbab3f314f32c8d8d0c012f2ef5de7aaec05d", size = 4777, upload-time = "2024-03-10T02:18:36.568Z" },
]

[[package]]
name = "typing-extensions"
version = "4.14.1"
source = { registry = "https://pypi.org/simple" }
sdist = { url = "https://files.pythonhosted.org/packages/98/5a/da40306b885cc8c09109dc2e1abd358d5684b1425678151cdaed4731c822/typing_extensions-4.14.1.tar.gz", hash = "sha256:38b39f4aeeab64884ce9f74c94263ef78f3c22467c8724005483154c26648d36", size = 107673, upload-time = "2025-07-04T13:28:34.16Z" }
wheels = [
    { url = "https://files.pythonhosted.org/packages/b5/00/d631e67a838026495268c2f6884f3711a15a9a2a96cd244fdaea53b823fb/typing_extensions-4.14.1-py3-none-any.whl", hash = "sha256:d1e1e3b58374dc93031d6eda2420a48ea44a36c2b4766a4fdeb3710755731d76", size = 43906, upload-time = "2025-07-04T13:28:32.743Z" },
]

[[package]]
name = "typing-inspection"
version = "0.4.1"
source = { registry = "https://pypi.org/simple" }
dependencies = [
    { name = "typing-extensions" },
]
sdist = { url = "https://files.pythonhosted.org/packages/f8/b1/0c11f5058406b3af7609f121aaa6b609744687f1d158b3c3a5bf4cc94238/typing_inspection-0.4.1.tar.gz", hash = "sha256:6ae134cc0203c33377d43188d4064e9b357dba58cff3185f22924610e70a9d28", size = 75726, upload-time = "2025-05-21T18:55:23.885Z" }
wheels = [
    { url = "https://files.pythonhosted.org/packages/17/69/cd203477f944c353c31bade965f880aa1061fd6bf05ded0726ca845b6ff7/typing_inspection-0.4.1-py3-none-any.whl", hash = "sha256:389055682238f53b04f7badcb49b989835495a96700ced5dab2d8feae4b26f51", size = 14552, upload-time = "2025-05-21T18:55:22.152Z" },
]

[[package]]
name = "tzdata"
version = "2025.2"
source = { registry = "https://pypi.org/simple" }
sdist = { url = "https://files.pythonhosted.org/packages/95/32/1a225d6164441be760d75c2c42e2780dc0873fe382da3e98a2e1e48361e5/tzdata-2025.2.tar.gz", hash = "sha256:b60a638fcc0daffadf82fe0f57e53d06bdec2f36c4df66280ae79bce6bd6f2b9", size = 196380, upload-time = "2025-03-23T13:54:43.652Z" }
wheels = [
    { url = "https://files.pythonhosted.org/packages/5c/23/c7abc0ca0a1526a0774eca151daeb8de62ec457e77262b66b359c3c7679e/tzdata-2025.2-py2.py3-none-any.whl", hash = "sha256:1a403fada01ff9221ca8044d701868fa132215d84beb92242d9acd2147f667a8", size = 347839, upload-time = "2025-03-23T13:54:41.845Z" },
]

[[package]]
name = "urllib3"
version = "2.5.0"
source = { registry = "https://pypi.org/simple" }
sdist = { url = "https://files.pythonhosted.org/packages/15/22/9ee70a2574a4f4599c47dd506532914ce044817c7752a79b6a51286319bc/urllib3-2.5.0.tar.gz", hash = "sha256:3fc47733c7e419d4bc3f6b3dc2b4f890bb743906a30d56ba4a5bfa4bbff92760", size = 393185, upload-time = "2025-06-18T14:07:41.644Z" }
wheels = [
    { url = "https://files.pythonhosted.org/packages/a7/c2/fe1e52489ae3122415c51f387e221dd0773709bad6c6cdaa599e8a2c5185/urllib3-2.5.0-py3-none-any.whl", hash = "sha256:e6b01673c0fa6a13e374b50871808eb3bf7046c4b125b216f6bf1cc604cff0dc", size = 129795, upload-time = "2025-06-18T14:07:40.39Z" },
]

[[package]]
name = "virtualenv"
version = "20.31.2"
source = { registry = "https://pypi.org/simple" }
dependencies = [
    { name = "distlib" },
    { name = "filelock" },
    { name = "platformdirs" },
]
sdist = { url = "https://files.pythonhosted.org/packages/56/2c/444f465fb2c65f40c3a104fd0c495184c4f2336d65baf398e3c75d72ea94/virtualenv-20.31.2.tar.gz", hash = "sha256:e10c0a9d02835e592521be48b332b6caee6887f332c111aa79a09b9e79efc2af", size = 6076316, upload-time = "2025-05-08T17:58:23.811Z" }
wheels = [
    { url = "https://files.pythonhosted.org/packages/f3/40/b1c265d4b2b62b58576588510fc4d1fe60a86319c8de99fd8e9fec617d2c/virtualenv-20.31.2-py3-none-any.whl", hash = "sha256:36efd0d9650ee985f0cad72065001e66d49a6f24eb44d98980f630686243cf11", size = 6057982, upload-time = "2025-05-08T17:58:21.15Z" },
]

[[package]]
name = "wcwidth"
version = "0.2.13"
source = { registry = "https://pypi.org/simple" }
sdist = { url = "https://files.pythonhosted.org/packages/6c/63/53559446a878410fc5a5974feb13d31d78d752eb18aeba59c7fef1af7598/wcwidth-0.2.13.tar.gz", hash = "sha256:72ea0c06399eb286d978fdedb6923a9eb47e1c486ce63e9b4e64fc18303972b5", size = 101301, upload-time = "2024-01-06T02:10:57.829Z" }
wheels = [
    { url = "https://files.pythonhosted.org/packages/fd/84/fd2ba7aafacbad3c4201d395674fc6348826569da3c0937e75505ead3528/wcwidth-0.2.13-py2.py3-none-any.whl", hash = "sha256:3da69048e4540d84af32131829ff948f1e022c1c6bdb8d6102117aac784f6859", size = 34166, upload-time = "2024-01-06T02:10:55.763Z" },
]

[[package]]
name = "zipp"
version = "3.23.0"
source = { registry = "https://pypi.org/simple" }
sdist = { url = "https://files.pythonhosted.org/packages/e3/02/0f2892c661036d50ede074e376733dca2ae7c6eb617489437771209d4180/zipp-3.23.0.tar.gz", hash = "sha256:a07157588a12518c9d4034df3fbbee09c814741a33ff63c05fa29d26a2404166", size = 25547, upload-time = "2025-06-08T17:06:39.4Z" }
wheels = [
    { url = "https://files.pythonhosted.org/packages/2e/54/647ade08bf0db230bfea292f893923872fd20be6ac6f53b2b936ba839d75/zipp-3.23.0-py3-none-any.whl", hash = "sha256:071652d6115ed432f5ce1d34c336c0adfd6a884660d1e9712a256d3d3bd4b14e", size = 10276, upload-time = "2025-06-08T17:06:38.034Z" },
]<|MERGE_RESOLUTION|>--- conflicted
+++ resolved
@@ -247,12 +247,8 @@
 
 [package.metadata]
 requires-dist = [
-<<<<<<< HEAD
-    { name = "cognite-sdk", specifier = ">=7.76.1,<8.0.0" },
+    { name = "cognite-sdk", specifier = ">=7.77.0,<8.0.0" },
     { name = "filelock", specifier = ">=3.18.0" },
-=======
-    { name = "cognite-sdk", specifier = ">=7.77.0,<8.0.0" },
->>>>>>> f789917a
     { name = "mixpanel", specifier = ">=4.10.1" },
     { name = "openpyxl", marker = "extra == 'table'", specifier = ">=3.1.5" },
     { name = "packaging", specifier = ">=25,<25.1" },
