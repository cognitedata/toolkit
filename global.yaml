# This should be used to create packages of modules that can be deployed.
# Only one packages command is allowed, with each package below it.
# Packages cannot be recursively defined.
packages:
  # demo_infield package is used to deploy to the Cognite internal demo project used
  # as an internal reference when evolving the cdf_* modules. You can use this package
  # in your own project, but you need to change the defaults in config.yaml.
  demo_infield:
    - cdf_auth_readwrite_all
    - cdf_apm_base
    - cdf_infield_common
    - cdf_infield_location
  infield:
    - cdf_idp_default
    - cdf_auth_readwrite_all
    - cdf_apm_base
    - cdf_infield_common
    - cdf_infield_location
<<<<<<< HEAD
  asset_migration:
    - example_pump_asset_hierarchy
#    - cdf_asset_data_model_migration
=======
  demo_asset_hierarchy_data_model_replication:
    - example_pump_asset_hierarchy
>>>>>>> 138ca029
#    - example_pump_data_model<|MERGE_RESOLUTION|>--- conflicted
+++ resolved
@@ -16,12 +16,6 @@
     - cdf_apm_base
     - cdf_infield_common
     - cdf_infield_location
-<<<<<<< HEAD
-  asset_migration:
-    - example_pump_asset_hierarchy
-#    - cdf_asset_data_model_migration
-=======
   demo_asset_hierarchy_data_model_replication:
     - example_pump_asset_hierarchy
->>>>>>> 138ca029
 #    - example_pump_data_model