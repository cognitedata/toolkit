# Copyright 2023 Cognite AS
#
# Licensed under the Apache License, Version 2.0 (the "License");
# you may not use this file except in compliance with the License.
# You may obtain a copy of the License at
#
#      https://www.apache.org/licenses/LICENSE-2.0
#
# Unless required by applicable law or agreed to in writing, software
# distributed under the License is distributed on an "AS IS" BASIS,
# WITHOUT WARRANTIES OR CONDITIONS OF ANY KIND, either express or implied.
# See the License for the specific language governing permissions and
# limitations under the License.

import os
import re
from collections import defaultdict
from dataclasses import dataclass
from pathlib import Path
from typing import Optional

import pandas as pd
import yaml
from cognite.client import CogniteClient
from cognite.client.data_classes import (
    OidcCredentials,
    Transformation,
    TransformationList,
)
from cognite.client.data_classes._base import CogniteResource
from cognite.client.data_classes.capabilities import DataSetScope
from cognite.client.data_classes.data_modeling import (
    ContainerApply,
    DataModelApply,
    NodeApply,
    NodeApplyList,
    NodeOrEdgeData,
    SpaceApply,
    ViewApply,
    ViewId,
)
from cognite.client.data_classes.iam import Group, GroupList
from cognite.client.data_classes.time_series import TimeSeries
from cognite.client.exceptions import CogniteAPIError, CogniteNotFoundError
from rich import print

from .delete import delete_instances
from .utils import CDFToolConfig, TimeSeriesLoad


@dataclass
class Difference:
    added: list[CogniteResource]
    removed: list[CogniteResource]
    changed: list[CogniteResource]
    unchanged: list[CogniteResource]

    def __iter__(self):
        return iter([self.added, self.removed, self.changed, self.unchanged])

    def __next__(self):
        return next([self.added, self.removed, self.changed, self.unchanged])


def load_raw(
    ToolGlobals: CDFToolConfig,
    file: str,
    raw_db: str = "default",
    drop: bool = False,
    dry_run: bool = False,
    directory=None,
) -> None:
    """Load raw data from csv files into CDF Raw

    Args:
        file: name of file to load, if empty load all files
        drop: whether to drop existing data
    """
    if directory is None:
        raise ValueError("directory must be specified")
    client: CogniteClient = ToolGlobals.verify_client(capabilities={"rawAcl": ["READ", "WRITE"]})

    files = []
    if file:
        # Only load the supplied filename.
        files.append(file)
    else:
        # Pick up all the .csv files in the data folder.
        for _, _, filenames in os.walk(directory):
            for f in filenames:
                if ".csv" in f:
                    files.append(f)
    files.sort()
    if len(files) == 0:
        return
    print(f"[bold]Uploading {len(files)} .csv files to RAW database using {raw_db} if not set in filename...[/]")
    for f in files:
        try:
            (_, db, table_name) = re.match(r"(\d+)\.(\w+)\.(\w+)\.csv", f).groups()
        except Exception:
            db = raw_db
        with open(f"{directory}/{f}") as file:
            dataframe = pd.read_csv(file, dtype=str)
            dataframe = dataframe.fillna("")
            try:
                if not dry_run:
                    if drop:
                        try:
                            client.raw.tables.delete(db, table_name)
                        except Exception:
                            ...
                    try:
                        client.raw.databases.create(db)
                        print("  Created database: " + db)
                    except Exception:
                        ...
                    client.raw.rows.insert_dataframe(
                        db_name=db,
                        table_name=table_name,
                        dataframe=dataframe,
                        ensure_parent=True,
                    )
                    print("  Deleted table: " + table_name)
                    print(f"  Uploaded {f} to {db} RAW database.")
                else:
                    print("  Would have deleted table: " + table_name)
                    print(f"  Would have uploaded {f} to {db} RAW database.")
            except Exception as e:
                print(f"[bold red]ERROR:[/] Failed to upload {f}")
                print(e)
                ToolGlobals.failed = True
                return


def load_files(
    ToolGlobals: CDFToolConfig,
    id_prefix: str = "example",
    file: Optional[str] = None,
    drop: bool = False,
    dry_run: bool = False,
    directory=None,
) -> None:
    if directory is None:
        raise ValueError("directory must be specified")
    try:
        client = ToolGlobals.verify_client(capabilities={"filesAcl": ["READ", "WRITE"]})
        files = []
        if file is not None and len(file) > 0:
            files.append(file)
        else:
            # Pick up all the files in the files folder.
            for _, _, filenames in os.walk(directory):
                for f in filenames:
                    files.append(f)
        if len(files) == 0:
            return
        print(f"[bold]Uploading {len(files)} files/documents to CDF...[/]")
        for f in files:
            if not dry_run:
                client.files.upload(
                    path=f"{directory}/{f}",
                    data_set_id=ToolGlobals.data_set_id,
                    name=f,
                    external_id=id_prefix + "_" + f,
                    overwrite=drop,
                )
        if not dry_run:
            print(f"  Uploaded successfully {len(files)} files/documents.")
        else:
            print(f"  Would have uploaded {len(files)} files/documents.")
    except Exception as e:
        print("[bold red]ERROR:[/] Failed to upload files")
        print(e)
        ToolGlobals.failed = True
        return


def load_timeseries_metadata(
    ToolGlobals: CDFToolConfig,
    file: str,
    drop: bool,
    dry_run: bool = False,
    directory=None,
) -> None:
    if directory is None:
        raise ValueError("directory must be specified")
    client = ToolGlobals.verify_client(capabilities={"timeSeriesAcl": ["READ", "WRITE"]})
    files = []
    if file:
        # Only load the supplied filename.
        files.append(file)
    else:
        # Pick up all the .yaml files in the data folder.
        for _, _, filenames in os.walk(directory):
            for f in filenames:
                if ".yaml" in f:
                    files.append(f)
    # Read timeseries metadata
    timeseries: list[TimeSeries] = []
    for f in files:
        with open(f"{directory}/{f}") as file:
            timeseries.extend(
                TimeSeriesLoad.load(yaml.safe_load(file.read()), file=f"{directory}/{f}"),
            )
    if len(timeseries) == 0:
        return
    print(f"[bold]Uploading {len(timeseries)} timeseries to CDF...[/]")
    drop_ts: list[str] = []
    for t in timeseries:
        # Set the context info for this CDF project
        t.data_set_id = ToolGlobals.data_set_id
        if drop:
            drop_ts.append(t.external_id)
    try:
        if drop:
            if not dry_run:
                client.time_series.delete(external_id=drop_ts, ignore_unknown_ids=True)
                print(f"  Deleted {len(drop_ts)} timeseries.")
            else:
                print(f"  Would have deleted {len(drop_ts)} timeseries.")
    except Exception:
        print(f"[bold red]ERROR:[/] Failed to delete {t.external_id}. It may not exist.")
    try:
        if not dry_run:
            client.time_series.create(timeseries)
        else:
            print(f"  Would have created {len(timeseries)} timeseries.")
    except Exception as e:
        print("[bold red]ERROR:[/] Failed to upload timeseries.")
        print(e)
        ToolGlobals.failed = True
        return
    print(f"  Created {len(timeseries)} timeseries from {len(files)} files.")


def load_timeseries_datapoints(ToolGlobals: CDFToolConfig, file: str, dry_run: bool = False, directory=None) -> None:
    if directory is None:
        raise ValueError("directory must be specified")
    client = ToolGlobals.verify_client(capabilities={"timeseriesAcl": ["READ", "WRITE"]})
    files = []
    if file:
        # Only load the supplied filename.
        files.append(file)
    else:
        # Pick up all the .csv files in the data folder.
        for _, _, filenames in os.walk(directory):
            for f in filenames:
                if ".csv" in f:
                    files.append(f)
    if len(files) == 0:
        return
    print(f"[bold]Uploading {len(files)} .csv file(s) as datapoints to CDF timeseries...[/]")
    try:
        for f in files:
            with open(f"{directory}/{f}") as file:
                dataframe = pd.read_csv(file, parse_dates=True, index_col=0)
            if not dry_run:
                print(f"  Uploading {f} as datapoints to CDF timeseries...")
                client.time_series.data.insert_dataframe(dataframe)
            else:
                print(f"  Would have uploaded {f} as datapoints to CDF timeseries...")
        if not dry_run:
            print(f"  Uploaded {len(files)} .csv file(s) as datapoints to CDF timeseries.")
        else:
            print(f"  Would have uploaded {len(files)} .csv file(s) as datapoints to CDF timeseries.")
    except Exception as e:
        print("[bold red]ERROR:[/] Failed to upload datapoints.")
        print(e)
        ToolGlobals.failed = True
        return


def load_transformations(
    ToolGlobals: CDFToolConfig,
    file: Optional[str] = None,
    drop: bool = False,
    dry_run: bool = False,
    directory: Optional[str] = None,
) -> None:
    """Load transformations from dump folder.

    This code only gives a partial support for transformations by loading the actual sql query and the
    necessary config. Schedules, authentication, etc is not supported.
    """
    if directory is None:
        raise ValueError("directory must be specified")
    client: CogniteClient = ToolGlobals.verify_client(
        capabilities={
            "transformationsAcl": ["READ", "WRITE"],
            "sessionsAcl": ["CREATE"],
        }
    )
    if file:
        # Only load the supplied filename.
        files = [Path(file)]
    else:
        files = list(Path(directory).glob("*.yaml"))
    transformations = TransformationList([])
    for f in files:
        raw = yaml.safe_load(f.read_text())
        # The `authentication` key is custom for this template:
        source_oidc_credentials = raw.get("authentication", {}).get("read") or raw.get("authentication") or {}
        destination_oidc_credentials = raw.get("authentication", {}).get("write") or raw.get("authentication") or {}
        transformation = Transformation.load(raw)
        transformation.source_oidc_credentials = source_oidc_credentials and OidcCredentials.load(
            source_oidc_credentials
        )
        transformation.destination_oidc_credentials = destination_oidc_credentials and OidcCredentials.load(
            destination_oidc_credentials
        )
        transformations.append(transformation)
    print(f"[bold]Loading {len(transformations)} transformations from {directory}...[/]")
    ext_ids = [t.external_id for t in transformations]
    try:
        if drop:
            if not dry_run:
                client.transformations.delete(external_id=ext_ids, ignore_unknown_ids=True)
                print(f"  Deleted {len(ext_ids)} transformations.")
            else:
                print(f"  Would have deleted {len(ext_ids)} transformations.")
    except CogniteNotFoundError:
        pass
    for t in transformations:
        with open(f"{directory}/{t.external_id}.sql") as file:
            t.query = file.read()
            t.data_set_id = ToolGlobals.data_set_id
    try:
        if not dry_run:
            client.transformations.create(transformations)
            for t in transformations:
                if t.schedule.interval != "":
                    t.schedule.external_id = t.external_id
                    client.transformations.schedules.create(t.schedule)
            print(f"  Created {len(transformations)} transformation.")
        else:
            print(f"  Would have created {len(transformations)} transformation.")
    except Exception as e:
        print("[bold red]ERROR:[/] Failed to create transformations.")
        print(e)
        ToolGlobals.failed = True


def load_groups(
    ToolGlobals: CDFToolConfig,
    file: Optional[str] = None,
    directory: Optional[str] = None,
    dry_run: bool = False,
    verbose: bool = False,
) -> None:
    if directory is None:
        raise ValueError("directory must be specified")
    client = ToolGlobals.verify_client(capabilities={"groupsAcl": ["LIST", "READ", "CREATE", "DELETE"]})
    try:
        old_groups = client.iam.groups.list(all=True).data
    except Exception:
        print("[bold red]ERROR:[/] Failed to retrieve groups.")
        ToolGlobals.failed = True
        return
    files = []
    if file:
        # Only load the supplied filename.
        files.append(file)
    else:
        # Pick up all the .yaml files in the folder.
        for _, _, filenames in os.walk(directory):
            for f in filenames:
                if ".yaml" in f:
                    files.append(f)
    groups: GroupList = GroupList([])
    for f in files:
        with open(f"{directory}/{f}") as file:
<<<<<<< HEAD
            groups.extend(
                GroupLoad.load(yaml.safe_load(file.read()), file=f"{directory}/{f}"),
            )
    print(f"[bold]Loading {len(groups)} groups from {directory}...[/]")
    # Find and create data_sets
    for group in groups:
        for capability in group.capabilities:
            for _, actions in capability.items():
                data_set_ext_ids = actions.get("scope", {}).get("datasetScope", {}).get("ids", [])
                if len(data_set_ext_ids) == 0:
                    continue
                ids = []
                for ext_id in data_set_ext_ids:
                    ids.append(ToolGlobals.verify_dataset(ext_id))
                actions["scope"]["datasetScope"]["ids"] = ids
    existing_groups = 0
=======
            groups.append(Group.load(yaml.safe_load(file.read())))
    # Find and create data_sets
    for group in groups:
        for capability in group.capabilities:
            if isinstance(capability.scope, DataSetScope) and capability.scope.ids:
                ids = [ToolGlobals.verify_dataset(ext_id) for ext_id in capability.scope.ids]
                capability.scope = DataSetScope(ids=ids)
>>>>>>> 8ba3fb85
    for group in groups:
        old_group_id = None
        for g in old_groups:
            if g.name == group.name:
                old_group_id = g.id
                break
        try:
            if not dry_run:
                group.capabilities = []
                group = client.iam.groups.create(group)
                if verbose:
                    print(f"  Created group {group.name}.")
            else:
                if verbose:
                    print(f"  Would have created group {group.name}.")
        except Exception as e:
            print(f"[bold red]ERROR:[/] Failed to create group {group.name}: \n{e}")
            ToolGlobals.failed = True
            return
        if old_group_id:
            existing_groups += 1
            try:
                if not dry_run:
                    client.iam.groups.delete(id=old_group_id)
                    if verbose:
                        print(f"  Deleted old group {old_group_id}.")
                else:
                    if verbose:
                        print(f"  Would have deleted group {old_group_id}.")
            except Exception:
                print(f"[bold red]ERROR:[/] Failed to delete group {old_group_id}.")
                ToolGlobals.failed = True
    if not dry_run:
        print(f"  Created {len(groups)} groups.")
        print(f"  Deleted {existing_groups} old groups.")
    else:
        print(f"  Would have created {len(groups)} groups.")
        print(f"  Wuld have deleted {existing_groups} old groups.")


def load_datamodel_graphql(
    ToolGlobals: CDFToolConfig,
    space_name: Optional[str] = None,
    model_name: Optional[str] = None,
    directory=None,
) -> None:
    """Load a graphql datamodel from file."""
    if space_name is None or model_name is None or directory is None:
        raise ValueError("space_name, model_name, and directory must be supplied.")
    with open(f"{directory}/datamodel.graphql") as file:
        # Read directly into a string.
        datamodel = file.read()
    # Clear any delete errors
    ToolGlobals.failed = False
    client = ToolGlobals.verify_client(
        capabilities={
            "dataModelsAcl": ["READ", "WRITE"],
            "dataModelInstancesAcl": ["READ", "WRITE"],
        }
    )
    print(f"[bold]Loading data model {model_name} into space {space_name} from {directory}...[/]")
    try:
        client.data_modeling.graphql.apply_dml(
            (space_name, model_name, "1"),
            dml=datamodel,
            name=model_name,
            description=f"Data model for {model_name}",
        )
    except Exception as e:
        print(f"[bold red]ERROR:[/] Failed to write data model {model_name} to space {space_name}.")
        print(e)
        ToolGlobals.failed = True
        return
    print(f"  Created data model {model_name}.")


def load_datamodel(
    ToolGlobals: CDFToolConfig,
    drop: bool = False,
    delete_removed: bool = True,
    delete_containers: bool = False,
    delete_spaces: bool = False,
    directory: Optional[Path] = None,
    dry_run: bool = False,
    only_drop: bool = False,
) -> None:
    """Load containers, views, spaces, and data models from a directory

        Note that this function will never delete instances, but will delete all
        the properties found in containers if delete_containers is specified.
        delete_spaces will fail unless also the edges and nodes have been deleted,
        e.g. using the clean_out_datamodel() function.

        Note that if delete_spaces flag is True, an attempt will be made to delete the space,
        but if it fails, the loading will continue. If delete_containers is True, the loading
        will abort if deletion fails.
    Args:
        drop: Whether to drop all existing resources before loading.
        delete_removed: Whether to delete (previous) resources that are not in the directory.
        delete_containers: Whether to delete containers including data in the instances.
        delete_spaces: Whether to delete spaces (requires containers and instances to be deleted).
        directory: Directory to load from.
        dry_run: Whether to perform a dry run and only print out what will happen.
        only_drop: Whether to only drop existing resources and not load new ones.
    """
    if directory is None:
        raise ValueError("directory must be supplied.")
    model_files_by_type: dict[str, list[Path]] = defaultdict(list)
    models_pattern = re.compile(r"^.*\.?(space|container|view|datamodel)\.yaml$")
    for file in directory.rglob("*.yaml"):
        if not (match := models_pattern.match(file.name)):
            continue
        model_files_by_type[match.group(1)].append(file)
    print("[bold]Loading...[/]")
    for type_, files in model_files_by_type.items():
        model_files_by_type[type_].sort()
        print(f"  {len(files)} of type {type_}s in {directory}")

    cognite_resources_by_type: dict[str, list[ContainerApply | ViewApply | DataModelApply | SpaceApply]] = defaultdict(
        list
    )
    for type_, files in model_files_by_type.items():
        resource_cls = {
            "space": SpaceApply,
            "container": ContainerApply,
            "view": ViewApply,
            "datamodel": DataModelApply,
        }[type_]
        for file in files:
            cognite_resources_by_type[type_].append(resource_cls.load(yaml.safe_load(file.read_text())))

    explicit_space_list = [s.space for s in cognite_resources_by_type["space"]]
    space_list = list({r.space for _, resources in cognite_resources_by_type.items() for r in resources})

    implicit_spaces = [SpaceApply(space=s, name=s, description="Imported space") for s in space_list]
    for s in implicit_spaces:
        if s.name not in [s2.name for s2 in cognite_resources_by_type["space"]]:
            cognite_resources_by_type["space"].append(s)
    nr_of_spaces = len(cognite_resources_by_type["space"])
    print(f"  found {len(implicit_spaces)} space(s) referenced in config files giving a total of {nr_of_spaces}")
    # Clear any delete errors
    ToolGlobals.failed = False
    client = ToolGlobals.verify_client(
        capabilities={
            "dataModelsAcl": ["READ", "WRITE"],
            "dataModelInstancesAcl": ["READ", "WRITE"],
        }
    )

    existing_resources_by_type: dict[str, list[ContainerApply | ViewApply | DataModelApply | SpaceApply]] = defaultdict(
        list
    )
    resource_api_by_type = {
        "container": client.data_modeling.containers,
        "view": client.data_modeling.views,
        "datamodel": client.data_modeling.data_models,
        "space": client.data_modeling.spaces,
    }
    for type_, resources in cognite_resources_by_type.items():
        existing_resources_by_type[type_] = resource_api_by_type[type_].retrieve([r.as_id() for r in resources])

    differences: dict[str, Difference] = {}
    for type_, resources in cognite_resources_by_type.items():
        new_by_id = {r.as_id(): r for r in resources}
        existing_by_id = {r.as_id(): r for r in existing_resources_by_type[type_]}

        added = [r for r in resources if r.as_id() not in existing_by_id]
        removed = [r for r in existing_resources_by_type[type_] if r.as_id() not in new_by_id]

        changed = []
        unchanged = []
        for existing_id in set(new_by_id.keys()) & set(existing_by_id.keys()):
            if new_by_id[existing_id] == existing_by_id[existing_id]:
                unchanged.append(new_by_id[existing_id])
            else:
                changed.append(new_by_id[existing_id])

        differences[type_] = Difference(added, removed, changed, unchanged)

    creation_order = ["space", "container", "view", "datamodel"]

    if drop:
        print("[bold]Deleting existing configurations...[/]")
        # Clean out all old resources
        for type_ in reversed(creation_order):
            items = differences.get(type_)
            if items is None:
                continue
            if type_ == "container" and not delete_containers:
                print("  [bold]INFO:[/] Skipping deletion of containers as delete_containers flag is not set...")
                continue
            if type_ == "space" and not delete_spaces:
                print("  [bold]INFO:[/] Skipping deletion of spaces as delete_spaces flag is not set...")
                continue
            deleted = 0
            for i in items:
                if len(i) == 0:
                    continue
                # for i2 in i:
                try:
                    if not dry_run:
                        if type_ == "space":
                            for i2 in i:
                                # Only delete spaces that have been explicitly defined
                                if i2.space in explicit_space_list:
                                    delete_instances(
                                        ToolGlobals,
                                        space_name=i2.space,
                                        dry_run=dry_run,
                                    )
                                    ret = resource_api_by_type["space"].delete(i2.space)
                                    if len(ret) > 0:
                                        deleted += 1
                        else:
                            ret = resource_api_by_type[type_].delete(i)
                            deleted += len(ret)
                except CogniteAPIError as e:
                    # Typically spaces can not be deleted if there are other
                    # resources in the space.
                    print(f"  [bold]ERROR:[/] Failed to delete {type_}(s):\n{e}")
                    if type_ == "space":
                        ToolGlobals.failed = False
                        print("  [bold]INFO:[/] Deletion of space was not successful, continuing.")
                        continue
                    return
            if not dry_run:
                print(f"  Deleted {deleted} {type_}(s).")
            else:
                print(f"  Would have deleted {deleted} {type_}(s).")

    if not only_drop:
        print("[bold]Creating new configurations...[/]")
        for type_ in creation_order:
            if type_ not in differences:
                continue
            items = differences[type_]
            if items.added:
                print(f"  {len(items.added)} added {type_}(s) to be created...")
                if dry_run:
                    continue
                attempts = 5
                while attempts > 0:
                    try:
                        resource_api_by_type[type_].apply(items.added)
                        attempts = 0
                    except Exception as e:
                        attempts -= 1
                        if attempts > 0:
                            continue
                        print(f"[bold]ERROR:[/] Failed to create {type_}(s):\n{e}")
                        ToolGlobals.failed = True
                        return
                print(f"  Created {len(items.added)} {type_}(s).")
            elif items.changed:
                print(f"  {len(items.added)} changed {type_}(s) to be created...")
                if dry_run:
                    continue
                attempts = 5
                while attempts > 0:
                    try:
                        resource_api_by_type[type_].apply(items.changed)
                        attempts = 0
                    except Exception as e:
                        attempts -= 1
                        if attempts > 0:
                            continue
                        print(f"[bold]ERROR:[/] Failed to create {type_}(s):\n{e}")
                        ToolGlobals.failed = True
                        return
                if drop:
                    print(
                        f"  Created {len(items.changed)} {type_}s that could have been updated instead (--drop specified)."
                    )
                else:
                    print(f"  Updated {len(items.changed)} {type_}(s).")
            elif items.unchanged:
                print(f"  {len(items.unchanged)} unchanged {type_}(s).")
                if drop:
                    attempts = 5
                    while attempts > 0:
                        try:
                            resource_api_by_type[type_].apply(items.unchanged)
                            attempts = 0
                        except Exception as e:
                            attempts -= 1
                            if attempts > 0:
                                continue
                            print(f"[bold]ERROR:[/] Failed to create {type_}(s):\n{e}")
                            ToolGlobals.failed = True
                            return
                    print(
                        f"  Created {len(items.changed)} unchanged {type_}(s) that could have been skipped (--drop specified)."
                    )

    if delete_removed and not drop:
        for type_ in reversed(creation_order):
            if type_ not in differences:
                continue
            items = differences[type_]
            if items.removed:
                if dry_run:
                    print(f"  Would have deleted {len(items.removed)} {type_}(s).")
                    continue
                try:
                    resource_api_by_type[type_].delete(items.removed)
                except CogniteAPIError as e:
                    # Typically spaces can not be deleted if there are other
                    # resources in the space.
                    print(f"[bold]ERROR:[/] Failed to delete {len(items.removed)} {type_}(s).")
                    print(e)
                    ToolGlobals.failed = True
                    continue
                print(f"  Deleted {len(items.removed)} {type_}(s) that were removed.")


def load_nodes(
    ToolGlobals: CDFToolConfig,
    directory: Optional[Path] = None,
    dry_run: bool = False,
) -> None:
    """Insert nodes"""

    for file in directory.rglob("*.node.yaml"):
        if file.name == "config.yaml":
            continue

        client: CogniteClient = ToolGlobals.verify_client(
            capabilities={
                "dataModelsAcl": ["READ"],
                "dataModelInstancesAcl": ["READ", "WRITE"],
            }
        )

        nodes: dict = yaml.safe_load(file.read_text())

        try:
            view = ViewId(
                space=nodes["view"]["space"],
                external_id=nodes["view"]["externalId"],
                version=nodes["view"]["version"],
            )
        except KeyError:
            raise KeyError(
                f"Expected view configuration not found in {file}:\nview:\n  space: <space>\n  externalId: <view_external_id>\n  version: <view_version>"
            )

        try:
            node_space: str = nodes["destination"]["space"]
        except KeyError:
            raise KeyError(
                f"Expected destination space configuration in {file}:\ndestination:\n  space: <destination_space_external_id>"
            )
        node_list: NodeApplyList = []
        try:
            for n in nodes.get("nodes", []):
                node_list.append(
                    NodeApply(
                        space=node_space,
                        external_id=n.pop("externalId"),
                        existing_version=n.pop("existingVersion", None),
                        sources=[NodeOrEdgeData(source=view, properties=n)],
                    )
                )
        except Exception as e:
            raise KeyError(f"Failed to parse node {n} in {file}:\n{e}")
        print(f"[bold]Loading {len(node_list)} nodes from {directory}...[/]")
        if not dry_run:
            try:
                client.data_modeling.instances.apply(
                    nodes=node_list,
                    auto_create_direct_relations=nodes.get("autoCreateDirectRelations", True),
                    skip_on_version_conflict=nodes.get("skipOnVersionConflict", False),
                    replace=nodes.get("replace", False),
                )
                print(f"  Created {len(node_list)} nodes in {node_space}.")
            except CogniteAPIError as e:
                print(f"[bold]ERROR:[/] Failed to create {len(node_list)} node(s) in {node_space}:\n{e}")
                ToolGlobals.failed = True
                return<|MERGE_RESOLUTION|>--- conflicted
+++ resolved
@@ -369,32 +369,15 @@
     groups: GroupList = GroupList([])
     for f in files:
         with open(f"{directory}/{f}") as file:
-<<<<<<< HEAD
-            groups.extend(
-                GroupLoad.load(yaml.safe_load(file.read()), file=f"{directory}/{f}"),
-            )
+            groups.append(Group.load(yaml.safe_load(file.read())))
     print(f"[bold]Loading {len(groups)} groups from {directory}...[/]")
-    # Find and create data_sets
-    for group in groups:
-        for capability in group.capabilities:
-            for _, actions in capability.items():
-                data_set_ext_ids = actions.get("scope", {}).get("datasetScope", {}).get("ids", [])
-                if len(data_set_ext_ids) == 0:
-                    continue
-                ids = []
-                for ext_id in data_set_ext_ids:
-                    ids.append(ToolGlobals.verify_dataset(ext_id))
-                actions["scope"]["datasetScope"]["ids"] = ids
-    existing_groups = 0
-=======
-            groups.append(Group.load(yaml.safe_load(file.read())))
     # Find and create data_sets
     for group in groups:
         for capability in group.capabilities:
             if isinstance(capability.scope, DataSetScope) and capability.scope.ids:
                 ids = [ToolGlobals.verify_dataset(ext_id) for ext_id in capability.scope.ids]
                 capability.scope = DataSetScope(ids=ids)
->>>>>>> 8ba3fb85
+    existing_groups = 0
     for group in groups:
         old_group_id = None
         for g in old_groups:
