--- conflicted
+++ resolved
@@ -296,51 +296,6 @@
         files = list(Path(directory).glob("*.yaml"))
     transformations = TransformationList([])
     for f in files:
-<<<<<<< HEAD
-        with open(f"{directory}/{f}") as file:
-            config = yaml.safe_load(file.read())
-            source_oidc_credentials = config.get("authentication", {}).get("read") or config.get("authentication") or {}
-            destination_oidc_credentials = (
-                config.get("authentication", {}).get("write") or config.get("authentication") or {}
-            )
-            tmp = Transformation._load(config, ToolGlobals.client)
-            transformations.append(
-                Transformation(
-                    id=tmp.id,
-                    external_id=tmp.external_id,
-                    name=tmp.name,
-                    query=tmp.query,
-                    destination=tmp.destination,
-                    conflict_mode=tmp.conflict_mode,
-                    is_public=tmp.is_public,
-                    ignore_null_fields=tmp.ignore_null_fields,
-                    source_oidc_credentials=OidcCredentials(
-                        client_id=source_oidc_credentials.get("clientId", ""),
-                        client_secret=source_oidc_credentials.get("clientSecret", ""),
-                        audience=source_oidc_credentials.get("audience", ""),
-                        scopes=ToolGlobals.oauth_credentials.scopes,
-                        token_uri=ToolGlobals.oauth_credentials.token_url,
-                        cdf_project_name=ToolGlobals.client.config.project,
-                    ),
-                    destination_oidc_credentials=OidcCredentials(
-                        client_id=destination_oidc_credentials.get("clientId", ""),
-                        client_secret=destination_oidc_credentials.get("clientSecret", ""),
-                        audience=source_oidc_credentials.get("audience", ""),
-                        scopes=ToolGlobals.oauth_credentials.scopes,
-                        token_uri=ToolGlobals.oauth_credentials.token_url,
-                        cdf_project_name=ToolGlobals.client.config.project,
-                    ),
-                    schedule=TransformationSchedule(
-                        external_id=tmp.external_id,
-                        interval=config.get("schedule", {}).get("interval", ""),
-                    ),
-                    has_source_oidc_credentials=(len(source_oidc_credentials) > 0),
-                    has_destination_oidc_credentials=(len(destination_oidc_credentials) > 0),
-                    data_set_id=tmp.data_set_id,
-                )
-            )
-    print(f"[bold]Loading {len(transformations)} transformations from {directory}...[/]")
-=======
         raw = yaml.safe_load(f.read_text())
         # The `authentication` key is custom for this template:
         source_oidc_credentials = raw.get("authentication", {}).get("read") or raw.get("authentication") or {}
@@ -353,8 +308,7 @@
             destination_oidc_credentials
         )
         transformations.append(transformation)
-    print(f"Found {len(transformations)} transformations in {directory}.")
->>>>>>> 3654a256
+    print(f"[bold]Loading {len(transformations)} transformations from {directory}...[/]")
     ext_ids = [t.external_id for t in transformations]
     try:
         if drop:
