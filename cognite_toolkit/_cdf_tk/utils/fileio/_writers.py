import csv
import importlib.util
import json
import sys
from abc import ABC, abstractmethod
from collections import Counter
from collections.abc import Iterable, Mapping, Sequence
from datetime import date, datetime, timezone
from functools import lru_cache
from io import IOBase, TextIOWrapper
from pathlib import Path
from types import TracebackType
from typing import TYPE_CHECKING, Generic

import yaml

from cognite_toolkit._cdf_tk.exceptions import ToolkitMissingDependencyError, ToolkitTypeError, ToolkitValueError
from cognite_toolkit._cdf_tk.utils._auxiliary import get_concrete_subclasses
from cognite_toolkit._cdf_tk.utils.collection import humanize_collection
from cognite_toolkit._cdf_tk.utils.file import to_directory_compatible
from cognite_toolkit._cdf_tk.utils.table_writers import DataType

<<<<<<< HEAD
from ._base import T_IO, Chunk, FileIO
from ._compression import Compression, NoneCompression
=======
from ._base import T_IO, CellValue, Chunk, FileIO, SchemaColumn
from ._compression import Compression
>>>>>>> 5a04f6c3

if sys.version_info >= (3, 11):
    from typing import Self
else:
    from typing_extensions import Self


if TYPE_CHECKING:
    import pyarrow as pa
    import pyarrow.parquet as pq


class FileWriter(FileIO, ABC, Generic[T_IO]):
    def __init__(
        self, output_dir: Path, kind: str, compression: type[Compression], max_file_size_bytes: int = 128 * 1024 * 1024
    ) -> None:
        self.output_dir = output_dir
        self.kind = kind
        self.compression_cls = compression
        self.max_file_size_bytes = max_file_size_bytes
        self._file_count_by_filename: dict[str, int] = Counter()
        self._writer_by_filepath: dict[Path, T_IO] = {}

    @property
    def file_count(self) -> int:
        """Get the total number of files written."""
        return len(self._writer_by_filepath)

    def write_chunks(self, chunks: Iterable[Chunk], filestem: str = "") -> None:
        filepath = self._get_filepath(filestem)
        writer = self._get_writer(filepath, filestem)
        self._write(writer, chunks)

    def _get_filepath(self, filename: str) -> Path:
        sanitized_name = f"{to_directory_compatible(filename)}-" if filename else ""
        file_count = self._file_count_by_filename[filename]
        file_path = (
            self.output_dir
            / f"{sanitized_name}part-{file_count:04}.{self.kind}{self.format}{self.compression_cls.file_suffix}"
        )
        file_path.parent.mkdir(parents=True, exist_ok=True)
        return file_path

    def _get_writer(self, filepath: Path, filename_base: str) -> T_IO:
        if filepath not in self._writer_by_filepath:
            self._writer_by_filepath[filepath] = self._create_writer(filepath)
        elif self._is_above_file_size_limit(filepath, self._writer_by_filepath[filepath]):
            self._writer_by_filepath[filepath].close()
            del self._writer_by_filepath[filepath]
            self._file_count_by_filename[filename_base] += 1
            new_filepath = self._get_filepath(filename_base)
            return self._get_writer(new_filepath, filename_base)
        return self._writer_by_filepath[filepath]

    def __enter__(self) -> Self:
        self._file_count_by_filename.clear()
        self._writer_by_filepath.clear()
        return self

    def __exit__(
        self, exc_type: type[BaseException] | None, exc_val: BaseException | None, exc_tb: TracebackType | None
    ) -> None:
        for writer in self._writer_by_filepath.values():
            writer.close()
        self._writer_by_filepath.clear()
        self._file_count_by_filename.clear()
        return None

    def _is_above_file_size_limit(self, filepath: Path, writer: T_IO) -> bool:
        """Check if the file size is above the limit."""
        try:
            writer.flush()
        except (AttributeError, ValueError):
            # Some writers might not support flush (e.g. already closed).
            # We can ignore this and proceed to check the file size on disk.
            pass
        return filepath.exists() and filepath.stat().st_size > self.max_file_size_bytes

    @abstractmethod
    def _create_writer(self, filepath: Path) -> T_IO:
        """Create a writer for the given file path."""
        raise NotImplementedError("This method should be implemented in subclasses.")

    @abstractmethod
    def _write(self, writer: T_IO, chunks: Iterable[Chunk]) -> None:
        """Write the chunk to the file."""
        raise NotImplementedError("This method should be implemented in subclasses.")

    @classmethod
    def create_from_format(
        cls,
        format: str,
        output_dir: Path,
        kind: str,
<<<<<<< HEAD
        compression: type[Compression] = NoneCompression,
=======
        compression: type[Compression],
        columns: Sequence[SchemaColumn] | None = None,
>>>>>>> 5a04f6c3
    ) -> "FileWriter":
        if format not in FILE_WRITE_CLS_BY_FORMAT:
            raise ToolkitValueError(
                f"Unknown file format: {format}. Available formats: {humanize_collection(FILE_WRITE_CLS_BY_FORMAT.keys())}."
            )
        file_writs_cls = FILE_WRITE_CLS_BY_FORMAT[format]
        if issubclass(file_writs_cls, TableWriter) and columns is not None:
            return file_writs_cls(output_dir=output_dir, kind=kind, compression=compression, columns=columns)
        elif issubclass(file_writs_cls, TableWriter):
            raise ToolkitValueError(f"File format {format} requires columns to be provided for table writers.")
        else:
            return file_writs_cls(output_dir=output_dir, kind=kind, compression=compression)


class TableWriter(FileWriter[T_IO], ABC):
    def __init__(
        self,
        output_dir: Path,
        kind: str,
        compression: type[Compression],
        columns: Sequence[SchemaColumn],
        max_file_size_bytes: int = 128 * 1024 * 1024,
    ) -> None:
        super().__init__(output_dir, kind, compression, max_file_size_bytes)
        self.columns = columns


class NDJsonWriter(FileWriter[TextIOWrapper]):
    format = ".ndjson"

    class _DateTimeEncoder(json.JSONEncoder):
        def default(self, obj: object) -> object:
            if isinstance(obj, date | datetime):
                return obj.isoformat()
            return super().default(obj)

    def _create_writer(self, filepath: Path) -> TextIOWrapper:
        """Create a writer for the given file path."""
        return self.compression_cls(filepath).open("w")

    def _write(self, writer: TextIOWrapper, chunks: Iterable[Chunk]) -> None:
        writer.writelines(
            f"{json.dumps(chunk, cls=self._DateTimeEncoder)}{self.compression_cls.newline}" for chunk in chunks
        )


class YAMLBaseWriter(FileWriter[TextIOWrapper], ABC):
    def _create_writer(self, filepath: Path) -> TextIOWrapper:
        return self.compression_cls(filepath).open("w")

    def _write(self, writer: TextIOWrapper, chunks: Iterable[Chunk]) -> None:
        yaml.safe_dump_all(chunks, writer, sort_keys=False, explicit_start=True)


class YAMLWriter(YAMLBaseWriter):
    format = ".yaml"


class YMLWriter(YAMLBaseWriter):
    format = ".yml"


class CSVWriter(TableWriter[TextIOWrapper]):
    format = ".csv"

    def __init__(
        self,
        output_dir: Path,
        kind: str,
        compression: type[Compression],
        columns: Sequence[SchemaColumn],
        max_file_size_bytes: int = 128 * 1024 * 1024,
    ) -> None:
        super().__init__(output_dir, kind, compression, columns, max_file_size_bytes)
        self._csvwriter_by_file: dict[TextIOWrapper, csv.DictWriter] = {}

    def _create_writer(self, filepath: Path) -> TextIOWrapper:
        file = self.compression_cls(filepath).open("w")
        self._csvwriter_by_file[file] = self._create_dict_writer(file)
        return file

    def _write(self, writer: TextIOWrapper, chunks: Iterable[Chunk]) -> None:
        try:
            csv_writer = self._csvwriter_by_file[writer]
        except KeyError:
            csv_writer = self._create_dict_writer(writer)
            self._csvwriter_by_file[writer] = csv_writer
        csv_writer.writerows(self._prepare_row(row) for row in chunks)

    @staticmethod
    def _prepare_row(row: Chunk) -> dict[str, str | int | float | bool]:
        """Prepare a row for writing to CSV."""
        prepared_row = {}
        value: str | int | float | bool
        for col, cell in row.items():
            if isinstance(cell, list | dict):
                value = json.dumps(cell, cls=NDJsonWriter._DateTimeEncoder)
            elif isinstance(cell, date | datetime):
                value = cell.isoformat()
            elif cell is None:
                value = ""
            elif isinstance(cell, int | float | bool):
                value = cell
            else:
                value = str(cell)
            prepared_row[col] = value
        return prepared_row

    def _create_dict_writer(self, writer: IOBase) -> csv.DictWriter:
        csv_writer = csv.DictWriter(writer, fieldnames=[col.name for col in self.columns], extrasaction="ignore")
        csv_writer.writeheader()
        return csv_writer


class ParquetWriter(TableWriter["pq.ParquetWriter"]):
    format = ".parquet"

    def _create_writer(self, filepath: Path) -> "pq.ParquetWriter":
        import pyarrow.parquet as pq

        schema = self._create_schema()
        return pq.ParquetWriter(filepath, schema)

    def _write(self, writer: "pq.ParquetWriter", chunks: Iterable[Chunk]) -> None:
        import pyarrow as pa

        json_columns = self._json_columns()
        timestamp_columns = self._timestamp_columns()
        date_columns = self._date_columns()
        if not json_columns and not timestamp_columns and not date_columns:
            # If no special columns, we can write directly without processing
            table = pa.Table.from_pylist(chunks, schema=self._create_schema())
            writer.write_table(table)
            return

        processed_chunks: list[Chunk] = []
        for chunk in chunks:
            # Create a copy to avoid mutating the input, which is an unexpected side-effect.
            processed_chunk = chunk.copy()
            for col, cell_value in processed_chunk.items():
                if col in json_columns:
                    processed_chunk[col] = json.dumps(cell_value)
                elif col in timestamp_columns:
                    if isinstance(cell_value, list):
                        # MyPy fails to recognize that list of datetime and date are valid CellValues.
                        processed_chunk[col] = [self._to_datetime(value) for value in cell_value]  # type: ignore[assignment]
                    else:
                        processed_chunk[col] = self._to_datetime(cell_value)
                elif col in date_columns:
                    if isinstance(cell_value, list):
                        processed_chunk[col] = [self._to_date(value) for value in cell_value]  # type: ignore[assignment]
                    else:
                        processed_chunk[col] = self._to_date(cell_value)
            processed_chunks.append(processed_chunk)

        if not processed_chunks:
            return

        table = pa.Table.from_pylist(processed_chunks, schema=self._create_schema())
        writer.write_table(table)

    @lru_cache(maxsize=1)
    def _json_columns(self) -> set[str]:
        """Check if the writer supports JSON format."""
        return {col.name for col in self.columns if col.type == "json"}

    @lru_cache(maxsize=1)
    def _timestamp_columns(self) -> set[str]:
        """Check if the writer supports timestamp format."""
        return {col.name for col in self.columns if col.type == "timestamp"}

    @lru_cache(maxsize=1)
    def _date_columns(self) -> set[str]:
        return {col.name for col in self.columns if col.type == "date"}

    @classmethod
    def _to_datetime(cls, value: CellValue) -> CellValue:
        if isinstance(value, datetime) or value is None:
            output = value
        elif isinstance(value, date):
            output = datetime.combine(value, datetime.min.time())
        elif isinstance(value, int | float):
            # Assuming the value is a timestamp in milliseconds
            output = datetime.fromtimestamp(value / 1000.0)
        elif isinstance(value, str):
            output = cls._convert_data_modelling_timestamp(value)
        else:
            raise ToolkitTypeError(
                f"Unsupported value type for datetime conversion: {type(value)}. Expected datetime, date, int, float, or str."
            )
        if output is not None and output.tzinfo is None:
            # Ensure the datetime is in UTC
            output = output.replace(tzinfo=timezone.utc)
        elif output is not None and output.tzinfo is not None:
            # Convert to UTC if it has a timezone
            output = output.astimezone(timezone.utc)
        return output

    @classmethod
    def _to_date(cls, value: CellValue) -> CellValue:
        if isinstance(value, date) or value is None:
            return value
        elif isinstance(value, datetime):
            return value.date()
        elif isinstance(value, int | float):
            # Assuming the value is a timestamp in milliseconds
            return date.fromtimestamp(value / 1000.0)
        elif isinstance(value, str):
            return cls._convert_data_modelling_timestamp(value).date()
        else:
            raise ToolkitTypeError(
                f"Unsupported value type for date conversion: {type(value)}. Expected date, datetime, int, float, or str."
            )

    @classmethod
    def _convert_data_modelling_timestamp(cls, timestamp: str) -> datetime:
        """Convert a timestamp string from the data modeling format to a datetime object."""
        try:
            return datetime.fromisoformat(timestamp)
        except ValueError:
            # Typically hits if the timestamp has truncated milliseconds,
            # For example, "2021-01-01T00:00:00.17+00:00".
            # In Python 3.10, the strptime requires exact formats so we need both formats below.
            # In Python 3.11-13, if the timestamp matches on the second it will match on the first,
            # so when we set lower bound to 3.11 the loop will not be needed.
            for format_ in ["%Y-%m-%dT%H:%M:%S.%f%z", "%Y-%m-%dT%H:%M:%S%z"]:
                try:
                    return datetime.strptime(timestamp, format_)
                except ValueError:
                    continue
            raise ValueError(
                f"Invalid timestamp format: {timestamp}. Expected ISO 8601 format with optional milliseconds and timezone."
            )

    @lru_cache(maxsize=1)
    def _create_schema(self) -> "pa.Schema":
        """Create a pyarrow schema from the schema definition."""
        self._check_pyarrow_dependency()
        import pyarrow as pa

        fields: list[pa.Field] = []
        for prop in self.columns:
            pa_type = self._as_pa_type(prop.type, prop.is_array)
            fields.append(pa.field(prop.name, pa_type, nullable=True))
        return pa.schema(fields)

    @staticmethod
    def _check_pyarrow_dependency() -> None:
        if importlib.util.find_spec("pyarrow") is None:
            raise ToolkitMissingDependencyError(
                "Writing to parquet requires pyarrow. Install with 'pip install \"cognite-toolkit[table]\"'"
            )

    @staticmethod
    def _as_pa_type(type_: DataType, is_array: bool) -> "pa.DataType":
        """Convert a data type to a pyarrow type."""
        import pyarrow as pa

        if type_ == "string":
            pa_type = pa.string()
        elif type_ == "integer":
            pa_type = pa.int64()
        elif type_ == "float":
            pa_type = pa.float64()
        elif type_ == "boolean":
            pa_type = pa.bool_()
        elif type_ == "date":
            pa_type = pa.date32()
        elif type_ == "time":
            pa_type = pa.time64("ms")
        elif type_ == "json":
            pa_type = pa.string()
        elif type_ == "timestamp":
            pa_type = pa.timestamp("ms", tz="UTC")
        else:
            raise ToolkitValueError(f"Unsupported data type {type_}.")

        if is_array:
            pa_type = pa.list_(pa_type)
        return pa_type


FILE_WRITE_CLS_BY_FORMAT: Mapping[str, type[FileWriter]] = {}
for subclass in get_concrete_subclasses(FileWriter):  # type: ignore[type-abstract]
    if not getattr(subclass, "format", None):
        continue
    if subclass.format in FILE_WRITE_CLS_BY_FORMAT:
        raise TypeError(
            f"Duplicate file format {subclass.format!r} found for classes "
            f"{FILE_WRITE_CLS_BY_FORMAT[subclass.format].__name__!r} and {subclass.__name__!r}."
        )
    # We know we have a dict, but we want to expose FILE_WRITE_CLS_BY_FORMAT as a Mapping
    FILE_WRITE_CLS_BY_FORMAT[subclass.format] = subclass  # type: ignore[index]<|MERGE_RESOLUTION|>--- conflicted
+++ resolved
@@ -20,13 +20,8 @@
 from cognite_toolkit._cdf_tk.utils.file import to_directory_compatible
 from cognite_toolkit._cdf_tk.utils.table_writers import DataType
 
-<<<<<<< HEAD
-from ._base import T_IO, Chunk, FileIO
+from ._base import T_IO, CellValue, Chunk, FileIO, SchemaColumn
 from ._compression import Compression, NoneCompression
-=======
-from ._base import T_IO, CellValue, Chunk, FileIO, SchemaColumn
-from ._compression import Compression
->>>>>>> 5a04f6c3
 
 if sys.version_info >= (3, 11):
     from typing import Self
@@ -121,12 +116,8 @@
         format: str,
         output_dir: Path,
         kind: str,
-<<<<<<< HEAD
         compression: type[Compression] = NoneCompression,
-=======
-        compression: type[Compression],
         columns: Sequence[SchemaColumn] | None = None,
->>>>>>> 5a04f6c3
     ) -> "FileWriter":
         if format not in FILE_WRITE_CLS_BY_FORMAT:
             raise ToolkitValueError(
