--- conflicted
+++ resolved
@@ -28,11 +28,8 @@
     "COMPRESSION_BY_SUFFIX",
     "FILE_READ_CLS_BY_FORMAT",
     "FILE_WRITE_CLS_BY_FORMAT",
-<<<<<<< HEAD
     "TABLE_WRITE_CLS_BY_FORMAT",
-=======
     "CSVReader",
->>>>>>> da1f007e
     "CellValue",
     "Chunk",
     "Compression",
