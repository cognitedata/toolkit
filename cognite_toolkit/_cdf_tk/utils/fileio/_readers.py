--- conflicted
+++ resolved
@@ -147,15 +147,6 @@
         return infer_data_type_from_value(value, "Json")[1]
 
     @classmethod
-<<<<<<< HEAD
-    def sniff_schema(cls, input_file: Path, sniff_rows: int) -> list[SchemaColumn]:
-        """Sniff the schema from the first `sniff_rows` rows of the CSV file."""
-        if sniff_rows <= 0:
-            raise ValueError("`sniff_rows` must be a positive integer.")
-
-        with input_file.open("r", encoding="utf-8") as file:
-            reader = csv.DictReader(file)
-=======
     def sniff_schema(cls, input_file: Path, sniff_rows: int = 100) -> list[SchemaColumn]:
         """
         Sniff the schema from the first `sniff_rows` rows of the CSV file.
@@ -185,7 +176,6 @@
             column_names = Counter(reader.fieldnames)
             if duplicated := [name for name, count in column_names.items() if count > 1]:
                 raise ToolkitValueError(f"CSV file contains duplicate headers: {humanize_collection(duplicated)}")
->>>>>>> 0e31885b
             sample_rows: list[dict[str, str]] = []
             for no, row in enumerate(reader):
                 if no >= sniff_rows:
@@ -193,23 +183,10 @@
                 sample_rows.append(row)
 
             if not sample_rows:
-<<<<<<< HEAD
-                raise ToolkitValueError(f"No data found in the file: {input_file.as_posix()!r}")
-
-            columns = list(sample_rows[0].keys())
-            if len(columns) != len(set(columns)):
-                raise ToolkitValueError(
-                    f"Duplicate column names found in the first {sniff_rows} rows of the file: {input_file.as_posix()!r}. "
-                    "Please ensure that all column names are unique."
-                )
-            schema = []
-            for column_name in columns:
-=======
                 raise ToolkitValueError(f"No data found in the file: {input_file.as_posix()!r}.")
 
             schema = []
             for column_name in reader.fieldnames or []:
->>>>>>> 0e31885b
                 sample_values = [row[column_name] for row in sample_rows if column_name in row]
                 if not sample_values:
                     column = SchemaColumn(name=column_name, type="string")
@@ -229,11 +206,8 @@
         return schema
 
     def _read_chunks_from_file(self, file: TextIOWrapper) -> Iterator[dict[str, JsonVal]]:
-<<<<<<< HEAD
-=======
         if self.keep_failed_cells and self.failed_cell:
             self.failed_cell.clear()
->>>>>>> 0e31885b
         for row_no, row in enumerate(csv.DictReader(file), start=1):
             parsed: dict[str, JsonVal] = {}
             for key, value in row.items():
