--- conflicted
+++ resolved
@@ -8,13 +8,9 @@
 JsonVal: TypeAlias = None | str | int | float | bool | dict[str, "JsonVal"] | list["JsonVal"]
 
 AssetCentricDestinationType: TypeAlias = Literal["assets", "files", "events", "timeseries", "sequences"]
-<<<<<<< HEAD
-AssetCentric: TypeAlias = Literal["asset", "file", "event", "timeseries", "sequence"]
-AssetCentricKind: TypeAlias = Literal["Assets", "Events", "TimeSeries", "FileMetadata"]
-=======
 AssetCentricType: TypeAlias = Literal["asset", "file", "event", "timeseries", "sequence"]
 AssetCentricResource: TypeAlias = Asset | FileMetadata | Event | TimeSeries | Sequence
->>>>>>> d65ce3ed
+AssetCentricKind: TypeAlias = Literal["Assets", "Events", "TimeSeries", "FileMetadata"]
 DataType: TypeAlias = Literal["string", "integer", "float", "boolean", "json", "date", "timestamp"]
 PythonTypes: TypeAlias = str | int | float | bool | datetime | date | dict[str, Any] | list[Any]
 
