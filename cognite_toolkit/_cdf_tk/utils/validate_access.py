--- conflicted
+++ resolved
@@ -152,19 +152,11 @@
             dataset_id (int | None): The dataset ID to check access for. If None, checks access for all datasets.
             operation (str | None): The operation being performed, used for error messages.
         Returns:
-<<<<<<< HEAD
-            dict[str, list[str]] | None: Returns a dictionary with keys 'dataset' and 'file' if access is limited to these scopes, or None if access is granted to all files.
-        Raises:
-            ValueError: If the client.token.get_scope() returns an unexpected file scope type.
-            AuthorizationError: If the user does not have permission to perform the specified action on the given
-                dataset or file.
-=======
             dict[str, list[str]] | None: Returns a dictionary with the key 'dataset' if access is limited to a dataset scope, or None if access is granted to all files.
         Raises:
             ValueError: If the client.token.get_scope() returns an unexpected file scope type.
             AuthorizationError: If the user does not have permission to perform the specified action on the given
                 dataset.
->>>>>>> 9fe64135
         """
         operation = operation or self.default_operation
         file_scopes, actions_str = self._set_up_read_write(
@@ -184,11 +176,7 @@
             if isinstance(scope, FilesAcl.Scope.DataSet):
                 output["dataset"] = self.client.lookup.data_sets.external_id(scope.ids)
             else:
-<<<<<<< HEAD
-                raise ValueError(f"Unexpected file scope type: {type(scope)}. Expected DataSet.")
-=======
                 raise ValueError(f"Unexpected file scope type: {type(scope)}. Expected DataSet or All.")
->>>>>>> 9fe64135
         return output
 
     def _set_up_read_write(
