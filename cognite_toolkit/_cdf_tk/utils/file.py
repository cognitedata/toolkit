import csv
import errno
import os
import re
import shutil
import stat
import tempfile
import time
import typing
import warnings
from abc import abstractmethod
from collections import UserDict, defaultdict
from collections.abc import Hashable, ItemsView, KeysView, ValuesView
from contextlib import contextmanager
from dataclasses import dataclass, field
from pathlib import Path
from typing import Any, Literal, TypeVar, overload

import pandas as pd
import yaml
from rich import print

from cognite_toolkit._cdf_tk.constants import ENV_VAR_PATTERN, HINT_LEAD_TEXT, URL
from cognite_toolkit._cdf_tk.exceptions import (
    ToolkitYAMLFormatError,
)
from cognite_toolkit._cdf_tk.tk_warnings import EnvironmentVariableMissingWarning, MediumSeverityWarning


@overload
def load_yaml_inject_variables(
    filepath: Path | str,
    environment_variables: dict[str, str | None],
    required_return_type: Literal["list"],
    validate: bool = True,
    original_filepath: Path | None = None,
) -> list[dict[str, Any]]: ...


@overload
def load_yaml_inject_variables(
    filepath: Path | str,
    environment_variables: dict[str, str | None],
    required_return_type: Literal["dict"],
    validate: bool = True,
    original_filepath: Path | None = None,
) -> dict[str, Any]: ...


@overload
def load_yaml_inject_variables(
    filepath: Path | str,
    environment_variables: dict[str, str | None],
    required_return_type: Literal["any", "list", "dict"] = "any",
    validate: bool = True,
    original_filepath: Path | None = None,
) -> dict[str, Any] | list[dict[str, Any]]: ...


def load_yaml_inject_variables(
    filepath: Path | str,
    environment_variables: dict[str, str | None],
    required_return_type: Literal["any", "list", "dict"] = "any",
    validate: bool = True,
    original_filepath: Path | None = None,
) -> dict[str, Any] | list[dict[str, Any]]:
    """Loads a YAML file and injects environment variables into it.

    Args:
        filepath (Path | str): Path to the YAML file or file content.
        environ_variables (dict[str, str | None]): Dictionary with environment variables.
        required_return_type (Literal["any", "list", "dict"], optional): The required return type. Defaults to "any".
        validate (bool, optional): Whether to validate that all environment variables were replaced. Defaults to True.
        original_filepath (Path | None, optional): In case the filepath is a string, this is the original path.
            Used for error messages. Defaults to None.

    Returns:
        dict[str, Any] | list[dict[str, Any]]: The YAML content with the environment variables injected.

    """
    if isinstance(filepath, str):
        content = filepath
    else:
<<<<<<< HEAD
        content = filepath.read_text()
    for key, value in environment_variables.items():
=======
        content = safe_read(filepath)
    for key, value in variables.items():
>>>>>>> df0b1c6f
        if value is None:
            continue
        content = content.replace(f"${{{key}}}", value)
    if validate and (missing_variables := [match.group(1) for match in ENV_VAR_PATTERN.finditer(content)]):
        if isinstance(filepath, Path):
            source = filepath
        elif original_filepath:
            source = original_filepath
        else:
            source = Path("UNKNOWN")
        warnings.warn(EnvironmentVariableMissingWarning(source, frozenset(missing_variables)), stacklevel=2)

    result = read_yaml_content(content)

    if required_return_type == "any":
        return result
    elif required_return_type == "list":
        if isinstance(result, list):
            return result
        raise ValueError(f"Expected a list, but got {type(result)}")
    elif required_return_type == "dict":
        if isinstance(result, dict):
            return result
        raise ValueError(f"Expected a dict, but got {type(result)}")
    else:
        raise ValueError(f"Unknown required_return_type {required_return_type}")


@overload
def read_yaml_file(filepath: Path, expected_output: Literal["dict"] = "dict") -> dict[str, Any]: ...


@overload
def read_yaml_file(filepath: Path, expected_output: Literal["list"]) -> list[dict[str, Any]]: ...


def read_yaml_file(
    filepath: Path, expected_output: Literal["list", "dict"] = "dict"
) -> dict[str, Any] | list[dict[str, Any]]:
    """Read a YAML file and return a dictionary

    filepath: path to the YAML file
    """
    try:
        config_data = read_yaml_content(safe_read(filepath))
    except yaml.YAMLError as e:
        print(f"  [bold red]ERROR:[/] reading {filepath}: {e}")
        return {}

    if expected_output == "list" and isinstance(config_data, dict):
        ToolkitYAMLFormatError(f"{filepath} did not contain `list` as expected")
    elif expected_output == "dict" and isinstance(config_data, list):
        ToolkitYAMLFormatError(f"{filepath} did not contain `dict` as expected")
    return config_data


_TOTAL_ELAPSED_TIME = 0.0
_HAS_HINTED = False


def read_yaml_content(content: str) -> dict[str, Any] | list[dict[str, Any]]:
    """Read a YAML string and return a dictionary

    content: string containing the YAML content
    """
    global _TOTAL_ELAPSED_TIME, _HAS_HINTED
    if yaml.__with_libyaml__:
        # CSafeLoader is faster than yaml.safe_load
        return yaml.CSafeLoader(content).get_data()

    t0 = time.perf_counter()
    result = yaml.safe_load(content)
    _TOTAL_ELAPSED_TIME += time.perf_counter() - t0
    if _TOTAL_ELAPSED_TIME > 60.0 and not _HAS_HINTED:
        _HAS_HINTED = True
        MediumSeverityWarning(
            f"YAML parsing is taking a long time.\n{HINT_LEAD_TEXT}Consider installing the `libyaml` package for faster parsing."
            f" See [link={URL.libyaml}]{URL.libyaml}[/link] for more information."
        ).print_warning()

    return result


# Spaces are allowed, but we replace them as well
_ILLEGAL_CHARACTERS = re.compile(r"[<>:\"/\\|?*\s]")


def to_directory_compatible(text: str) -> str:
    """Convert a string to be compatible with directory names on all platforms"""
    cleaned = _ILLEGAL_CHARACTERS.sub("_", text)
    # Replace multiple underscores with a single one
    return re.sub(r"_+", "_", cleaned)


@contextmanager
def tmp_build_directory() -> typing.Generator[Path, None, None]:
    build_dir = Path(tempfile.mkdtemp(prefix="build.", suffix=".tmp", dir=Path.cwd()))
    try:
        yield build_dir
    finally:
        safe_rmtree(build_dir)


def safe_read(file: Path | str) -> str:
    """Falls back on explicit using utf-8 if the default .read_text()"""
    if isinstance(file, str):
        return file
    try:
        return file.read_text()
    except UnicodeDecodeError:
        # On Windows, we may have issues as the encoding is not always utf-8
        try:
            return file.read_text(encoding="utf-8")
        except UnicodeDecodeError:
            raise


def safe_write(file: Path, content: str) -> None:
    """Falls back on explicit using utf-8 if the default .write_text()"""
    try:
        file.write_text(content)
    except UnicodeEncodeError:
        # On Windows, we may have issues as the encoding is not always utf-8
        file.write_text(content, encoding="utf-8")


def quote_int_value_by_key_in_yaml(content: str, key: str) -> str:
    """Quote a value in a yaml string"""
    # This pattern will match the key if it is not already quoted
    pattern = rf"^(\s*-?\s*)?{key}:\s*(?!.*['\":])([\d_]+)$"
    replacement = rf'\1{key}: "\2"'

    return re.sub(pattern, replacement, content, flags=re.MULTILINE)


def stringify_value_by_key_in_yaml(content: str, key: str) -> str:
    """Quote a value in a yaml string"""
    pattern = rf"^{key}:\s*$"
    replacement = rf"{key}: |"
    return re.sub(pattern, replacement, content, flags=re.MULTILINE)


@dataclass(frozen=True)
class YAMLComment:
    """This represents a comment in a YAML file. It can be either above or after a variable."""

    above: list[str] = field(default_factory=list)
    after: list[str] = field(default_factory=list)

    @property
    def comment(self) -> str:
        return "\n".join(self.above) + "\n" + "\n".join(self.after)


T_Key = TypeVar("T_Key")
T_Value = TypeVar("T_Value")


class YAMLWithComments(UserDict[T_Key, T_Value]):
    @staticmethod
    def _extract_comments(raw_file: str, key_prefix: tuple[str, ...] = tuple()) -> dict[tuple[str, ...], YAMLComment]:
        """Extract comments from a raw file and return a dictionary with the comments."""
        comments: dict[tuple[str, ...], YAMLComment] = defaultdict(YAMLComment)
        position: Literal["above", "after"]
        init_value: object = object()
        variable: str | None | object = init_value
        last_comments: list[str] = []
        last_variable: str | None = None
        last_leading_spaces = 0
        parent_variables: list[str] = []
        indent: int | None = None
        for line in raw_file.splitlines():
            if ":" in line:
                # Is variable definition
                leading_spaces = len(line) - len(line.lstrip())
                variable = str(line.split(":", maxsplit=1)[0].strip())
                if leading_spaces > last_leading_spaces and last_variable:
                    parent_variables.append(last_variable)
                    if indent is None:
                        # Automatically indent based on the first variable
                        indent = leading_spaces
                elif leading_spaces < last_leading_spaces and parent_variables:
                    parent_variables = parent_variables[: -((last_leading_spaces - leading_spaces) // (indent or 2))]

                if last_comments:
                    comments[(*key_prefix, *parent_variables, variable)].above.extend(last_comments)
                    last_comments.clear()

                last_variable = variable
                last_leading_spaces = leading_spaces

            if "#" in line:
                # Potentially has comment.
                before, comment = str(line).rsplit("#", maxsplit=1)
                position = "after" if ":" in before else "above"
                if position == "after" and (before.count('"') % 2 == 1 or before.count("'") % 2 == 1):
                    # The comment is inside a string
                    continue
                # This is a new comment.
                if (position == "after" or variable is None) and variable is not init_value:
                    key = (*key_prefix, *parent_variables, *((variable and [variable]) or []))  # type: ignore[misc]
                    if position == "after":
                        comments[key].after.append(comment.strip())
                    else:
                        comments[key].above.append(comment.strip())
                else:
                    last_comments.append(comment.strip())

        return dict(comments)

    def _dump_yaml_with_comments(self, indent_size: int = 2, newline_after_indent_reduction: bool = False) -> str:
        """Dump a config dictionary to a yaml string"""
        config = self.dump()
        dumped = yaml.dump(config, sort_keys=False, indent=indent_size)
        out_lines = []
        if comments := self._get_comment(tuple()):
            for comment in comments.above:
                out_lines.append(f"# {comment}")
        last_indent = 0
        last_variable: str | None = None
        path: tuple[str, ...] = tuple()
        for line in dumped.splitlines():
            indent = len(line) - len(line.lstrip())
            if last_indent < indent:
                if last_variable is None:
                    raise ValueError("Unexpected state of last_variable being None")
                path = (*path, last_variable)
            elif last_indent > indent:
                if newline_after_indent_reduction:
                    # Adding some extra space between modules
                    out_lines.append("")
                indent_reduction_steps = (last_indent - indent) // indent_size
                path = path[:-indent_reduction_steps]

            variable = line.split(":", maxsplit=1)[0].strip()
            if comments := self._get_comment((*path, variable)):
                for line_comment in comments.above:
                    out_lines.append(f"{' ' * indent}# {line_comment}")
                if after := comments.after:
                    line = f"{line} # {after[0]}"

            out_lines.append(line)
            last_indent = indent
            last_variable = variable
        out_lines.append("")
        return "\n".join(out_lines)

    @abstractmethod
    def dump(self) -> dict[str, Any]: ...

    @abstractmethod
    def _get_comment(self, key: tuple[str, ...]) -> YAMLComment | None: ...

    # This is to get better type hints in the IDE
    def items(self) -> ItemsView[T_Key, T_Value]:
        return super().items()

    def keys(self) -> KeysView[T_Key]:
        return super().keys()

    def values(self) -> ValuesView[T_Value]:
        return super().values()


def remove_trailing_newline(content: str) -> str:
    """Remove the trailing newline character from a string"""
    while content.endswith("\n"):
        content = content[:-1]
    return content


def read_any_csv_dialect(
    path: Path | typing.TextIO,
    sniff_lines: int = 5,
    error: Literal["continue", "raise"] = "continue",
    parse_dates: bool | None = None,
    index_col: Hashable | None = None,
    dtype: Any | None = None,
) -> pd.DataFrame:
    """Reads any CSV dialect

    Args:
        path (Path): Path to the CSV file.
        sniff_lines (int, optional): Number of lines to sniff. Defaults to 5.
        error (Literal["continue", "raise"], optional): Whether to raise an error if the CSV dialect cannot be sniffed. Defaults to "continue".
        parse_dates (bool, optional): Whether to parse dates. Defaults to None.
        index_col (Hashable, optional): Index column. Defaults to None.
        dtype (Any, optional): Data types. Defaults to None

    Returns:
        pd.DataFrame: DataFrame with the CSV data.
    """
    if isinstance(path, Path):
        with path.open(mode="r") as buffer:
            return _read_any_csv_dialect(buffer, sniff_lines, error, parse_dates, index_col, dtype)
    return _read_any_csv_dialect(path, sniff_lines, error, parse_dates, index_col, dtype)


def _read_any_csv_dialect(
    buffer: typing.TextIO,
    sniff_lines: int = 20,
    error: Literal["continue", "raise"] = "continue",
    parse_dates: bool | None = None,
    index_col: Hashable | None = None,
    dtype: Any | None = None,
) -> pd.DataFrame:
    to_sniff = ""
    for _ in range(sniff_lines):
        to_sniff += buffer.readline()
    if to_sniff == "":
        return pd.DataFrame()
    try:
        dialect: type[csv.Dialect] | None = csv.Sniffer().sniff(to_sniff)
    except csv.Error:
        if error == "raise":
            raise
        dialect = None
    buffer.seek(0)
    try:
        return pd.read_csv(
            buffer, dialect=dialect() if dialect else None, parse_dates=parse_dates, index_col=index_col, dtype=dtype
        )
    except pd.errors.ParserError:
        buffer.seek(0)
        return pd.read_csv(buffer, parse_dates=parse_dates, index_col=index_col, dtype=dtype)


def _handle_remove_readonly(func: Any, path: Any, exc: Any) -> None:
    excvalue = exc[1]
    if func in (os.rmdir, os.remove) and excvalue.errno == errno.EACCES:
        # Typically on Windows, if the file is read-only, first remove the read-only attribute
        # https://stackoverflow.com/questions/1213706/what-user-do-python-scripts-run-as-in-windows
        os.chmod(path, stat.S_IRWXU | stat.S_IRWXG | stat.S_IRWXO)  # 0777
        func(path)
    else:
        raise


def safe_rmtree(path: Path) -> None:
    try:
        shutil.rmtree(path, ignore_errors=False, onerror=_handle_remove_readonly)
    except PermissionError:
        if path.is_dir():
            name = "directory"
        elif path.is_file():
            name = "file"
        else:
            name = "path"
        MediumSeverityWarning(
            f"Failed to remove {name} {path.as_posix()}. You may need to remove it manually."
        ).print_warning()<|MERGE_RESOLUTION|>--- conflicted
+++ resolved
@@ -81,13 +81,8 @@
     if isinstance(filepath, str):
         content = filepath
     else:
-<<<<<<< HEAD
-        content = filepath.read_text()
+        content = safe_read(filepath)
     for key, value in environment_variables.items():
-=======
-        content = safe_read(filepath)
-    for key, value in variables.items():
->>>>>>> df0b1c6f
         if value is None:
             continue
         content = content.replace(f"${{{key}}}", value)
