--- conflicted
+++ resolved
@@ -2,11 +2,7 @@
 import json
 from abc import ABC, abstractmethod
 from collections.abc import Mapping
-<<<<<<< HEAD
 from datetime import datetime
-=======
-from datetime import date, datetime
->>>>>>> 7ae0d714
 from typing import ClassVar, Literal, overload
 
 from cognite.client.data_classes import Label, LabelDefinition
@@ -142,24 +138,12 @@
         _Int64Converter,
         _Float64Converter,
         _TimestampConverter,
-<<<<<<< HEAD
-        _DateConverter,
-=======
->>>>>>> 7ae0d714
         _BooleanConverter,
         _JsonConverter,
         _TextConverter,
     )
     converters_to_use = (
-<<<<<<< HEAD
-        tuple(
-            converter_cls
-            for converter_cls in converter_classes
-            if converter_cls not in {_TimestampConverter, _DateConverter}
-        )
-=======
         tuple(converter_cls for converter_cls in converter_classes if converter_cls is not _TimestampConverter)
->>>>>>> 7ae0d714
         if dtype == "Json"
         else converter_classes
     )
