--- conflicted
+++ resolved
@@ -162,11 +162,7 @@
     elif allow_oidc and "tokenUri" in authentication and "cdfProjectName" in authentication:
         return OidcCredentials.load(authentication)
     else:
-<<<<<<< HEAD
         return ClientCredentials(authentication["clientId"], authentication["clientSecret"])
-=======
-        credentials = ClientCredentials(auth["clientId"], auth["clientSecret"])
-    return credentials
 
 
 def metadata_key_counts(
@@ -232,5 +228,4 @@
 """
     results = client.transformations.preview(query, convert_to_string=False, limit=1000)
     # We know from the SQL that the result is a list of dictionaries with string keys and int values.
-    return results.results or []
->>>>>>> 3500b86b
+    return results.results or []