from collections.abc import Hashable, Iterator
from typing import Any, Literal, overload
from urllib.parse import urlparse

from cognite.client.credentials import OAuthClientCredentials
from cognite.client.data_classes import (
    ClientCredentials,
    OidcCredentials,
)
from cognite.client.data_classes.data_modeling import Edge, Node, ViewId
from cognite.client.data_classes.filters import SpaceFilter
from cognite.client.exceptions import CogniteAPIError
from rich.console import Console

from cognite_toolkit._cdf_tk.client import ToolkitClient, ToolkitClientConfig
from cognite_toolkit._cdf_tk.constants import ENV_VAR_PATTERN
from cognite_toolkit._cdf_tk.exceptions import (
    ToolkitRequiredValueError,
    ToolkitTypeError,
)
from cognite_toolkit._cdf_tk.tk_warnings import (
    HighSeverityWarning,
    MediumSeverityWarning,
)
from cognite_toolkit._cdf_tk.utils import humanize_collection


def try_find_error(credentials: OidcCredentials | ClientCredentials | None) -> str | None:
    if credentials is None:
        return None
    missing: list[str] = []
    if client_id := ENV_VAR_PATTERN.match(credentials.client_id):
        missing.append(client_id.group(1))
    if client_secret := ENV_VAR_PATTERN.match(credentials.client_secret):
        missing.append(client_secret.group(1))
    if missing:
        plural = "s are" if len(missing) > 1 else " is"
        return f"The environment variable{plural} not set: {humanize_collection(missing)}."
    if isinstance(credentials, ClientCredentials):
        return None
    try:
        result = urlparse(credentials.token_uri)
        if not all([result.scheme, result.netloc]):
            raise ValueError
    except ValueError:
        return f"The tokenUri {credentials.token_uri!r} is not a valid URI."
    return None


@overload
def iterate_instances(
    client: ToolkitClient,
    instance_type: Literal["node"] = "node",
    space: str | None = None,
    source: ViewId | None = None,
    console: Console | None = None,
) -> Iterator[Node]: ...


@overload
def iterate_instances(
    client: ToolkitClient,
    instance_type: Literal["edge"],
    space: str | None = None,
    source: ViewId | None = None,
    console: Console | None = None,
) -> Iterator[Edge]: ...


def iterate_instances(
    client: ToolkitClient,
    instance_type: Literal["node", "edge"] = "node",
    space: str | None = None,
    source: ViewId | None = None,
    console: Console | None = None,
) -> Iterator[Node] | Iterator[Edge]:
    """Toolkit specific implementation of the client.data_modeling.instances(...) method to account for 408.

    In addition, we enforce sort based on the argument below (provided by Alex B.).
    """
    body: dict[str, Any] = {"limit": 1_000, "cursor": None, "instanceType": instance_type}
    # Without a sort, the sort is implicitly by the internal id, as cursoring needs a stable sort.
    # By making the sort be on external_id, Postgres should pick the index that's on (project_id, space, external_id)
    # WHERE deleted_at IS NULL. In other words, avoiding soft deleted instances.
    body["sort"] = [
        {
            "property": [instance_type, "externalId"],
            "direction": "ascending",
        }
    ]
    url = f"/api/{client._API_VERSION}/projects/{client.config.project}/models/instances/list"
    if space:
        body["filter"] = SpaceFilter(space=space, instance_type=instance_type).dump()
    if source:
        body["sources"] = [{"source": source.dump(include_type=True, camel_case=True)}]
    while True:
        try:
            response = client.post(url=url, json=body)
        except CogniteAPIError as e:
            if e.code == 408 and body["limit"] > 1:
                MediumSeverityWarning(
                    f"Timeout with limit {body['limit']}, retrying with {body['limit'] // 2}."
                ).print_warning(include_timestamp=True, console=console)
                body["limit"] = body["limit"] // 2
                continue
            raise e
        response_body = response.json()
        if instance_type == "node":
            yield from (Node.load(node) for node in response_body["items"])
        else:
            yield from (Edge.load(edge) for edge in response_body["items"])
        next_cursor = response_body.get("nextCursor")
        if next_cursor is None:
            break
        body["cursor"] = next_cursor


@overload
def read_auth(
    authentication: object,
    client_config: ToolkitClientConfig,
    identifier: Hashable,
    resource_name: str,
    allow_oidc: Literal[False] = False,
    console: Console | None = None,
) -> ClientCredentials: ...


@overload
def read_auth(
    authentication: object,
    client_config: ToolkitClientConfig,
    identifier: Hashable,
    resource_name: str,
    allow_oidc: Literal[True],
    console: Console | None = None,
) -> ClientCredentials | OidcCredentials: ...


def read_auth(
    authentication: object,
    client_config: ToolkitClientConfig,
    identifier: Hashable,
    resource_name: str,
    allow_oidc: bool = False,
    console: Console | None = None,
) -> ClientCredentials | OidcCredentials:
    if authentication is None:
        if client_config.is_strict_validation or not isinstance(client_config.credentials, OAuthClientCredentials):
            raise ToolkitRequiredValueError(f"Authentication is missing for {resource_name} {identifier!r}.")
        else:
            HighSeverityWarning(
                f"Authentication is missing for {resource_name} {identifier!r}. Falling back to the Toolkit credentials"
            ).print_warning(console=console)
        return ClientCredentials(client_config.credentials.client_id, client_config.credentials.client_secret)
    elif not isinstance(authentication, dict):
        raise ToolkitTypeError(f"Authentication must be a dictionary for {resource_name} {identifier!r}")
    elif "clientId" not in authentication or "clientSecret" not in authentication:
        raise ToolkitRequiredValueError(
            f"Authentication must contain clientId and clientSecret for {resource_name} {identifier!r}"
        )
    elif allow_oidc and "tokenUri" in authentication and "cdfProjectName" in authentication:
        return OidcCredentials.load(authentication)
    else:
<<<<<<< HEAD
        credentials = ClientCredentials(auth["clientId"], auth["clientSecret"])
    return credentials


def metadata_key_counts(
    client: ToolkitClient,
    resource: Literal["assets", "events", "files", "timeseries", "sequences"],
    data_sets: list[int] | None = None,
    hierarchies: list[int] | None = None,
=======
        return ClientCredentials(authentication["clientId"], authentication["clientSecret"])


def metadata_key_counts(
    client: ToolkitClient, resource: Literal["assets", "events", "files", "timeseries", "sequences"]
>>>>>>> 55c2758d
) -> list[dict[str, int | str]]:
    """Get the metadata key counts for a given resource.

    Args:
        client: ToolkitClient instance
        resource: The resource to get the metadata key counts for. Can be one of "assets", "events", "files", "timeseries", or "sequences".
<<<<<<< HEAD
        data_sets: A list of data set IDs to filter by. If None, no filtering is applied.
        hierarchies: A list of hierarchy IDs to filter by. If None, no filtering is applied.
=======
>>>>>>> 55c2758d

    Returns:
        A dictionary with the metadata keys as keys and the counts as values.
    """
<<<<<<< HEAD
    where_clause = ""
    if data_sets is not None and hierarchies is not None:
        where_clause = f"\n         WHERE dataSetId IN ({''.join(map(str, data_sets))}) AND rootId IN ({','.join(map(str, hierarchies))})"
    elif data_sets is not None:
        where_clause = f"\n         WHERE dataSetId IN ({','.join(map(str, data_sets))})"
    elif hierarchies is not None:
        where_clause = f"\n         WHERE rootId IN ({','.join(map(str, hierarchies))})"

    query = f"""WITH meta AS (
         SELECT cast_to_strings(metadata) AS metadata_array
         FROM _cdf.{resource}{where_clause}
=======
    query = f"""WITH meta AS (
         SELECT cast_to_strings(metadata) AS metadata_array
         FROM _cdf.{resource}
>>>>>>> 55c2758d
       ),
       exploded AS (
         SELECT explode(metadata_array) AS json_str
         FROM meta
       ),
       parsed AS (
         SELECT from_json(json_str, 'map<string,string>') AS json_map
         FROM exploded
       ),
       keys_extracted AS (
         SELECT map_keys(json_map) AS keys_array
         FROM parsed
       ),
       all_keys AS (
         SELECT explode(keys_array) AS key
         FROM keys_extracted
       )
       SELECT key, COUNT(key) AS key_count
       FROM all_keys
       GROUP BY key
       ORDER BY key_count DESC;
"""
    results = client.transformations.preview(query, convert_to_string=False, limit=1000)
    return results.results or []


def label_count(
    client: ToolkitClient, resource: Literal["assets", "events", "files", "timeseries", "sequences"]
) -> list[dict[str, int | str]]:
    """Get the label counts for a given resource.

    Args:
        client: ToolkitClient instance
        resource: The resource to get the label counts for. Can be one of "assets", "events", "files", "timeseries", or "sequences".

    Returns:
        A dictionary with the labels as keys and the counts as values.
    """
    query = f"""WITH labels as (SELECT explode(labels) AS label
	FROM _cdf.{resource}
  )
SELECT label, COUNT(label) as label_count
FROM labels
GROUP BY label
ORDER BY label_count DESC;
"""
    results = client.transformations.preview(query, convert_to_string=False, limit=1000)
    # We know from the SQL that the result is a list of dictionaries with string keys and int values.
    return results.results or []<|MERGE_RESOLUTION|>--- conflicted
+++ resolved
@@ -162,9 +162,7 @@
     elif allow_oidc and "tokenUri" in authentication and "cdfProjectName" in authentication:
         return OidcCredentials.load(authentication)
     else:
-<<<<<<< HEAD
-        credentials = ClientCredentials(auth["clientId"], auth["clientSecret"])
-    return credentials
+        return ClientCredentials(authentication["clientId"], authentication["clientSecret"])
 
 
 def metadata_key_counts(
@@ -172,29 +170,18 @@
     resource: Literal["assets", "events", "files", "timeseries", "sequences"],
     data_sets: list[int] | None = None,
     hierarchies: list[int] | None = None,
-=======
-        return ClientCredentials(authentication["clientId"], authentication["clientSecret"])
-
-
-def metadata_key_counts(
-    client: ToolkitClient, resource: Literal["assets", "events", "files", "timeseries", "sequences"]
->>>>>>> 55c2758d
 ) -> list[dict[str, int | str]]:
     """Get the metadata key counts for a given resource.
 
     Args:
         client: ToolkitClient instance
         resource: The resource to get the metadata key counts for. Can be one of "assets", "events", "files", "timeseries", or "sequences".
-<<<<<<< HEAD
         data_sets: A list of data set IDs to filter by. If None, no filtering is applied.
         hierarchies: A list of hierarchy IDs to filter by. If None, no filtering is applied.
-=======
->>>>>>> 55c2758d
 
     Returns:
         A dictionary with the metadata keys as keys and the counts as values.
     """
-<<<<<<< HEAD
     where_clause = ""
     if data_sets is not None and hierarchies is not None:
         where_clause = f"\n         WHERE dataSetId IN ({''.join(map(str, data_sets))}) AND rootId IN ({','.join(map(str, hierarchies))})"
@@ -206,11 +193,6 @@
     query = f"""WITH meta AS (
          SELECT cast_to_strings(metadata) AS metadata_array
          FROM _cdf.{resource}{where_clause}
-=======
-    query = f"""WITH meta AS (
-         SELECT cast_to_strings(metadata) AS metadata_array
-         FROM _cdf.{resource}
->>>>>>> 55c2758d
        ),
        exploded AS (
          SELECT explode(metadata_array) AS json_str
