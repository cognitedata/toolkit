from abc import ABC, abstractmethod
from collections import defaultdict
from collections.abc import Sequence
from dataclasses import dataclass
from functools import lru_cache
<<<<<<< HEAD
from typing import ClassVar, Literal, TypeVar, overload
=======
from typing import ClassVar, Literal, get_args
>>>>>>> 8b35918d

import questionary
from cognite.client.data_classes import (
    Asset,
    DataSet,
    filters,
)
from cognite.client.data_classes.data_modeling import NodeList

from cognite_toolkit._cdf_tk.client import ToolkitClient
from cognite_toolkit._cdf_tk.client.data_classes.canvas import Canvas
from cognite_toolkit._cdf_tk.exceptions import ToolkitValueError

from . import humanize_collection
from .aggregators import (
    AssetAggregator,
    AssetCentricAggregator,
    EventAggregator,
    FileAggregator,
    TimeSeriesAggregator,
)
from .useful_types import AssetCentricDestinationType

T_Type = TypeVar("T_Type", bound=Asset | DataSet)


class AssetCentricInteractiveSelect(ABC):
    def __init__(self, client: ToolkitClient, operation: str) -> None:
        self.client = client
        self.operation = operation
        self._aggregator = self._get_aggregator(client)

    @abstractmethod
    def _get_aggregator(self, client: ToolkitClient) -> AssetCentricAggregator:
        raise NotImplementedError()

    @lru_cache
    def aggregate_count(self, hierarchies: tuple[str, ...], data_sets: tuple[str, ...]) -> int:
        return self._aggregate_count(list(hierarchies), list(data_sets))

    def _aggregate_count(self, hierarchies: list[str], data_sets: list[str]) -> int:
        return self._aggregator.count(hierarchies, data_sets)

    @lru_cache
    def _get_available_data_sets(self, hierarchy: str | None = None) -> list[DataSet]:
        if hierarchy is not None:
            datasets = self._aggregator.used_data_sets(hierarchy)
            return list(self.client.data_sets.retrieve_multiple(external_ids=datasets))
        else:
            return list(self.client.data_sets.list(limit=-1))

    @lru_cache
    def _get_available_hierarchies(self, data_set: str | None = None) -> list[Asset]:
        data_set_external_ids = [data_set] if data_set else None
        return list(self.client.assets.list(root=True, limit=-1, data_set_external_ids=data_set_external_ids))

    def _create_choice(self, item: Asset | DataSet) -> tuple[questionary.Choice, int]:
        """Create a questionary choice for the given item."""
        if item.external_id is None:
            item_count = -1  # No count available for DataSet/Assets without external_id
        elif isinstance(item, DataSet):
            item_count = self.aggregate_count(tuple(), (item.external_id,))
        elif isinstance(item, Asset):
            item_count = self.aggregate_count((item.external_id,), tuple())
        else:
            raise ToolkitValueError(f"Unexpected item type: {type(item)}. Expected Asset or DataSet.")

        return questionary.Choice(
            title=f"{item.name} ({item.external_id}) [{item_count:,}]"
            if item.name != item.external_id
            else f"({item.external_id}) [{item_count:,}]",
            value=item.external_id,
        ), item_count

    @overload
    def select_hierarchy(self, allow_empty: Literal[False] = False) -> str: ...

    @overload
    def select_hierarchy(self, allow_empty: Literal[True]) -> str | None: ...

    def select_hierarchy(self, allow_empty: Literal[False, True] = False) -> str | None:
        """Select a hierarchy interactively."""
        options = self._get_available_hierarchies()
        return self._select("hierarchy", options, allow_empty, "single")

    def select_hierarchies(self) -> list[str]:
        options = self._get_available_hierarchies()
        return self._select("hierarchies", options, False, "multiple")

    @overload
    def select_data_set(self, allow_empty: Literal[False] = False) -> str: ...

    @overload
    def select_data_set(self, allow_empty: Literal[True]) -> str | None: ...

    def select_data_set(self, allow_empty: Literal[False, True] = False) -> str | None:
        """Select a data set interactively."""
        options = self._get_available_data_sets()
        return self._select("data set", options, allow_empty, "single")

    def select_data_sets(self) -> list[str]:
        """Select multiple data sets interactively."""
        options = self._get_available_data_sets()
        return self._select("data sets", options, False, "multiple")

    def select_hierarchies_and_data_sets(self) -> tuple[list[str], list[str]]:
        what = questionary.select(
            f"Do you want to {self.operation} a hierarchy or a data set?", choices=["Hierarchy", "Data Set"]
        ).ask()
        if what is None:
            raise ToolkitValueError("No selection made. Aborting.")
        if what == "Hierarchy":
            hierarchy = self._select("hierarchy", self._get_available_hierarchies(), False, "single")
            data_sets = self._get_available_data_sets(hierarchy=hierarchy)
            if not data_sets:
                return [hierarchy], []
            selected_data_sets = self._select(f"data sets in hierarchy {hierarchy!r}", data_sets, True, "multiple")
            return [hierarchy], selected_data_sets or []
        elif what == "Data Set":
            data_set = self._select("data Set", self._get_available_data_sets(), False, "single")
            hierarchies = self._get_available_hierarchies(data_set=data_set)
            if not hierarchies:
                return [], [data_set]
            selected_hierarchies = self._select(f"hierarchies in data set {data_set!r} ", hierarchies, True, "multiple")
            return selected_hierarchies or [], [data_set]
        else:
            raise ToolkitValueError(f"Unexpected selection: {what}. Aborting.")

    @overload
    def _select(
        self,
        what: str,
        options: Sequence[T_Type],
        allow_empty: Literal[False],
        plurality: Literal["single"],
    ) -> str: ...

    @overload
    def _select(
        self,
        what: str,
        options: Sequence[T_Type],
        allow_empty: Literal[True],
        plurality: Literal["single"],
    ) -> str | None: ...

    @overload
    def _select(
        self,
        what: str,
        options: Sequence[T_Type],
        allow_empty: Literal[False],
        plurality: Literal["multiple"],
    ) -> list[str]: ...

    @overload
    def _select(
        self,
        what: str,
        options: Sequence[T_Type],
        allow_empty: Literal[True],
        plurality: Literal["multiple"],
    ) -> list[str] | None: ...

    def _select(
        self,
        what: str,
        options: Sequence[Asset | DataSet],
        allow_empty: Literal[True, False],
        plurality: Literal["single", "multiple"],
    ) -> str | list[str] | None:
        """Select a single item interactively."""
        if not options and not allow_empty:
            raise ToolkitValueError(f"No {what} available to select.")

        choices: list[questionary.Choice] = []
        none_sentinel = object()
        if allow_empty:
            choices.append(questionary.Choice(title=f"All {what}", value=none_sentinel))

        for choice, count in sorted(
            (self._create_choice(item) for item in options), key=lambda x: (-x[1], x[0].title)
        ):  # cont, choice.title
            if count > 0:
                choices.append(choice)
        if not choices and not allow_empty:
            raise ToolkitValueError(f"No {what} available with data to select.")

        message = f"Select a {what} to {self.operation} listed as 'name (external_id) [count]'"
        if plurality == "multiple":
            selected = questionary.checkbox(message, choices=choices).ask()
        else:
            selected = questionary.select(message, choices=choices).ask()
        if selected is None:
            raise ToolkitValueError(f"No {what} selected. Aborting.")
        elif selected is none_sentinel or (isinstance(selected, list) and none_sentinel in selected):
            return None
        return selected


class AssetInteractiveSelect(AssetCentricInteractiveSelect):
    def _get_aggregator(self, client: ToolkitClient) -> AssetCentricAggregator:
        return AssetAggregator(self.client)


class FileMetadataInteractiveSelect(AssetCentricInteractiveSelect):
    def _get_aggregator(self, client: ToolkitClient) -> AssetCentricAggregator:
        return FileAggregator(self.client)


class TimeSeriesInteractiveSelect(AssetCentricInteractiveSelect):
    def _get_aggregator(self, client: ToolkitClient) -> AssetCentricAggregator:
        return TimeSeriesAggregator(self.client)


class EventInteractiveSelect(AssetCentricInteractiveSelect):
    def _get_aggregator(self, client: ToolkitClient) -> AssetCentricAggregator:
        return EventAggregator(self.client)


@dataclass
class CanvasFilter:
    visibility: Literal["public", "private"] | None = None
    created_by: Literal["user"] | None = None
    select_all: bool = False

    def as_dms_filter(self) -> filters.Filter:
        canvas_id = Canvas.get_source()
        leaf_filters: list[filters.Filter] = [
            filters.Not(filters.Equals(canvas_id.as_property_ref("isArchived"), True)),
            # When sourceCanvasId is not set, we get the newest version of the canvas
            filters.Not(filters.Exists(canvas_id.as_property_ref("sourceCanvasId"))),
        ]
        if self.visibility is not None:
            leaf_filters.append(filters.Equals(canvas_id.as_property_ref("visibility"), self.visibility))

        return filters.And(*leaf_filters)


class InteractiveCanvasSelect:
    opening_choices: ClassVar[list[questionary.Choice]] = [
        questionary.Choice(title="All public Canvases", value=CanvasFilter(visibility="public", select_all=True)),
        questionary.Choice(title="Selected public Canvases", value=CanvasFilter(visibility="public", select_all=False)),
        questionary.Choice(title="All by given user", value=CanvasFilter(created_by="user", select_all=True)),
        questionary.Choice(title="Selected by given user", value=CanvasFilter(created_by="user", select_all=False)),
        questionary.Choice(title="All Canvases", value=CanvasFilter(visibility=None, select_all=True)),
    ]

    def __init__(self, client: ToolkitClient) -> None:
        self.client = client

    def select_external_ids(self) -> list[str]:
        select_filter = self._select_filter()

        return self._select_external_ids(select_filter)

    @classmethod
    def _select_filter(cls) -> CanvasFilter:
        user_response = questionary.select(
            "Which Canvases do you want to select?",
            choices=cls.opening_choices,
        ).ask()
        if user_response is None:
            raise ToolkitValueError("No Canvas selection made. Aborting.")
        return user_response

    def _select_external_ids(self, select_filter: CanvasFilter) -> list[str]:
        available_canvases = self.client.canvas.list(filter=select_filter.as_dms_filter(), limit=-1)
        if select_filter.select_all and select_filter.created_by is None:
            return [canvas.external_id for canvas in available_canvases]
        users = self.client.iam.user_profiles.list(limit=-1)
        display_name_by_user_identifier = {user.user_identifier: user.display_name or "missing" for user in users}
        if select_filter.created_by == "user":
            canvas_by_user: dict[str, list[Canvas]] = defaultdict(list)
            for canvas in available_canvases:
                canvas_by_user[canvas.created_by].append(canvas)

            user_response = questionary.select(
                "Which user do you want to select Canvases for?",
                choices=[
                    questionary.Choice(
                        title=f"{user.display_name} ({user.user_identifier})",
                        value=canvas_by_user[user.user_identifier],
                    )
                    for user in users
                    if user.user_identifier in canvas_by_user
                ],
            ).ask()
            available_canvases = NodeList[Canvas](user_response)

        if select_filter.select_all:
            return [canvas.external_id for canvas in available_canvases]

        selected_canvases = questionary.checkbox(
            "Select Canvases",
            choices=[
                questionary.Choice(
                    title=f"{canvas.name} (Created by {display_name_by_user_identifier[canvas.created_by]!r}, last updated {canvas.updated_at!r})",
                    value=canvas.external_id,
                )
                for canvas in available_canvases
            ],
        ).ask()

        return selected_canvases or []


class AssetCentricDestinationSelect:
    valid_destinations: tuple[str, ...] = get_args(AssetCentricDestinationType)

    @classmethod
    def validate(cls, destination_type: str) -> AssetCentricDestinationType:
        if destination_type not in cls.valid_destinations:
            raise ToolkitValueError(
                f"Invalid destination type: {destination_type!r}. Must be one of {humanize_collection(cls.valid_destinations)}."
            )
        # We validated the destination type above
        return destination_type  # type: ignore[return-value]

    @classmethod
    def select(cls) -> AssetCentricDestinationType:
        """Interactively select a destination type."""
        destination_type = questionary.select(
            "Select a destination type",
            choices=[questionary.Choice(title=dest.capitalize(), value=dest) for dest in cls.valid_destinations],
        ).ask()
        if destination_type is None:
            raise ToolkitValueError("No destination type selected. Aborting.")
        # We only input valid destination types, so we can safely skip MyPy's type checking here
        return destination_type  # type: ignore[return-value]

    @classmethod
    def get(cls, destination_type: str | None = None) -> AssetCentricDestinationType:
        """Get the destination type, either from the input or interactively."""
        if destination_type is None:
            return cls.select()
        return cls.validate(destination_type)<|MERGE_RESOLUTION|>--- conflicted
+++ resolved
@@ -3,11 +3,7 @@
 from collections.abc import Sequence
 from dataclasses import dataclass
 from functools import lru_cache
-<<<<<<< HEAD
-from typing import ClassVar, Literal, TypeVar, overload
-=======
-from typing import ClassVar, Literal, get_args
->>>>>>> 8b35918d
+from typing import ClassVar, Literal, TypeVar, get_args, overload
 
 import questionary
 from cognite.client.data_classes import (
