--- conflicted
+++ resolved
@@ -1,14 +1,9 @@
 from abc import ABC, abstractmethod
 from collections import defaultdict
 from collections.abc import Sequence
-<<<<<<< HEAD
-from dataclasses import dataclass
-from functools import lru_cache
-=======
 from concurrent.futures import ThreadPoolExecutor
 from dataclasses import dataclass
 from functools import lru_cache, partial
->>>>>>> 513435c6
 from typing import ClassVar, Literal, TypeVar, get_args, overload
 
 import questionary
