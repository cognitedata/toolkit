--- conflicted
+++ resolved
@@ -3,11 +3,7 @@
 from collections.abc import Sequence
 from dataclasses import dataclass
 from functools import lru_cache
-<<<<<<< HEAD
-from typing import ClassVar, Literal, TypeVar, overload
-=======
 from typing import ClassVar, Literal, TypeVar, get_args, overload
->>>>>>> 6bca1b63
 
 import questionary
 from cognite.client.data_classes import (
@@ -30,8 +26,6 @@
     TimeSeriesAggregator,
 )
 from .useful_types import AssetCentricDestinationType
-
-T_Type = TypeVar("T_Type", bound=Asset | DataSet)
 
 T_Type = TypeVar("T_Type", bound=Asset | DataSet)
 
