from abc import ABC, abstractmethod
from collections import defaultdict
from concurrent.futures import ThreadPoolExecutor
from dataclasses import dataclass
<<<<<<< HEAD
from functools import lru_cache, partial
from typing import ClassVar, Literal
=======
from functools import lru_cache
from typing import ClassVar, Literal, get_args
>>>>>>> 8b35918d

import questionary
from cognite.client.data_classes import (
    Asset,
    AssetList,
    DataSet,
    DataSetList,
    filters,
)
from cognite.client.data_classes.aggregations import Count
from cognite.client.data_classes.data_modeling import NodeList, Space, SpaceList, View, ViewId
from cognite.client.exceptions import CogniteException
from questionary import Choice
from rich.console import Console

from cognite_toolkit._cdf_tk.client import ToolkitClient
from cognite_toolkit._cdf_tk.client.data_classes.canvas import Canvas
from cognite_toolkit._cdf_tk.exceptions import ToolkitMissingResourceError, ToolkitValueError

from . import humanize_collection
from .aggregators import (
    AssetAggregator,
    AssetCentricAggregator,
    EventAggregator,
    FileAggregator,
    TimeSeriesAggregator,
)
from .useful_types import AssetCentricDestinationType


class AssetCentricInteractiveSelect(ABC):
    def __init__(self, client: ToolkitClient, operation: str) -> None:
        self.client = client
        self.operation = operation
        self._aggregator = self._get_aggregator(client)

    @abstractmethod
    def _get_aggregator(self, client: ToolkitClient) -> AssetCentricAggregator:
        raise NotImplementedError()

    @lru_cache
    def aggregate_count(self, hierarchies: tuple[str, ...], data_sets: tuple[str, ...]) -> int:
        return self._aggregate_count(list(hierarchies), list(data_sets))

    def _aggregate_count(self, hierarchies: list[str], data_sets: list[str]) -> int:
        return self._aggregator.count(hierarchies, data_sets)

    @lru_cache(maxsize=1)
    def _get_available_data_sets(self) -> DataSetList:
        return self.client.data_sets.list(limit=-1)

    @lru_cache(maxsize=1)
    def _get_available_hierarchies(self) -> AssetList:
        return self.client.assets.list(root=True, limit=-1)

    def _create_choice(self, item: Asset | DataSet) -> tuple[questionary.Choice, int]:
        """Create a questionary choice for the given item."""

        if isinstance(item, DataSet):
            if item.external_id is None:
                raise ValueError(f"Missing external ID for DataSet {item.id}")
            item_count = self.aggregate_count(tuple(), (item.external_id,))
        elif isinstance(item, Asset):
            if item.external_id is None:
                raise ValueError(f"Missing external ID for Asset {item.id}")
            item_count = self.aggregate_count((item.external_id,), tuple())
        else:
            raise TypeError(f"Unsupported item type: {type(item)}")

        return questionary.Choice(
            title=f"{item.name} ({item.external_id}) [{item_count:,}]"
            if item.name != item.external_id
            else f"({item.external_id}) [{item_count:,}]",
            value=item.external_id,
        ), item_count

    def interactive_select_hierarchy_datasets(self) -> tuple[list[str], list[str]]:
        """Interactively select hierarchies and data sets."""
        hierarchies: set[str] = set()
        data_sets: set[str] = set()
        while True:
            selected: list[str] = []
            if hierarchies:
                selected.append(f"Selected hierarchies: {sorted(hierarchies)}")
            else:
                selected.append("No hierarchy selected.")
            if data_sets:
                selected.append(f"Selected data sets: {sorted(data_sets)}")
            else:
                selected.append("No data set selected.")
            selected_str = "\n".join(selected)
            what = questionary.select(
                f"\n{selected_str}\nSelect a hierarchy or data set to {self.operation}",
                choices=["Hierarchy", "Data Set", "Done", "Abort"],
            ).ask()

            if what == "Done":
                break
            elif what == "Abort":
                return [], []
            elif what == "Hierarchy":
                options = [asset for asset in self._get_available_hierarchies() if asset.external_id not in hierarchies]
                selected_hierarchy = self._select(what, options)
                if selected_hierarchy:
                    hierarchies.update(selected_hierarchy)
                else:
                    print("No hierarchy selected.")
            elif what == "Data Set":
                available_data_sets = [
                    data_set for data_set in self._get_available_data_sets() if data_set.external_id not in data_sets
                ]
                selected_data_set = self._select(what, available_data_sets)
                if selected_data_set:
                    data_sets.update(selected_data_set)
                else:
                    print("No data set selected.")
        return list(hierarchies), list(data_sets)

    def _select(self, what: str, options: list[Asset] | list[DataSet]) -> str | None:
        return questionary.checkbox(
            f"Select a {what} listed as 'name (external_id) [count]'",
            choices=[
                choice
                for choice, count in (
                    # MyPy does not seem to understand that item is Asset | DataSet
                    self._create_choice(item)  # type: ignore[arg-type]
                    for item in sorted(options, key=lambda x: x.name or x.external_id)
                )
                if count > 0
            ],
        ).ask()


class AssetInteractiveSelect(AssetCentricInteractiveSelect):
    def _get_aggregator(self, client: ToolkitClient) -> AssetCentricAggregator:
        return AssetAggregator(self.client)


class FileMetadataInteractiveSelect(AssetCentricInteractiveSelect):
    def _get_aggregator(self, client: ToolkitClient) -> AssetCentricAggregator:
        return FileAggregator(self.client)


class TimeSeriesInteractiveSelect(AssetCentricInteractiveSelect):
    def _get_aggregator(self, client: ToolkitClient) -> AssetCentricAggregator:
        return TimeSeriesAggregator(self.client)


class EventInteractiveSelect(AssetCentricInteractiveSelect):
    def _get_aggregator(self, client: ToolkitClient) -> AssetCentricAggregator:
        return EventAggregator(self.client)


@dataclass
class CanvasFilter:
    visibility: Literal["public", "private"] | None = None
    created_by: Literal["user"] | None = None
    select_all: bool = False

    def as_dms_filter(self) -> filters.Filter:
        canvas_id = Canvas.get_source()
        leaf_filters: list[filters.Filter] = [
            filters.Not(filters.Equals(canvas_id.as_property_ref("isArchived"), True)),
            # When sourceCanvasId is not set, we get the newest version of the canvas
            filters.Not(filters.Exists(canvas_id.as_property_ref("sourceCanvasId"))),
        ]
        if self.visibility is not None:
            leaf_filters.append(filters.Equals(canvas_id.as_property_ref("visibility"), self.visibility))

        return filters.And(*leaf_filters)


class InteractiveCanvasSelect:
    opening_choices: ClassVar[list[questionary.Choice]] = [
        questionary.Choice(title="All public Canvases", value=CanvasFilter(visibility="public", select_all=True)),
        questionary.Choice(title="Selected public Canvases", value=CanvasFilter(visibility="public", select_all=False)),
        questionary.Choice(title="All by given user", value=CanvasFilter(created_by="user", select_all=True)),
        questionary.Choice(title="Selected by given user", value=CanvasFilter(created_by="user", select_all=False)),
        questionary.Choice(title="All Canvases", value=CanvasFilter(visibility=None, select_all=True)),
    ]

    def __init__(self, client: ToolkitClient) -> None:
        self.client = client

    def select_external_ids(self) -> list[str]:
        select_filter = self._select_filter()

        return self._select_external_ids(select_filter)

    @classmethod
    def _select_filter(cls) -> CanvasFilter:
        user_response = questionary.select(
            "Which Canvases do you want to select?",
            choices=cls.opening_choices,
        ).ask()
        if user_response is None:
            raise ToolkitValueError("No Canvas selection made. Aborting.")
        return user_response

    def _select_external_ids(self, select_filter: CanvasFilter) -> list[str]:
        available_canvases = self.client.canvas.list(filter=select_filter.as_dms_filter(), limit=-1)
        if select_filter.select_all and select_filter.created_by is None:
            return [canvas.external_id for canvas in available_canvases]
        users = self.client.iam.user_profiles.list(limit=-1)
        display_name_by_user_identifier = {user.user_identifier: user.display_name or "missing" for user in users}
        if select_filter.created_by == "user":
            canvas_by_user: dict[str, list[Canvas]] = defaultdict(list)
            for canvas in available_canvases:
                canvas_by_user[canvas.created_by].append(canvas)

            user_response = questionary.select(
                "Which user do you want to select Canvases for?",
                choices=[
                    questionary.Choice(
                        title=f"{user.display_name} ({user.user_identifier})",
                        value=canvas_by_user[user.user_identifier],
                    )
                    for user in users
                    if user.user_identifier in canvas_by_user
                ],
            ).ask()
            available_canvases = NodeList[Canvas](user_response)

        if select_filter.select_all:
            return [canvas.external_id for canvas in available_canvases]

        selected_canvases = questionary.checkbox(
            "Select Canvases",
            choices=[
                questionary.Choice(
                    title=f"{canvas.name} (Created by {display_name_by_user_identifier[canvas.created_by]!r}, last updated {canvas.updated_at!r})",
                    value=canvas.external_id,
                )
                for canvas in available_canvases
            ],
        ).ask()

        return selected_canvases or []


<<<<<<< HEAD
class DataModelingSelect:
    """A utility class to select Data Modeling nodes interactively."""

    def __init__(self, client: ToolkitClient, operation: str, console: Console | None = None) -> None:
        self.client = client
        self.operation = operation
        self.console = console or Console()
        self._available_spaces: SpaceList | None = None

    def select_view(self, include_global: bool = False) -> View:
        selected_space = self.select_space(
            include_global, message=f"In which Spaces is the view you will use to select instances to {self.operation}?"
        )
        views = self.client.data_modeling.views.list(
            space=selected_space.space,
            include_inherited_properties=True,
            limit=-1,
            include_global=include_global,
        )
        if not views:
            raise ToolkitMissingResourceError(f"No views found in space {selected_space.space!r}.")

        selected_view = questionary.select(
            f"Which view do you want to use to select instances to {self.operation}?",
            [Choice(title=f"{view.external_id} (version={view.version})", value=view) for view in views],
        ).ask()
        if selected_view is None:
            raise ToolkitValueError("No view selected")
        if not isinstance(selected_view, View):
            raise ToolkitValueError(f"Selected view is not a valid View object: {selected_view!r}")
        return selected_view

    def select_space(self, include_global: bool, message: str | None = None) -> Space:
        message = message or f"Select the space to {self.operation}:"
        spaces = self._get_available_spaces(include_global)
        selected_space = questionary.select(
            message,
            [Choice(title=space.space, value=space) for space in sorted(spaces, key=lambda s: s.space)],
        ).ask()
        if selected_space is None:
            raise ToolkitValueError("No space selected")
        if not isinstance(selected_space, Space):
            raise ToolkitValueError(f"Selected space is not a valid Space object: {selected_space!r}")
        return selected_space

    def select_instance_type(self, view_used_for: Literal["node", "edge", "all"]) -> Literal["node", "edge"]:
        if view_used_for != "all":
            return view_used_for
        selected_instance_type = questionary.select(
            f"What type of instances do you want to {self.operation}?",
            choices=[
                Choice(title="Nodes", value="node"),
                Choice(title="Edges", value="edge"),
            ],
        ).ask()
        if selected_instance_type is None:
            raise ToolkitValueError("No instance type selected")
        if selected_instance_type not in ["node", "edge"]:
            raise ToolkitValueError(f"Selected instance type is not valid: {selected_instance_type!r}")
        return selected_instance_type

    def select_instance_spaces(
        self, selected_view: ViewId, instance_type: Literal["node", "edge"] = "node"
    ) -> list[str] | None:
        all_spaces = self._get_available_spaces(include_global=False)
        count_by_space = self._get_instance_count_by_space(all_spaces, selected_view, instance_type)

        if not count_by_space:
            raise ToolkitMissingResourceError(
                f"No instances found in any space for the view {selected_view!r} with instance type {instance_type!r}."
            )
        if len(count_by_space) == 1:
            selected_spaces = next(iter(count_by_space.keys()))
            self.console.print(f"Only one space with instances found: {selected_spaces!r}. Using this space.")
            return [selected_spaces]

        selected_spaces = questionary.select(
            f"In which Space(s) do you want to {self.operation} instances?",
            choices=[
                Choice(title=f"{space} ({count:,} instances)", value=space)
                for space, count in sorted(count_by_space.items(), key=lambda item: item[1], reverse=True)
            ],
            multiselect=True,
        ).ask()
        if selected_spaces is None or len(selected_spaces) == 0:
            return None
        if not isinstance(selected_spaces, list):
            raise ToolkitValueError(f"Selected space is not a valid list: {selected_spaces!r}")
        return selected_spaces

    def _get_instance_count_by_space(
        self, all_spaces: SpaceList, view_id: ViewId, instance_type: Literal["node", "edge"]
    ) -> dict[str, float]:
        count_by_space: dict[str, float] = {}
        try:
            read_limit = self.client.data_modeling.statistics.project().concurrent_read_limit
        except CogniteException:
            # Fetching a broad exception as the statistics endpoint is in pre-alpha and may suddenly no longer be
            # available.
            read_limit = 2

        with ThreadPoolExecutor(max_workers=read_limit // 2) as executor:
            results = executor.map(
                partial(self._instance_count_space, view_id=view_id, instance_type=instance_type),
                (space.space for space in all_spaces),
            )
            for space_name, count in results:
                if count > 0:
                    count_by_space[space_name] = count

        return count_by_space

    @lru_cache
    def _instance_count_space(
        self, space: str, view_id: ViewId, instance_type: Literal["node", "edge"]
    ) -> tuple[str, float]:
        """Get the count of instances in a specific space for a given view and instance type."""
        return space, self.client.data_modeling.instances.aggregate(
            view_id, Count("externalId"), instance_type=instance_type, space=space
        ).value or 0.0

    def _get_available_spaces(self, include_global: bool = False) -> SpaceList:
        if self._available_spaces is None:
            self._available_spaces = self.client.data_modeling.spaces.list(include_global=True, limit=-1)
        if include_global:
            return self._available_spaces
        return SpaceList([space for space in self._available_spaces if not space.is_global])
=======
class AssetCentricDestinationSelect:
    valid_destinations: tuple[str, ...] = get_args(AssetCentricDestinationType)

    @classmethod
    def validate(cls, destination_type: str) -> AssetCentricDestinationType:
        if destination_type not in cls.valid_destinations:
            raise ToolkitValueError(
                f"Invalid destination type: {destination_type!r}. Must be one of {humanize_collection(cls.valid_destinations)}."
            )
        # We validated the destination type above
        return destination_type  # type: ignore[return-value]

    @classmethod
    def select(cls) -> AssetCentricDestinationType:
        """Interactively select a destination type."""
        destination_type = questionary.select(
            "Select a destination type",
            choices=[questionary.Choice(title=dest.capitalize(), value=dest) for dest in cls.valid_destinations],
        ).ask()
        if destination_type is None:
            raise ToolkitValueError("No destination type selected. Aborting.")
        # We only input valid destination types, so we can safely skip MyPy's type checking here
        return destination_type  # type: ignore[return-value]

    @classmethod
    def get(cls, destination_type: str | None = None) -> AssetCentricDestinationType:
        """Get the destination type, either from the input or interactively."""
        if destination_type is None:
            return cls.select()
        return cls.validate(destination_type)
>>>>>>> 8b35918d
<|MERGE_RESOLUTION|>--- conflicted
+++ resolved
@@ -2,13 +2,8 @@
 from collections import defaultdict
 from concurrent.futures import ThreadPoolExecutor
 from dataclasses import dataclass
-<<<<<<< HEAD
 from functools import lru_cache, partial
-from typing import ClassVar, Literal
-=======
-from functools import lru_cache
 from typing import ClassVar, Literal, get_args
->>>>>>> 8b35918d
 
 import questionary
 from cognite.client.data_classes import (
@@ -249,7 +244,38 @@
         return selected_canvases or []
 
 
-<<<<<<< HEAD
+class AssetCentricDestinationSelect:
+    valid_destinations: tuple[str, ...] = get_args(AssetCentricDestinationType)
+
+    @classmethod
+    def validate(cls, destination_type: str) -> AssetCentricDestinationType:
+        if destination_type not in cls.valid_destinations:
+            raise ToolkitValueError(
+                f"Invalid destination type: {destination_type!r}. Must be one of {humanize_collection(cls.valid_destinations)}."
+            )
+        # We validated the destination type above
+        return destination_type  # type: ignore[return-value]
+
+    @classmethod
+    def select(cls) -> AssetCentricDestinationType:
+        """Interactively select a destination type."""
+        destination_type = questionary.select(
+            "Select a destination type",
+            choices=[questionary.Choice(title=dest.capitalize(), value=dest) for dest in cls.valid_destinations],
+        ).ask()
+        if destination_type is None:
+            raise ToolkitValueError("No destination type selected. Aborting.")
+        # We only input valid destination types, so we can safely skip MyPy's type checking here
+        return destination_type  # type: ignore[return-value]
+
+    @classmethod
+    def get(cls, destination_type: str | None = None) -> AssetCentricDestinationType:
+        """Get the destination type, either from the input or interactively."""
+        if destination_type is None:
+            return cls.select()
+        return cls.validate(destination_type)
+
+
 class DataModelingSelect:
     """A utility class to select Data Modeling nodes interactively."""
 
@@ -376,36 +402,4 @@
             self._available_spaces = self.client.data_modeling.spaces.list(include_global=True, limit=-1)
         if include_global:
             return self._available_spaces
-        return SpaceList([space for space in self._available_spaces if not space.is_global])
-=======
-class AssetCentricDestinationSelect:
-    valid_destinations: tuple[str, ...] = get_args(AssetCentricDestinationType)
-
-    @classmethod
-    def validate(cls, destination_type: str) -> AssetCentricDestinationType:
-        if destination_type not in cls.valid_destinations:
-            raise ToolkitValueError(
-                f"Invalid destination type: {destination_type!r}. Must be one of {humanize_collection(cls.valid_destinations)}."
-            )
-        # We validated the destination type above
-        return destination_type  # type: ignore[return-value]
-
-    @classmethod
-    def select(cls) -> AssetCentricDestinationType:
-        """Interactively select a destination type."""
-        destination_type = questionary.select(
-            "Select a destination type",
-            choices=[questionary.Choice(title=dest.capitalize(), value=dest) for dest in cls.valid_destinations],
-        ).ask()
-        if destination_type is None:
-            raise ToolkitValueError("No destination type selected. Aborting.")
-        # We only input valid destination types, so we can safely skip MyPy's type checking here
-        return destination_type  # type: ignore[return-value]
-
-    @classmethod
-    def get(cls, destination_type: str | None = None) -> AssetCentricDestinationType:
-        """Get the destination type, either from the input or interactively."""
-        if destination_type is None:
-            return cls.select()
-        return cls.validate(destination_type)
->>>>>>> 8b35918d
+        return SpaceList([space for space in self._available_spaces if not space.is_global])