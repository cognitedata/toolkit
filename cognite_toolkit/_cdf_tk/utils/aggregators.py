from abc import ABC, abstractmethod
from functools import lru_cache
from typing import ClassVar, Generic, Literal, TypeVar

from cognite.client.data_classes import (
    AssetFilter,
    EventFilter,
    FileMetadataFilter,
    SequenceFilter,
    TimeSeriesFilter,
    Transformation,
    filters,
)
from cognite.client.data_classes.assets import AssetProperty
from cognite.client.data_classes.documents import SourceFileProperty
from cognite.client.data_classes.events import EventProperty
from cognite.client.data_classes.sequences import SequenceProperty
from cognite.client.data_classes.time_series import TimeSeriesProperty

from cognite_toolkit._cdf_tk.client import ToolkitClient
from cognite_toolkit._cdf_tk.utils.cdf import (
    label_aggregate_count,
    label_count,
    metadata_key_counts,
    relationship_aggregate_count,
)
from cognite_toolkit._cdf_tk.utils.sql_parser import SQLParser

T_CogniteFilter = TypeVar(
    "T_CogniteFilter",
    bound=AssetFilter | EventFilter | FileMetadataFilter | TimeSeriesFilter | SequenceFilter,
    contravariant=True,
)


class AssetCentricAggregator(ABC):
    _transformation_destination: ClassVar[tuple[str, ...]]

    def __init__(self, client: ToolkitClient) -> None:
        self.client = client

    @property
    @abstractmethod
    def display_name(self) -> str:
        raise NotImplementedError()

    @abstractmethod
    def count(
        self, hierarchy: str | list[str] | None = None, data_set_external_id: str | list[str] | None = None
    ) -> int:
        raise NotImplementedError

    def transformation_count(self) -> int:
        """Returns the number of transformations associated with the resource."""
        transformation_count = 0
        for destination in self._transformation_destination:
            for chunk in self.client.transformations(chunk_size=1000, destination_type=destination, limit=None):
                transformation_count += len(chunk)
        return transformation_count

    @abstractmethod
    def used_data_sets(self, hierarchy: str | None = None) -> list[str]:
        """Returns a list of data sets used by the resource."""
        raise NotImplementedError

    def used_transformations(self, data_set_external_ids: list[str]) -> list[Transformation]:
        """Returns a list of transformations used by the resource."""
        data_set_ids = self.client.lookup.data_sets.id(data_set_external_ids, allow_empty=True)
        found_transformations: list[Transformation] = []
        for destination in self._transformation_destination:
            for chunk in self.client.transformations(chunk_size=1000, destination_type=destination, limit=None):
                for transformation in chunk:
                    if SQLParser(transformation.query or "", operation="profiling").is_using_data_set(
                        data_set_ids, data_set_external_ids
                    ):
                        found_transformations.append(transformation)
        return found_transformations

    @staticmethod
    def _to_unique_int_list(results: list) -> list[int]:
        """Converts a list of results to a unique list of integers.

        This method does the following:
        * Converts each item in the results to an integer, if possible.
        * Filters out None.
        * Removes duplicates

        This is used as the aggregation results are inconsistently implemented for the different resources,
        when aggregating dataSetIds, Sequences, TimeSeries, and Files return a list of strings, while
        Assets and Events return a list of integers. In addition, the files aggregation can return
        duplicated values.
        """
        seen: set[int] = set()
        ids: list[int] = []
        for id_ in results:
            if isinstance(id_, int) and id_ not in seen:
                ids.append(id_)
                seen.add(id_)
            try:
                int_id = int(id_)  # type: ignore[arg-type]
            except (ValueError, TypeError):
                continue
            if int_id not in seen:
                ids.append(int_id)
                seen.add(int_id)
        return ids


class MetadataAggregator(AssetCentricAggregator, ABC, Generic[T_CogniteFilter]):
    filter_cls: type[T_CogniteFilter]

    def __init__(
        self, client: ToolkitClient, resource_name: Literal["assets", "events", "files", "timeseries", "sequences"]
    ) -> None:
        super().__init__(client)
        self.resource_name = resource_name

    def metadata_key_count(
        self, hierarchy: str | list[str] | None = None, data_sets: str | list[str] | None = None
    ) -> int:
        """Returns the number of metadata keys used by the resource."""
        return len(self.used_metadata_keys(hierarchy=hierarchy, data_sets=data_sets))

    def used_metadata_keys(
        self, hierarchy: str | list[str] | None = None, data_sets: str | list[str] | None = None
    ) -> list[tuple[str, int]]:
        """Returns a list of metadata keys and their counts."""
        hierarchy_ids, data_set_ids = self._lookup_hierarchy_data_set_pair(hierarchy, data_sets)
        return self._used_metadata_keys(hierarchy=hierarchy_ids, data_sets=data_set_ids)

<<<<<<< HEAD
    @lru_cache
=======
    @lru_cache(maxsize=1)
>>>>>>> 80305881
    def _used_metadata_keys(
        self, hierarchy: tuple[int, ...] | None = None, data_sets: tuple[int, ...] | None = None
    ) -> list[tuple[str, int]]:
        return metadata_key_counts(
            self.client,
            self.resource_name,
            hierarchies=list(hierarchy) if hierarchy else None,
            data_sets=list(data_sets) if data_sets else None,
        )

    def _lookup_hierarchy_data_set_pair(
        self, hierarchy: str | list[str] | None = None, data_sets: str | list[str] | None = None
    ) -> tuple[tuple[int, ...] | None, tuple[int, ...] | None]:
        """Returns a tuple of hierarchy and data sets."""
        hierarchy_ids: tuple[int, ...] | None = None
        if isinstance(hierarchy, str):
<<<<<<< HEAD
            hierarchy_ids = (self.client.lookup.assets.id(external_id=hierarchy, allow_empty=False),)
=======
            asset_id = self.client.lookup.assets.id(external_id=hierarchy, allow_empty=False)
            hierarchy_ids = (asset_id,)
>>>>>>> 80305881
        elif isinstance(hierarchy, list) and all(isinstance(item, str) for item in hierarchy):
            hierarchy_ids = tuple(sorted(self.client.lookup.assets.id(external_id=hierarchy, allow_empty=False)))

        data_set_ids: tuple[int, ...] | None = None
        if isinstance(data_sets, str):
<<<<<<< HEAD
            data_set_ids = (self.client.lookup.data_sets.id(external_id=data_sets, allow_empty=False),)
=======
            data_set_id = self.client.lookup.data_sets.id(external_id=data_sets, allow_empty=False)
            data_set_ids = (data_set_id,)
>>>>>>> 80305881
        elif isinstance(data_sets, list) and all(isinstance(item, str) for item in data_sets):
            data_set_ids = tuple(sorted(self.client.lookup.data_sets.id(external_id=data_sets, allow_empty=False)))

        return hierarchy_ids, data_set_ids

    @classmethod
    def create_filter(
        cls, hierarchy: str | list[str] | None = None, data_set_external_id: str | list[str] | None = None
    ) -> T_CogniteFilter | None:
        """Creates a filter for the resource based on hierarchy and data set external ID."""
        if cls._is_empty(hierarchy) and cls._is_empty(data_set_external_id):
            return None
        asset_subtree_ids: list[dict[str, str]] | None = None
        if isinstance(hierarchy, str):
            asset_subtree_ids = [{"externalId": hierarchy}]
        elif isinstance(hierarchy, list) and hierarchy:
            asset_subtree_ids = [{"externalId": item} for item in hierarchy]
        data_set_ids: list[dict[str, str]] | None = None
        if isinstance(data_set_external_id, str):
            data_set_ids = [{"externalId": data_set_external_id}]
        elif isinstance(data_set_external_id, list) and data_set_external_id:
            data_set_ids = [{"externalId": item} for item in data_set_external_id]

        return cls.filter_cls(asset_subtree_ids=asset_subtree_ids, data_set_ids=data_set_ids)

    @classmethod
    def _is_empty(cls, items: str | list[str] | None) -> bool:
        """Checks if the provided items are empty."""
        if items is None:
            return True
        if isinstance(items, list):
            return not items
        return False


class LabelAggregator(MetadataAggregator, ABC, Generic[T_CogniteFilter]):
    def label_count(self, hierarchy: str | list[str] | None = None, data_sets: str | list[str] | None = None) -> int:
        """Returns the number of labels used by the resource."""
        return len(self.used_labels(hierarchy=hierarchy, data_sets=data_sets))

    def used_labels(
        self, hierarchy: str | list[str] | None = None, data_sets: str | list[str] | None = None
    ) -> list[tuple[str, int]]:
        """Returns a list of labels and their counts."""
        hierarchy_ids, data_set_ids = self._lookup_hierarchy_data_set_pair(hierarchy, data_sets)
        return self._used_labels(hierarchy=hierarchy_ids, data_sets=data_set_ids)

<<<<<<< HEAD
    @lru_cache
=======
    @lru_cache(maxsize=1)
>>>>>>> 80305881
    def _used_labels(
        self, hierarchy: tuple[int, ...] | None = None, data_sets: tuple[int, ...] | None = None
    ) -> list[tuple[str, int]]:
        """Returns a list of labels and their counts."""
        return label_count(
            self.client,
            self.resource_name,
            hierarchies=list(hierarchy) if hierarchy else None,
            data_sets=list(data_sets) if data_sets else None,
        )


class AssetAggregator(LabelAggregator[AssetFilter]):
    _transformation_destination = ("assets", "asset_hierarchy")
    filter_cls = AssetFilter

    def __init__(self, client: ToolkitClient) -> None:
        super().__init__(client, "assets")

    @property
    def display_name(self) -> str:
        return "Assets"

    def count(
        self, hierarchy: str | list[str] | None = None, data_set_external_id: str | list[str] | None = None
    ) -> int:
        return self.client.assets.aggregate_count(filter=self.create_filter(hierarchy, data_set_external_id))

    def used_data_sets(self, hierarchy: str | None = None) -> list[str]:
        """Returns a list of data sets used by the resource."""
        results = self.client.assets.aggregate_unique_values(
            AssetProperty.data_set_id, filter=self.create_filter(hierarchy)
        )
        return self.client.lookup.data_sets.external_id([id_ for id_ in results.unique if isinstance(id_, int)])


class EventAggregator(MetadataAggregator[EventFilter]):
    _transformation_destination = ("events",)
    filter_cls = EventFilter

    def __init__(self, client: ToolkitClient) -> None:
        super().__init__(client, "events")

    @property
    def display_name(self) -> str:
        return "Events"

    def count(
        self, hierarchy: str | list[str] | None = None, data_set_external_id: str | list[str] | None = None
    ) -> int:
        return self.client.events.aggregate_count(filter=self.create_filter(hierarchy, data_set_external_id))

    def used_data_sets(self, hierarchy: str | None = None) -> list[str]:
        """Returns a list of data sets used by the resource."""
        results = self.client.events.aggregate_unique_values(
            property=EventProperty.data_set_id, filter=self.create_filter(hierarchy)
        )
        return self.client.lookup.data_sets.external_id([id_ for id_ in results.unique if isinstance(id_, int)])


class FileAggregator(LabelAggregator[FileMetadataFilter]):
    _transformation_destination = ("files",)
    filter_cls = FileMetadataFilter

    def __init__(self, client: ToolkitClient) -> None:
        super().__init__(client, "files")

    @property
    def display_name(self) -> str:
        return "Files"

    def count(
        self, hierarchy: str | list[str] | None = None, data_set_external_id: str | list[str] | None = None
    ) -> int:
        response = self.client.files.aggregate(filter=self.create_filter(hierarchy, data_set_external_id))
        if response:
            return response[0].count
        else:
            return 0

    def used_data_sets(self, hierarchy: str | None = None) -> list[str]:
        """Returns a list of data sets used by the resource."""
        filter_: filters.Filter | None = None
        if hierarchy is not None:
            filter_ = filters.InAssetSubtree("assetExternalIds", [hierarchy])
        results = self.client.documents.aggregate_unique_values(
            property=SourceFileProperty.data_set_id, filter=filter_, limit=1000
        )
        ids = self._to_unique_int_list(results.unique)
        return self.client.lookup.data_sets.external_id(list(ids))


class TimeSeriesAggregator(MetadataAggregator[TimeSeriesFilter]):
    _transformation_destination = ("timeseries",)
    filter_cls = TimeSeriesFilter

    def __init__(self, client: ToolkitClient) -> None:
        super().__init__(client, "timeseries")

    @property
    def display_name(self) -> str:
        return "TimeSeries"

    def count(
        self, hierarchy: str | list[str] | None = None, data_set_external_id: str | list[str] | None = None
    ) -> int:
        return self.client.time_series.aggregate_count(filter=self.create_filter(hierarchy, data_set_external_id))

    def used_data_sets(self, hierarchy: str | None = None) -> list[str]:
        """Returns a list of data sets used by the resource."""
        results = self.client.time_series.aggregate_unique_values(
            property=TimeSeriesProperty.data_set_id, filter=self.create_filter(hierarchy)
        )
        ids = self._to_unique_int_list(results.unique)
        return self.client.lookup.data_sets.external_id(ids)


class SequenceAggregator(MetadataAggregator):
    _transformation_destination = ("sequences",)
    filter_cls = SequenceFilter

    def __init__(self, client: ToolkitClient) -> None:
        super().__init__(client, "sequences")

    @property
    def display_name(self) -> str:
        return "Sequences"

    def count(
        self, hierarchy: str | list[str] | None = None, data_set_external_id: str | list[str] | None = None
    ) -> int:
        return self.client.sequences.aggregate_count(filter=self.create_filter(hierarchy, data_set_external_id))

    def used_data_sets(self, hierarchy: str | None = None) -> list[str]:
        """Returns a list of data sets used by the resource."""
        results = self.client.sequences.aggregate_unique_values(
            property=SequenceProperty.data_set_id, filter=self.create_filter(hierarchy)
        )
        ids = self._to_unique_int_list(results.unique)
        return self.client.lookup.data_sets.external_id(ids)


class RelationshipAggregator(AssetCentricAggregator):
    _transformation_destination = ("relationships",)

    @property
    def display_name(self) -> str:
        return "Relationships"

    def count(
        self, hierarchy: str | list[str] | None = None, data_set_external_id: str | list[str] | None = None
    ) -> int:
        if hierarchy is not None or data_set_external_id is not None:
            raise NotImplementedError()
        results = relationship_aggregate_count(self.client)
        return sum(result.count for result in results)

    def used_data_sets(self, hierarchy: str | None = None) -> list[str]:
        raise NotImplementedError()


class LabelCountAggregator(AssetCentricAggregator):
    _transformation_destination = ("labels",)

    @property
    def display_name(self) -> str:
        return "Labels"

    def count(
        self, hierarchy: str | list[str] | None = None, data_set_external_id: str | list[str] | None = None
    ) -> int:
        if hierarchy is not None or data_set_external_id is not None:
            raise NotImplementedError()
        return label_aggregate_count(self.client)

    def used_data_sets(self, hierarchy: str | None = None) -> list[str]:
        raise NotImplementedError()<|MERGE_RESOLUTION|>--- conflicted
+++ resolved
@@ -128,11 +128,7 @@
         hierarchy_ids, data_set_ids = self._lookup_hierarchy_data_set_pair(hierarchy, data_sets)
         return self._used_metadata_keys(hierarchy=hierarchy_ids, data_sets=data_set_ids)
 
-<<<<<<< HEAD
-    @lru_cache
-=======
     @lru_cache(maxsize=1)
->>>>>>> 80305881
     def _used_metadata_keys(
         self, hierarchy: tuple[int, ...] | None = None, data_sets: tuple[int, ...] | None = None
     ) -> list[tuple[str, int]]:
@@ -149,23 +145,15 @@
         """Returns a tuple of hierarchy and data sets."""
         hierarchy_ids: tuple[int, ...] | None = None
         if isinstance(hierarchy, str):
-<<<<<<< HEAD
-            hierarchy_ids = (self.client.lookup.assets.id(external_id=hierarchy, allow_empty=False),)
-=======
             asset_id = self.client.lookup.assets.id(external_id=hierarchy, allow_empty=False)
             hierarchy_ids = (asset_id,)
->>>>>>> 80305881
         elif isinstance(hierarchy, list) and all(isinstance(item, str) for item in hierarchy):
             hierarchy_ids = tuple(sorted(self.client.lookup.assets.id(external_id=hierarchy, allow_empty=False)))
 
         data_set_ids: tuple[int, ...] | None = None
         if isinstance(data_sets, str):
-<<<<<<< HEAD
-            data_set_ids = (self.client.lookup.data_sets.id(external_id=data_sets, allow_empty=False),)
-=======
             data_set_id = self.client.lookup.data_sets.id(external_id=data_sets, allow_empty=False)
             data_set_ids = (data_set_id,)
->>>>>>> 80305881
         elif isinstance(data_sets, list) and all(isinstance(item, str) for item in data_sets):
             data_set_ids = tuple(sorted(self.client.lookup.data_sets.id(external_id=data_sets, allow_empty=False)))
 
@@ -213,11 +201,7 @@
         hierarchy_ids, data_set_ids = self._lookup_hierarchy_data_set_pair(hierarchy, data_sets)
         return self._used_labels(hierarchy=hierarchy_ids, data_sets=data_set_ids)
 
-<<<<<<< HEAD
-    @lru_cache
-=======
     @lru_cache(maxsize=1)
->>>>>>> 80305881
     def _used_labels(
         self, hierarchy: tuple[int, ...] | None = None, data_sets: tuple[int, ...] | None = None
     ) -> list[tuple[str, int]]:
