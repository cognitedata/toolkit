# Copyright 2023 Cognite AS
#
# Licensed under the Apache License, Version 2.0 (the "License");
# you may not use this file except in compliance with the License.
# You may obtain a copy of the License at
#
#      https://www.apache.org/licenses/LICENSE-2.0
#
# Unless required by applicable law or agreed to in writing, software
# distributed under the License is distributed on an "AS IS" BASIS,
# WITHOUT WARRANTIES OR CONDITIONS OF ANY KIND, either express or implied.
# See the License for the specific language governing permissions and
# limitations under the License.


import re
import sys
import time
from collections import defaultdict
from collections.abc import Hashable, Iterable, Sequence
from graphlib import CycleError, TopologicalSorter
from pathlib import Path
from time import sleep
from typing import Any, cast, final

from cognite.client.data_classes import (
    filters,
)
from cognite.client.data_classes.capabilities import (
    Capability,
    DataModelInstancesAcl,
    DataModelsAcl,
)
from cognite.client.data_classes.data_modeling import (
    Container,
    ContainerApply,
    ContainerApplyList,
    ContainerList,
    DataModel,
    DataModelApply,
    DataModelApplyList,
    DataModelList,
    DirectRelation,
    Edge,
    EdgeApply,
    EdgeApplyList,
    EdgeApplyResultList,
    EdgeList,
    MappedProperty,
    Node,
    NodeApply,
    NodeApplyList,
    NodeApplyResultList,
    NodeList,
    RequiresConstraint,
    Space,
    SpaceApply,
    SpaceApplyList,
    SpaceList,
    View,
    ViewApply,
    ViewApplyList,
    ViewList,
)
from cognite.client.data_classes.data_modeling.graphql import DMLApplyResult
from cognite.client.data_classes.data_modeling.ids import (
    ContainerId,
    DataModelId,
    EdgeId,
    NodeId,
    ViewId,
)
from cognite.client.exceptions import CogniteAPIError
from cognite.client.utils.useful_types import SequenceNotStr
from rich import print
from rich.console import Console
from rich.markup import escape
from rich.panel import Panel

from cognite_toolkit._cdf_tk import constants
from cognite_toolkit._cdf_tk.client import ToolkitClient
from cognite_toolkit._cdf_tk.client.data_classes.graphql_data_models import (
    GraphQLDataModel,
    GraphQLDataModelList,
    GraphQLDataModelWrite,
    GraphQLDataModelWriteList,
)
from cognite_toolkit._cdf_tk.constants import BUILD_FOLDER_ENCODING, HAS_DATA_FILTER_LIMIT
from cognite_toolkit._cdf_tk.cruds._base_cruds import (
    ResourceContainerCRUD,
    ResourceCRUD,
)
from cognite_toolkit._cdf_tk.exceptions import GraphQLParseError, ToolkitCycleError, ToolkitFileNotFoundError
from cognite_toolkit._cdf_tk.resource_classes import (
    ContainerYAML,
    DataModelYAML,
    EdgeYAML,
    GraphQLDataModelYAML,
    NodeYAML,
    SpaceYAML,
    ViewYAML,
)
from cognite_toolkit._cdf_tk.tk_warnings import HighSeverityWarning, LowSeverityWarning, MediumSeverityWarning
from cognite_toolkit._cdf_tk.utils import (
    GraphQLParser,
    calculate_hash,
    in_dict,
    load_yaml_inject_variables,
    quote_int_value_by_key_in_yaml,
    safe_read,
    sanitize_filename,
    to_diff,
)
from cognite_toolkit._cdf_tk.utils.cdf import iterate_instances
from cognite_toolkit._cdf_tk.utils.diff_list import diff_list_identifiable, dm_identifier

from .auth import GroupAllScopedCRUD


@final
class SpaceCRUD(ResourceContainerCRUD[str, SpaceApply, Space, SpaceApplyList, SpaceList]):
    item_name = "nodes and edges"
    folder_name = "data_models"
    filename_pattern = r"^.*space$"
    resource_cls = Space
    resource_write_cls = SpaceApply
    list_write_cls = SpaceApplyList
    list_cls = SpaceList
    kind = "Space"
    yaml_cls = SpaceYAML
    dependencies = frozenset({GroupAllScopedCRUD})
    _doc_url = "Spaces/operation/ApplySpaces"
    delete_recreate_limit_seconds: int = 10

    def __init__(self, client: ToolkitClient, build_dir: Path | None, console: Console | None) -> None:
        super().__init__(client, build_dir, console)
        self._deleted_time_by_id: dict[str, float] = {}

    @property
    def display_name(self) -> str:
        return "spaces"

    @classmethod
    def get_required_capability(
        cls, items: Sequence[SpaceApply] | None, read_only: bool
    ) -> list[Capability] | list[Capability]:
        if not items and items is not None:
            return []

        actions = [DataModelsAcl.Action.Read] if read_only else [DataModelsAcl.Action.Read, DataModelsAcl.Action.Write]

        return [DataModelsAcl(actions, DataModelsAcl.Scope.All())]

    @classmethod
    def get_id(cls, item: SpaceApply | Space | dict) -> str:
        if isinstance(item, dict):
            return item["space"]
        return item.space

    @classmethod
    def dump_id(cls, id: str) -> dict[str, Any]:
        return {"space": id}

    def create(self, items: Sequence[SpaceApply]) -> SpaceList:
        for item in items:
            item_id = self.get_id(item)
            if item_id in self._deleted_time_by_id:
                elapsed_since_delete = time.perf_counter() - self._deleted_time_by_id[item_id]
                if elapsed_since_delete < self.delete_recreate_limit_seconds:
                    time.sleep(self.delete_recreate_limit_seconds - elapsed_since_delete)
        return self.client.data_modeling.spaces.apply(items)

    def retrieve(self, ids: SequenceNotStr[str]) -> SpaceList:
        return self.client.data_modeling.spaces.retrieve(ids)

    def update(self, items: Sequence[SpaceApply]) -> SpaceList:
        return self.create(items)

    def delete(self, ids: SequenceNotStr[str]) -> int:
        existing = self.client.data_modeling.spaces.retrieve(ids)
        is_global = {space.space for space in existing if space.is_global}
        if is_global:
            print(
                f"  [bold yellow]WARNING:[/] Spaces {list(is_global)} are global and cannot be deleted, skipping delete, for these."
            )
        to_delete = [space for space in ids if space not in is_global]
        deleted = self.client.data_modeling.spaces.delete(to_delete)
        for item_id in to_delete:
            self._deleted_time_by_id[item_id] = time.perf_counter()
        return len(deleted)

    def _iterate(
        self,
        data_set_external_id: str | None = None,
        space: str | None = None,
        parent_ids: list[Hashable] | None = None,
    ) -> Iterable[Space]:
        if space:
            return self.client.data_modeling.spaces.retrieve([space])
        else:
            return iter(self.client.data_modeling.spaces)

    def count(self, ids: SequenceNotStr[str]) -> int:
        # Bug in spec of aggregate requiring view_id to be passed in, so we cannot use it.
        # When this bug is fixed, it will be much faster to use aggregate.
        existing = self.client.data_modeling.spaces.retrieve(ids)

        return sum(len(batch) for batch in self._iterate_over_nodes(existing)) + sum(
            len(batch) for batch in self._iterate_over_edges(existing)
        )

    def drop_data(self, ids: SequenceNotStr[str]) -> int:
        existing = self.client.data_modeling.spaces.retrieve(ids)
        if not existing:
            return 0
        print(f"[bold]Deleting existing data in spaces {ids}...[/]")
        nr_of_deleted = 0
        for edge_ids in self._iterate_over_edges(existing):
            self.client.data_modeling.instances.delete(edges=edge_ids)
            nr_of_deleted += len(edge_ids)
        for node_ids in self._iterate_over_nodes(existing):
            self.client.data_modeling.instances.delete(nodes=node_ids)
            nr_of_deleted += len(node_ids)
        return nr_of_deleted

    def _iterate_over_nodes(self, spaces: SpaceList) -> Iterable[list[NodeId]]:
        is_space: filters.Filter
        if len(spaces) == 0:
            return
        elif len(spaces) == 1:
            is_space = filters.Equals(["node", "space"], spaces[0].as_id())
        else:
            is_space = filters.In(["node", "space"], spaces.as_ids())
        for instances in self.client.data_modeling.instances(
            chunk_size=1000, instance_type="node", filter=is_space, limit=-1
        ):
            yield instances.as_ids()

    def _iterate_over_edges(self, spaces: SpaceList) -> Iterable[list[EdgeId]]:
        is_space: filters.Filter
        if len(spaces) == 0:
            return
        elif len(spaces) == 1:
            is_space = filters.Equals(["edge", "space"], spaces[0].as_id())
        else:
            is_space = filters.In(["edge", "space"], spaces.as_ids())
        for instances in self.client.data_modeling.instances(
            chunk_size=1000, instance_type="edge", limit=-1, filter=is_space
        ):
            yield instances.as_ids()


class ContainerCRUD(ResourceContainerCRUD[ContainerId, ContainerApply, Container, ContainerApplyList, ContainerList]):
    item_name = "nodes and edges"
    folder_name = "data_models"
    filename_pattern = r"^.*container$"
    resource_cls = Container
    resource_write_cls = ContainerApply
    list_cls = ContainerList
    list_write_cls = ContainerApplyList
    kind = "Container"
    dependencies = frozenset({SpaceCRUD})
    yaml_cls = ContainerYAML
    _doc_url = "Containers/operation/ApplyContainers"

    def __init__(
        self,
        client: ToolkitClient,
        build_dir: Path | None,
        console: Console | None = None,
        topological_sort_implements: bool = False,
    ) -> None:
        super().__init__(client, build_dir, console)
        self._container_by_id: dict[ContainerId, Container] = {}

    @property
    def display_name(self) -> str:
        return "containers"

    @classmethod
    def get_required_capability(
        cls, items: Sequence[ContainerApply] | None, read_only: bool
    ) -> Capability | list[Capability]:
        if not items and items is not None:
            return []

        actions = [DataModelsAcl.Action.Read] if read_only else [DataModelsAcl.Action.Read, DataModelsAcl.Action.Write]

        scope = (
            DataModelsAcl.Scope.SpaceID(list({item.space for item in items}))
            if items is not None
            else DataModelsAcl.Scope.All()
        )

        return DataModelsAcl(actions, scope)

    @classmethod
    def get_id(cls, item: ContainerApply | Container | dict) -> ContainerId:
        if isinstance(item, dict):
            if missing := tuple(k for k in {"space", "externalId"} if k not in item):
                # We need to raise a KeyError with all missing keys to get the correct error message.
                raise KeyError(*missing)
            return ContainerId(space=item["space"], external_id=item["externalId"])
        return item.as_id()

    @classmethod
    def dump_id(cls, id: ContainerId) -> dict[str, Any]:
        return id.dump(include_type=False)

    @classmethod
    def get_dependent_items(cls, item: dict) -> Iterable[tuple[type[ResourceCRUD], Hashable]]:
        if "space" in item:
            yield SpaceCRUD, item["space"]
        # Note that we are very careful in the code below to not raise an exception if the
        # item is not properly formed. If that is the case, an appropriate warning will be given elsewhere.
        for prop in item.get("properties", {}).values():
            if not isinstance(prop, dict):
                continue
            prop_type = prop.get("type", {})
            if isinstance(prop_type, dict) and prop_type.get("type") == "direct":
                if isinstance(prop_type.get("container"), dict):
                    container = prop_type["container"]
                    if "space" in container and "externalId" in container and container.get("type") == "container":
                        yield (
                            ContainerCRUD,
                            ContainerId(space=container["space"], external_id=container["externalId"]),
                        )

    def dump_resource(self, resource: Container, local: dict[str, Any] | None = None) -> dict[str, Any]:
        dumped = resource.as_write().dump()
        local = local or {}
        for key in ["constraints", "indexes"]:
            if not dumped.get(key) and key not in local:
                # Set to empty dict by server.
                dumped.pop(key, None)
        local_prop_by_id = local.get("properties", {})
        for prop_id, cdf_prop in dumped.get("properties", {}).items():
            if prop_id not in local_prop_by_id:
                continue
            local_prop = local_prop_by_id[prop_id]
            for key, default in [("immutable", False), ("autoIncrement", False), ("nullable", True)]:
                if cdf_prop.get(key) is default and key not in local_prop:
                    cdf_prop.pop(key, None)
            cdf_type = cdf_prop.get("type", {})
            local_type = local_prop.get("type", {})
            for key, type_default in [("list", False), ("collation", "ucs_basic")]:
                if cdf_type.get(key) == type_default and key not in local_type:
                    cdf_type.pop(key, None)
        if "usedFor" not in local:
            dumped.pop("usedFor", None)
        return dumped

    def create(self, items: Sequence[ContainerApply]) -> ContainerList:
        return self.client.data_modeling.containers.apply(items)

    def retrieve(self, ids: SequenceNotStr[ContainerId]) -> ContainerList:
        return self.client.data_modeling.containers.retrieve(cast(Sequence, ids))

    def update(self, items: Sequence[ContainerApply]) -> ContainerList:
        updated = self.create(items)
        # The API might silently fail to update a container.
        updated_by_id = {item.as_id(): item for item in updated}
        for local in items:
            item_id = local.as_id()
            local_dict = local.dump()
            if item_id not in updated_by_id:
                raise CogniteAPIError(
                    f"The container {item_id} was not updated. You might need to delete and recreate it.",
                    code=500,
                )
            cdf_dict = self.dump_resource(updated_by_id[item_id], local_dict)
            if cdf_dict != local_dict:
                is_verbose = "-v" in sys.argv or "--verbose" in sys.argv
                if is_verbose:
                    print(
                        Panel(
                            "\n".join(to_diff(cdf_dict, local_dict)),
                            title=f"{self.display_name}: {item_id}",
                            expand=False,
                        )
                    )
                suffix = "" if is_verbose else " (use -v for more info)"
                HighSeverityWarning(
                    f"The container {item_id} was not updated. You might need to delete and recreate it{suffix}."
                ).print_warning()
        return updated

    def delete(self, ids: SequenceNotStr[ContainerId]) -> int:
        deleted = self.client.data_modeling.containers.delete(cast(Sequence, ids))
        return len(deleted)

    def _iterate(
        self,
        data_set_external_id: str | None = None,
        space: str | None = None,
        parent_ids: list[Hashable] | None = None,
    ) -> Iterable[Container]:
        return iter(self.client.data_modeling.containers(space=space))

    def count(self, ids: SequenceNotStr[ContainerId]) -> int:
        # Bug in spec of aggregate requiring view_id to be passed in, so we cannot use it.
        # When this bug is fixed, it will be much faster to use aggregate.
        existing_containers = self.client.data_modeling.containers.retrieve(cast(Sequence, ids))
        return sum(len(batch) for batch in self._iterate_over_nodes(existing_containers)) + sum(
            len(batch) for batch in self._iterate_over_edges(existing_containers)
        )

    def drop_data(self, ids: SequenceNotStr[ContainerId]) -> int:
        nr_of_deleted = 0
        existing_containers = self.client.data_modeling.containers.retrieve(cast(Sequence, ids))
        for node_ids in self._iterate_over_nodes(existing_containers):
            self.client.data_modeling.instances.delete(nodes=node_ids)
            nr_of_deleted += len(node_ids)
        for edge_ids in self._iterate_over_edges(existing_containers):
            self.client.data_modeling.instances.delete(edges=edge_ids)
            nr_of_deleted += len(edge_ids)
        return nr_of_deleted

    def _iterate_over_nodes(self, containers: ContainerList) -> Iterable[list[NodeId]]:
        container_ids = [container.as_id() for container in containers if container.used_for in ["node", "all"]]
        if not container_ids:
            return
        for container_id_chunk in self._chunker(container_ids, HAS_DATA_FILTER_LIMIT):
            is_container = filters.HasData(containers=container_id_chunk)
            for instances in self.client.data_modeling.instances(
                chunk_size=1000, instance_type="node", filter=is_container, limit=-1
            ):
                yield instances.as_ids()

    def _iterate_over_edges(self, containers: ContainerList) -> Iterable[list[EdgeId]]:
        container_ids = [container.as_id() for container in containers if container.used_for in ["edge", "all"]]
        if not container_ids:
            return

        for container_id_chunk in self._chunker(container_ids, HAS_DATA_FILTER_LIMIT):
            is_container = filters.HasData(containers=container_id_chunk)
            for instances in self.client.data_modeling.instances(
                chunk_size=1000, instance_type="edge", limit=-1, filter=is_container
            ):
                yield instances.as_ids()

    def _lookup_containers(self, container_ids: Iterable[ContainerId]) -> dict[ContainerId, Container]:
        missing_ids = [container_id for container_id in container_ids if container_id not in self._container_by_id]
        if missing_ids:
            retrieved_containers = self.client.data_modeling.containers.retrieve(missing_ids)
            for container in retrieved_containers:
                self._container_by_id[container.as_id()] = container
        if missing_container_ids := set(container_ids) - set(self._container_by_id.keys()):
            MediumSeverityWarning(
                f"Containers {missing_container_ids} not found or you don't have permission to access them."
            ).print_warning(console=self.console)
        return {
            container_id: self._container_by_id[container_id]
            for container_id in container_ids
            if container_id in self._container_by_id
        }

    def _find_direct_container_dependencies(
        self, container_ids: Iterable[ContainerId]
    ) -> dict[ContainerId, set[ContainerId]]:
        containers_by_id = self._lookup_containers(container_ids)
        container_dependencies: dict[ContainerId, set[ContainerId]] = defaultdict(set)
        for container_id, container in containers_by_id.items():
            for constraint in container.constraints.values():
                if not isinstance(constraint, RequiresConstraint):
                    continue
                container_dependencies[container_id].add(constraint.require)
            for property in container.properties.values():
                if not isinstance(property.type, DirectRelation) or property.type.container is None:
                    continue
                container_dependencies[container_id].add(property.type.container)
        return container_dependencies

    def _propagate_indirect_container_dependencies(
        self, container_dependencies_by_id: dict[ContainerId, set[ContainerId]], dependants: list[ContainerId]
    ) -> dict[ContainerId, set[ContainerId]]:
        """Propagate indirect container dependencies using a recursive approach.

        Args:
            container_dependencies_by_id: Mapping of container IDs to their direct dependencies
            dependants: Chain of dependant containers to propagate dependencies to

        Returns:
            Updated dictionary mapping each container ID to all its direct and indirect dependencies
        """
        current_container_id = dependants[0]
        dependencies_to_propagate: set[ContainerId] = set()
        for container_dependency in container_dependencies_by_id[current_container_id]:
            if container_dependency in container_dependencies_by_id:
                # If already processed, propagate its dependencies to current container instead of revisiting it
                dependencies_to_propagate.update(container_dependencies_by_id[container_dependency])
                continue
            self._propagate_indirect_container_dependencies(
                container_dependencies_by_id, [container_dependency, *dependants]
            )
        container_dependencies_by_id[current_container_id].update(dependencies_to_propagate)
        return container_dependencies_by_id

    def _find_direct_and_indirect_container_dependencies(
        self, container_ids: Iterable[ContainerId]
    ) -> dict[ContainerId, set[ContainerId]]:
        container_dependencies_by_id = self._find_direct_container_dependencies(container_ids)
        for container_id in list(container_dependencies_by_id.keys()):
            self._propagate_indirect_container_dependencies(container_dependencies_by_id, [container_id])
        return container_dependencies_by_id

    @staticmethod
    def _chunker(seq: Sequence, size: int) -> Iterable[Sequence]:
        return (seq[pos : pos + size] for pos in range(0, len(seq), size))

    @classmethod
    def as_str(cls, id: ContainerId) -> str:
        return sanitize_filename(f"{id.space}_{id.external_id}")


class ViewCRUD(ResourceCRUD[ViewId, ViewApply, View, ViewApplyList, ViewList]):
    folder_name = "data_models"
    filename_pattern = r"^.*view$"
    resource_cls = View
    resource_write_cls = ViewApply
    list_cls = ViewList
    list_write_cls = ViewApplyList
    kind = "View"
    dependencies = frozenset({SpaceCRUD, ContainerCRUD})
    yaml_cls = ViewYAML
    _doc_url = "Views/operation/ApplyViews"

    def __init__(
        self,
        client: ToolkitClient,
        build_dir: Path | None,
        console: Console | None,
        topological_sort_implements: bool = False,
    ) -> None:
        super().__init__(client, build_dir, console)
        self._topological_sort_implements = topological_sort_implements
        self._view_by_id: dict[ViewId, View] = {}

    @property
    def display_name(self) -> str:
        return "views"

    @classmethod
    def get_required_capability(
        cls, items: Sequence[ViewApply] | None, read_only: bool
    ) -> Capability | list[Capability]:
        if not items and items is not None:
            return []

        actions = [DataModelsAcl.Action.Read] if read_only else [DataModelsAcl.Action.Read, DataModelsAcl.Action.Write]

        scope = (
            DataModelsAcl.Scope.SpaceID(list({item.space for item in items}))
            if items is not None
            else DataModelsAcl.Scope.All()
        )

        return DataModelsAcl(actions, scope)

    @classmethod
    def get_id(cls, item: ViewApply | View | dict) -> ViewId:
        if isinstance(item, dict):
            if missing := tuple(k for k in {"space", "externalId", "version"} if k not in item):
                # We need to raise a KeyError with all missing keys to get the correct error message.
                raise KeyError(*missing)
            return ViewId(space=item["space"], external_id=item["externalId"], version=str(item["version"]))

        return ViewId(item.space, item.external_id, str(item.version))

    @classmethod
    def dump_id(cls, id: ViewId) -> dict[str, Any]:
        return id.dump(include_type=False)

    @classmethod
    def get_dependent_items(cls, item: dict) -> Iterable[tuple[type[ResourceCRUD], Hashable]]:
        if "space" in item:
            yield SpaceCRUD, item["space"]
        if isinstance(implements := item.get("implements", []), list):
            for parent in implements:
                if not isinstance(parent, dict):
                    continue
                if parent.get("type") == "view" and in_dict(["space", "externalId", "version"], parent):
                    yield (
                        ViewCRUD,
                        ViewId(parent["space"], parent["externalId"], str(v) if (v := parent.get("version")) else None),
                    )
        for prop in item.get("properties", {}).values():
            if (container := prop.get("container", {})) and container.get("type") == "container":
                if in_dict(("space", "externalId"), container):
                    yield ContainerCRUD, ContainerId(container["space"], container["externalId"])
            for key, dct_ in [("source", prop), ("edgeSource", prop), ("source", prop.get("through", {}))]:
                if source := dct_.get(key, {}):
                    if source.get("type") == "view" and in_dict(("space", "externalId", "version"), source):
                        yield (
                            ViewCRUD,
                            ViewId(
                                source["space"], source["externalId"], str(v) if (v := source.get("version")) else None
                            ),
                        )
                    elif source.get("type") == "container" and in_dict(("space", "externalId"), source):
                        yield ContainerCRUD, ContainerId(source["space"], source["externalId"])

    def safe_read(self, filepath: Path | str) -> str:
        # The version is a string, but the user often writes it as an int.
        # YAML will then parse it as an int, for example, `3_0_2` will be parsed as `302`.
        # This is technically a user mistake, as you should quote the version in the YAML file.
        # However, we do not want to put this burden on the user (knowing the intricate workings of YAML),
        # so we fix it here.
        return quote_int_value_by_key_in_yaml(safe_read(filepath, encoding=BUILD_FOLDER_ENCODING), key="version")

    def dump_resource(self, resource: View, local: dict[str, Any] | None = None) -> dict[str, Any]:
        dumped = resource.as_write().dump()
        local = local or {}
        if not dumped.get("properties") and not local.get("properties"):
            if "properties" in local:
                # In case the properties is an empty dict, we still want to keep it in the dump.
                # such that the dumped evaluates to the same as the local.
                dumped["properties"] = local["properties"]
            else:
                dumped.pop("properties", None)
        if not dumped.get("implements") and not local.get("implements"):
            if "implements" in local:
                # In case the implements is an empty list, we still want to keep it in the dump.
                # such that the dumped evaluates to the same as the local.
                dumped["implements"] = local["implements"]
            else:
                dumped.pop("implements", None)
        if resource.implements and len(resource.implements) > 1 and self._topological_sort_implements:
            # This is a special case that we want to do when we run the cdf dump datamodel command.
            # The issue is as follows:
            # 1. If a data model is deployed through GraphQL, the implements for a child view are sorted
            #   from parent, grandparent, etc.
            # 2. If the grand parent has a direct relation that the parent overwrites to update the source.
            #   The child will get the grandparent's source, not the parent's.
            # We sort the implements in topological order to ensure that the child view get the order grandparent,
            # parent, such that the parent's source is used.
            try:
                dumped["implements"] = [
                    view_id.dump() for view_id in self.topological_sort_implements(resource.implements)
                ]
            except ToolkitCycleError as e:
                warning = MediumSeverityWarning(f"Failed to sort implements for view {resource.as_id()}: {e}")
                warning.print_warning(console=self.console)

        local_properties = local.get("properties", {})
        for prop_id, prop in dumped.get("properties", {}).items():
            if prop_id not in local_properties:
                continue
            local_prop = local_properties[prop_id]
            if all(isinstance(v.get("container"), dict) for v in [prop, local_prop]):
                if prop["container"].get("type") == "container" and "type" not in local_prop["container"]:
                    prop["container"].pop("type", None)
            is_connection_prop = "connectionType" in prop
            is_local_connection_prop = "connectionType" in local_prop
            if (
                is_connection_prop
                and is_local_connection_prop
                and "direction" not in local_prop
                and prop.get("direction") == "outwards"
            ):
                # The API will set the direction to outwards by default, so we remove it from the dump.
                prop.pop("direction", None)
        return dumped

    def diff_list(
        self, local: list[Any], cdf: list[Any], json_path: tuple[str | int, ...]
    ) -> tuple[dict[int, int], list[int]]:
        if json_path == ("implements",):
            return diff_list_identifiable(local, cdf, get_identifier=dm_identifier)
        return super().diff_list(local, cdf, json_path)

    def create(self, items: Sequence[ViewApply]) -> ViewList:
        try:
            return self.client.data_modeling.views.apply(items)
        except CogniteAPIError as e1:
            if self._is_auto_retryable(e1):
                # Fallback to creating one by one if the error is auto-retryable.
                return self._fallback_create_one_by_one(items, e1)
            raise

    @staticmethod
    def _is_auto_retryable(e: CogniteAPIError) -> bool:
        return isinstance(e.extra, dict) and "isAutoRetryable" in e.extra and e.extra["isAutoRetryable"]

    def _fallback_create_one_by_one(
        self, items: Sequence[ViewApply], e1: CogniteAPIError, warn: bool = True
    ) -> ViewList:
        if warn:
            MediumSeverityWarning(
                f"Failed to create {len(items)} views error:\n{escape(str(e1))}\n\n----------------------------\nTrying to create one by one..."
            ).print_warning(include_timestamp=True, console=self.console)
        created_list = ViewList([])
        for no, item in enumerate(items):
            try:
                created = self.client.data_modeling.views.apply(item)
            except CogniteAPIError as e2:
                e2.failed = tuple(e2.failed) + tuple(items[no + 1 :])
                e2.successful = tuple(e2.successful) + tuple(created_list)
                raise e2 from e1
            else:
                created_list.append(created)
        return created_list

    def retrieve(self, ids: SequenceNotStr[ViewId]) -> ViewList:
        return self.client.data_modeling.views.retrieve(
            cast(Sequence, ids), include_inherited_properties=False, all_versions=False
        )

    def update(self, items: Sequence[ViewApply]) -> ViewList:
        return self.create(items)

    def delete(self, ids: SequenceNotStr[ViewId]) -> int:
        to_delete = list(ids)
        nr_of_deleted = 0
        attempt_count = 5
        for attempt_no in range(attempt_count):
            deleted = self.client.data_modeling.views.delete(to_delete)
            nr_of_deleted += len(deleted)
            existing = self.client.data_modeling.views.retrieve(to_delete).as_ids()
            if not existing:
                return nr_of_deleted
            sleep(2)
            to_delete = existing
        else:
            msg = f"  [bold yellow]WARNING:[/] Could not delete views {to_delete} after {attempt_count} attempts."
            if self.console:
                self.console.print(msg)
            else:
                print(msg)
        return nr_of_deleted

    def _iterate(
        self,
        data_set_external_id: str | None = None,
        space: str | None = None,
        parent_ids: list[Hashable] | None = None,
    ) -> Iterable[View]:
        return iter(self.client.data_modeling.views(space=space))

    @classmethod
    def as_str(cls, id: ViewId) -> str:
        return sanitize_filename(id.external_id)

    def _lookup_views(self, view_ids: list[ViewId]) -> dict[ViewId, View]:
        """Looks up views by their IDs and caches them."""
        missing_ids = [view_id for view_id in view_ids if view_id not in self._view_by_id]
        if missing_ids:
            retrieved_views = self.client.data_modeling.views.retrieve(missing_ids, all_versions=False)
            for view in retrieved_views:
                self._view_by_id[view.as_id()] = view
        return {view_id: self._view_by_id[view_id] for view_id in view_ids if view_id in self._view_by_id}

<<<<<<< HEAD
    def _build_view_implements_dependencies(
        self, view_by_ids: dict[ViewId, View], include: set[ViewId] | None = None
    ) -> dict[ViewId, set[ViewId]]:
        """Build a dependency graph based on view implements relationships.

        Args:
            view_by_ids: Mapping of view IDs to View objects
            include: Optional set of view IDs to include in the dependencies, if None, all views are included.

        Returns:
            Dictionary mapping each view ID to the set of view IDs it depends on (implements)
        """
        dependencies: dict[ViewId, set[ViewId]] = {}
        for view_id, view in view_by_ids.items():
            dependencies[view_id] = set()
            for implemented_view_id in view.implements or []:
                if include is None or implemented_view_id in include:
                    dependencies[view_id].add(implemented_view_id)
        return dependencies

    def topological_sort_implements(self, view_ids: list[ViewId]) -> list[ViewId]:
=======
    def get_readonly_properties(self, view_id: ViewId) -> set[str]:
        """Retrieve the set of read-only properties for a given view."""

        readonly_properties: set[str] = set()

        # Retrieve the view to check its properties
        view = self._lookup_views([view_id]).get(view_id)
        if view is None:
            return readonly_properties

        # Check each property in the view
        for property_identifier, property in view.properties.items():
            if isinstance(
                property, MappedProperty
            ) and property.container_property_identifier in constants.READONLY_CONTAINER_PROPERTIES.get(
                property.container, set()
            ):
                readonly_properties.add(property_identifier)
        return readonly_properties

    def topological_sort(self, view_ids: list[ViewId]) -> list[ViewId]:
>>>>>>> 6a7d410f
        """Sorts the views in topological order based on their implements and through properties."""
        view_by_ids = self._lookup_views(view_ids)
        parents_by_child = self._build_view_implements_dependencies(view_by_ids)

        try:
            sorted_views = list(TopologicalSorter(parents_by_child).static_order())
        except CycleError as e:
            raise ToolkitCycleError(
                f"Failed to sort views topologically. This likely due to a cycle in implements. {e.args[1]}"
            )

        return sorted_views

    def topological_sort_container_constraints(self, view_ids: list[ViewId]) -> list[ViewId]:
        """Sorts the views in topological order based on their container constraints."""

        view_by_ids = self._lookup_views(view_ids)
        if missing_view_ids := set(view_ids) - set(view_by_ids.keys()):
            MediumSeverityWarning(
                f"Views {missing_view_ids} not found or you don't have permission to access them, skipping dependency check."
            ).print_warning(console=self.console)
            return view_ids

        view_to_containers: dict[ViewId, set[ContainerId]] = {}
        container_to_views: defaultdict[ContainerId, set[ViewId]] = defaultdict(set)
        for view_id, view in view_by_ids.items():
            view_to_containers[view_id] = view.referenced_containers()
            for container_id in view_to_containers[view_id]:
                container_to_views[container_id].add(view_id)

        container_crud = ContainerCRUD.create_loader(self.client)
        container_dependencies_by_id = container_crud._find_direct_and_indirect_container_dependencies(
            container_to_views.keys()
        )

        # First, add view dependencies based on implements relationships
        view_dependencies = self._build_view_implements_dependencies(view_by_ids, set(view_to_containers.keys()))

        # Then, add view dependencies based on mapped container constraints
        for view_id, mapped_containers in view_to_containers.items():
            for container_id in mapped_containers:
                # Get all containers this container depends on
                if container_id not in container_dependencies_by_id:
                    continue
                for required_container in container_dependencies_by_id[container_id]:
                    if required_container not in container_to_views:
                        continue
                    # If this view already implements the required container, the requirement is self-satisfied
                    # and we don't need to depend on other views that also implement it (they are peers).
                    if required_container in mapped_containers:
                        continue
                    # This view doesn't implement the required container, so depend on all views that do
                    view_dependencies[view_id].update(container_to_views[required_container])
        try:
            sorted_views = list(TopologicalSorter(view_dependencies).static_order())
        except CycleError as e:
            raise ToolkitCycleError(
                f"Failed to sort views topologically. This likely due to a cycle in implements. {e.args[1]}"
            )
        return sorted_views


@final
class DataModelCRUD(ResourceCRUD[DataModelId, DataModelApply, DataModel, DataModelApplyList, DataModelList]):
    folder_name = "data_models"
    filename_pattern = r"^.*datamodel$"
    resource_cls = DataModel
    resource_write_cls = DataModelApply
    list_cls = DataModelList
    list_write_cls = DataModelApplyList
    kind = "DataModel"
    dependencies = frozenset({SpaceCRUD, ViewCRUD})
    yaml_cls = DataModelYAML
    _doc_url = "Data-models/operation/createDataModels"

    @property
    def display_name(self) -> str:
        return "data models"

    @classmethod
    def get_required_capability(
        cls, items: Sequence[DataModelApply] | None, read_only: bool
    ) -> Capability | list[Capability]:
        if not items and items is not None:
            return []

        actions = [DataModelsAcl.Action.Read] if read_only else [DataModelsAcl.Action.Read, DataModelsAcl.Action.Write]

        scope = (
            DataModelsAcl.Scope.SpaceID(list({item.space for item in items}))
            if items is not None
            else DataModelsAcl.Scope.All()
        )

        return DataModelsAcl(actions, scope)

    @classmethod
    def get_id(cls, item: DataModelApply | DataModel | dict) -> DataModelId:
        if isinstance(item, dict):
            if missing := tuple(k for k in {"space", "externalId", "version"} if k not in item):
                # We need to raise a KeyError with all missing keys to get the correct error message.
                raise KeyError(*missing)
            return DataModelId(space=item["space"], external_id=item["externalId"], version=str(item["version"]))
        return DataModelId(item.space, item.external_id, str(item.version))

    @classmethod
    def dump_id(cls, id: DataModelId) -> dict[str, Any]:
        return id.dump(include_type=False)

    @classmethod
    def get_dependent_items(cls, item: dict) -> Iterable[tuple[type[ResourceCRUD], Hashable]]:
        if "space" in item:
            yield SpaceCRUD, item["space"]
        for view in item.get("views", []):
            if in_dict(("space", "externalId"), view):
                yield (
                    ViewCRUD,
                    ViewId(view["space"], view["externalId"], str(v) if (v := view.get("version")) else None),
                )

    def safe_read(self, filepath: Path | str) -> str:
        # The version is a string, but the user often writes it as an int.
        # YAML will then parse it as an int, for example, `3_0_2` will be parsed as `302`.
        # This is technically a user mistake, as you should quote the version in the YAML file.
        # However, we do not want to put this burden on the user (knowing the intricate workings of YAML),
        # so we fix it here.
        return quote_int_value_by_key_in_yaml(safe_read(filepath, encoding=BUILD_FOLDER_ENCODING), key="version")

    def dump_resource(self, resource: DataModel, local: dict[str, Any] | None = None) -> dict[str, Any]:
        dumped = resource.as_write().dump()
        local = local or {}
        if "views" not in dumped:
            return dumped
        # Sorting in the same order as the local file.
        view_order_by_id = {ViewId.load(v): no for no, v in enumerate(local.get("views", []))}
        end_of_list = len(view_order_by_id)
        dumped["views"] = sorted(dumped["views"], key=lambda v: view_order_by_id.get(ViewId.load(v), end_of_list))
        return dumped

    def diff_list(
        self, local: list[Any], cdf: list[Any], json_path: tuple[str | int, ...]
    ) -> tuple[dict[int, int], list[int]]:
        if json_path == ("views",):
            return diff_list_identifiable(local, cdf, get_identifier=dm_identifier)
        return super().diff_list(local, cdf, json_path)

    def create(self, items: DataModelApplyList) -> DataModelList:
        return self.client.data_modeling.data_models.apply(items)

    def retrieve(self, ids: SequenceNotStr[DataModelId]) -> DataModelList:
        return self.client.data_modeling.data_models.retrieve(cast(Sequence, ids))

    def update(self, items: DataModelApplyList) -> DataModelList:
        updated = self.create(items)
        # There is a bug in the API not raising an exception if view is removed from a data model.
        # So we check here that the update was fixed.
        updated_by_id = {item.as_id(): item for item in updated}
        for local in items:
            item_id = local.as_id()
            if item_id in updated_by_id:
                views_updated = {v.as_id() if isinstance(v, View) else v for v in updated_by_id[item_id].views or []}
                views_local = set(v.as_id() if isinstance(v, ViewApply) else v for v in local.views or [])
                missing = views_local - views_updated
                extra = views_updated - views_local
                if missing or extra:
                    raise CogniteAPIError(
                        f"The API did not update the data model, {item_id} correctly. You might have "
                        f"to increase the version number of the data model for it to update.\nMissing views in CDF: {missing}\n"
                        f"Extra views in the CDF: {extra}",
                        code=500,
                    )
            else:
                raise CogniteAPIError(
                    f"The data model {item_id} was not updated. Please check the data model manually.",
                    code=500,
                )

        return updated

    def delete(self, ids: SequenceNotStr[DataModelId]) -> int:
        return len(self.client.data_modeling.data_models.delete(cast(Sequence, ids)))

    def _iterate(
        self,
        data_set_external_id: str | None = None,
        space: str | None = None,
        parent_ids: list[Hashable] | None = None,
    ) -> Iterable[DataModel]:
        return iter(self.client.data_modeling.data_models(space=space, include_global=False))

    @classmethod
    def as_str(cls, id: DataModelId) -> str:
        return sanitize_filename(id.external_id)


@final
class NodeCRUD(ResourceContainerCRUD[NodeId, NodeApply, Node, NodeApplyList, NodeList]):
    item_name = "nodes"
    folder_name = "data_models"
    filename_pattern = r"^.*node$"
    resource_cls = Node
    resource_write_cls = NodeApply
    list_cls = NodeList
    list_write_cls = NodeApplyList
    kind = "Node"
    yaml_cls = NodeYAML
    dependencies = frozenset({SpaceCRUD, ViewCRUD, ContainerCRUD})
    _doc_url = "Instances/operation/applyNodeAndEdges"

    def __init__(
        self,
        client: ToolkitClient,
        build_dir: Path | None,
        console: Console | None = None,
        view_id: ViewId | None = None,
    ) -> None:
        super().__init__(client, build_dir, console)
        # View ID is used to retrieve nodes with properties.
        self.view_id = view_id

    @property
    def display_name(self) -> str:
        return "nodes"

    @classmethod
    def get_required_capability(
        cls, items: Sequence[NodeApply] | None, read_only: bool
    ) -> Capability | list[Capability]:
        if not items and items is not None:
            return []

        actions = (
            [DataModelInstancesAcl.Action.Read]
            if read_only
            else [DataModelInstancesAcl.Action.Read, DataModelInstancesAcl.Action.Write]
        )

        return DataModelInstancesAcl(
            actions,
            DataModelInstancesAcl.Scope.SpaceID(list({item.space for item in items}))
            if items is not None
            else DataModelInstancesAcl.Scope.All(),
        )

    @classmethod
    def get_id(cls, item: NodeApply | Node | dict) -> NodeId:
        if isinstance(item, dict):
            if missing := tuple(k for k in {"space", "externalId"} if k not in item):
                # We need to raise a KeyError with all missing keys to get the correct error message.
                raise KeyError(*missing)
            return NodeId(space=item["space"], external_id=item["externalId"])
        return item.as_id()

    @classmethod
    def dump_id(cls, id: NodeId) -> dict[str, Any]:
        return id.dump()

    @classmethod
    def get_dependent_items(cls, item: dict) -> Iterable[tuple[type[ResourceCRUD], Hashable]]:
        if "space" in item:
            yield SpaceCRUD, item["space"]
        for source in item.get("sources", []):
            if (identifier := source.get("source")) and isinstance(identifier, dict):
                if identifier.get("type") == "view" and in_dict(("space", "externalId", "version"), identifier):
                    yield (
                        ViewCRUD,
                        ViewId(
                            identifier["space"],
                            identifier["externalId"],
                            str(v) if (v := identifier.get("version")) else None,
                        ),
                    )
                elif identifier.get("type") == "container" and in_dict(("space", "externalId"), identifier):
                    yield ContainerCRUD, ContainerId(identifier["space"], identifier["externalId"])

    def dump_resource(self, resource: Node, local: dict[str, Any] | None = None) -> dict[str, Any]:
        # CDF resource does not have properties set, so we need to do a lookup
        local = local or {}
        sources = [ViewId.load(source["source"]) for source in local.get("sources", []) if "source" in source]

        if sources:
            try:
                res = self.client.data_modeling.instances.retrieve(nodes=resource.as_id(), sources=sources)
            except CogniteAPIError:
                # View does not exist
                dumped = resource.as_write().dump()
            else:
                dumped = res.nodes[0].as_write().dump() if len(res.nodes) > 0 else resource.as_write().dump()
        else:
            dumped = resource.as_write().dump()

        if "existingVersion" not in local:
            # Existing version is typically not set when creating nodes, but we get it back
            # when we retrieve the node from the server.
            dumped.pop("existingVersion", None)

        if "instanceType" in dumped and "instanceType" not in local:
            # Toolkit uses file suffix to determine instanceType, so we need to remove it from the CDF resource
            # to match the local resource.
            dumped.pop("instanceType")

        return dumped

    def create(self, items: NodeApplyList) -> NodeApplyResultList:
        result = self.client.data_modeling.instances.apply(
            # Note replace should never be relevant as Toolkit always checks whether the node exists before applying.
            nodes=items,
            auto_create_direct_relations=True,
            replace=True,
        )
        return result.nodes

    def retrieve(self, ids: SequenceNotStr[NodeId]) -> NodeList:
        return self.client.data_modeling.instances.retrieve(nodes=cast(Sequence, ids), sources=self.view_id).nodes

    def update(self, items: NodeApplyList) -> NodeApplyResultList:
        result = self.client.data_modeling.instances.apply(
            nodes=items, auto_create_direct_relations=True, replace=False
        )
        return result.nodes

    def delete(self, ids: SequenceNotStr[NodeId]) -> int:
        try:
            deleted = self.client.data_modeling.instances.delete(nodes=cast(Sequence, ids))
        except CogniteAPIError as e:
            if "not exist" in e.message and "space" in e.message.lower():
                return 0
            raise e
        return len(deleted.nodes)

    def _iterate(
        self,
        data_set_external_id: str | None = None,
        space: str | None = None,
        parent_ids: list[Hashable] | None = None,
    ) -> Iterable[Node]:
        return iter(
            iterate_instances(self.client, space=space, instance_type="node", source=self.view_id, console=self.console)
        )

    def count(self, ids: SequenceNotStr[NodeId]) -> int:
        return len(ids)

    def drop_data(self, ids: SequenceNotStr[NodeId]) -> int:
        # Nodes will be deleted in .delete call.
        return 0

    @classmethod
    def as_str(cls, id: NodeId) -> str:
        return sanitize_filename(f"{id.space}_{id.external_id}")


class GraphQLCRUD(
    ResourceContainerCRUD[
        DataModelId, GraphQLDataModelWrite, GraphQLDataModel, GraphQLDataModelWriteList, GraphQLDataModelList
    ]
):
    folder_name = "data_models"
    filename_pattern = r"^.*GraphQLSchema"
    resource_cls = GraphQLDataModel
    resource_write_cls = GraphQLDataModelWrite
    list_cls = GraphQLDataModelList
    list_write_cls = GraphQLDataModelWriteList
    kind = "GraphQLSchema"
    dependencies = frozenset({SpaceCRUD, ContainerCRUD})
    item_name = "views"
    yaml_cls = GraphQLDataModelYAML
    _doc_url = "Data-models/operation/createDataModels"
    _hash_name = "CDFToolkitHash:"

    def __init__(self, client: ToolkitClient, build_dir: Path, console: Console | None) -> None:
        super().__init__(client, build_dir, console)
        self._graphql_filepath_cache: dict[DataModelId, Path] = {}
        self._datamodels_by_view_id: dict[ViewId, set[DataModelId]] = defaultdict(set)
        self._dependencies_by_datamodel_id: dict[DataModelId, set[ViewId | DataModelId]] = {}

    @property
    def display_name(self) -> str:
        return "graph QL schemas"

    @classmethod
    def get_id(cls, item: GraphQLDataModelWrite | GraphQLDataModel | dict) -> DataModelId:
        if isinstance(item, dict):
            if missing := tuple(k for k in {"space", "externalId", "version"} if k not in item):
                # We need to raise a KeyError with all missing keys to get the correct error message.
                raise KeyError(*missing)
            return DataModelId(space=item["space"], external_id=item["externalId"], version=str(item["version"]))
        return DataModelId(item.space, item.external_id, str(item.version))

    @classmethod
    def dump_id(cls, id: DataModelId) -> dict[str, Any]:
        return id.dump(include_type=False)

    @classmethod
    def get_required_capability(
        cls, items: Sequence[GraphQLDataModelWrite] | None, read_only: bool
    ) -> Capability | list[Capability]:
        if not items and items is not None:
            return []
        actions = [DataModelsAcl.Action.Read] if read_only else [DataModelsAcl.Action.Read, DataModelsAcl.Action.Write]
        return DataModelsAcl(
            actions,
            DataModelsAcl.Scope.SpaceID(list({item.space for item in items}))
            if items is not None
            else DataModelsAcl.Scope.All(),
        )

    @classmethod
    def get_dependent_items(cls, item: dict) -> Iterable[tuple[type[ResourceCRUD], Hashable]]:
        if "space" in item:
            yield SpaceCRUD, item["space"]

    def safe_read(self, filepath: Path | str) -> str:
        # The version is a string, but the user often writes it as an int.
        # YAML will then parse it as an int, for example, `3_0_2` will be parsed as `302`.
        # This is technically a user mistake, as you should quote the version in the YAML file.
        # However, we do not want to put this burden on the user (knowing the intricate workings of YAML),
        # so we fix it here.
        return quote_int_value_by_key_in_yaml(safe_read(filepath, encoding=BUILD_FOLDER_ENCODING), key="version")

    def load_resource_file(
        self, filepath: Path, environment_variables: dict[str, str | None] | None = None
    ) -> list[dict[str, Any]]:
        raw_yaml = load_yaml_inject_variables(
            self.safe_read(filepath),
            environment_variables or {},
            original_filepath=filepath,
        )
        raw_list = raw_yaml if isinstance(raw_yaml, list) else [raw_yaml]

        for item in raw_list:
            model_id = self.get_id(item)
            # Find the GraphQL files adjacent to the DML files
            graphql_file = filepath.with_suffix(".graphql")
            if not graphql_file.is_file():
                raise ToolkitFileNotFoundError(
                    f"Failed to find GraphQL file. Expected {graphql_file.name} adjacent to {filepath.as_posix()}"
                )

            self._graphql_filepath_cache[model_id] = graphql_file
            graphql_content = safe_read(graphql_file, encoding=BUILD_FOLDER_ENCODING)

            parser = GraphQLParser(graphql_content, model_id)
            try:
                for view in parser.get_views():
                    self._datamodels_by_view_id[view].add(model_id)
                self._dependencies_by_datamodel_id[model_id] = parser.get_dependencies()
            except Exception as e:
                # We catch a broad exception here to give a more user-friendly error message.
                raise GraphQLParseError(f"Failed to parse GraphQL file {graphql_file.as_posix()}: {e}") from e

            # Add hash to description
            description = item.get("description", "")
            hash_ = calculate_hash(graphql_content)[:8]
            suffix = f"{self._hash_name}{hash_}"
            if len(description) + len(suffix) > 1024:
                LowSeverityWarning(f"Description is above limit for {model_id}. Truncating...").print_warning()
                description = description[: 1024 - len(suffix) + 1 - 3] + "..."
            description += f" {suffix}"
            item["description"] = description
            item["graphqlFile"] = hash_
        return raw_list

    def dump_resource(self, resource: GraphQLDataModel, local: dict[str, Any] | None = None) -> dict[str, Any]:
        dumped = resource.as_write().dump()
        local = local or {}
        for key in ["dml", "preserveDml"]:
            # Local values that are not returned from the API
            if key in local:
                dumped[key] = local[key]

        description = resource.description or ""
        if match := re.match(rf"(.|\n)*( {self._hash_name}([a-f0-9]{{8}}))$", description):
            dumped["graphqlFile"] = match.group(3)
        return dumped

    def create(self, items: GraphQLDataModelWriteList) -> list[DMLApplyResult]:
        creation_order = self._topological_sort(items)

        created_list: list[DMLApplyResult] = []
        for item in creation_order:
            item_id = item.as_id()
            graphql_file_content = self._get_graphql_content(item_id)
            if "--verbose" in sys.argv:
                print(f"Deploying GraphQL schema {item_id}")

            created = self.client.dml.apply_dml(
                item.as_id(),
                dml=graphql_file_content,
                name=item.name,
                description=item.description,
                previous_version=item.previous_version,
                preserve_dml=item.preserve_dml,
            )
            created_list.append(created)
        return created_list

    def _get_graphql_content(self, data_model_id: DataModelId) -> str:
        filepath = self._graphql_filepath_cache.get(data_model_id)
        if filepath is None:
            raise ToolkitFileNotFoundError(f"Could not find the GraphQL file for {data_model_id}")
        return safe_read(filepath)

    def retrieve(self, ids: SequenceNotStr[DataModelId]) -> GraphQLDataModelList:
        result = self.client.data_modeling.data_models.retrieve(list(ids), inline_views=False)
        return GraphQLDataModelList([GraphQLDataModel._load(d.dump()) for d in result])

    def update(self, items: GraphQLDataModelWriteList) -> list[DMLApplyResult]:
        return self.create(items)

    def delete(self, ids: SequenceNotStr[DataModelId]) -> int:
        retrieved = self.retrieve(ids)
        views = {view for dml in retrieved for view in dml.views or []}
        deleted = len(self.client.data_modeling.data_models.delete(list(ids)))
        deleted += len(self.client.data_modeling.views.delete(list(views)))
        return deleted

    def _iterate(
        self,
        data_set_external_id: str | None = None,
        space: str | None = None,
        parent_ids: list[Hashable] | None = None,
    ) -> Iterable[GraphQLDataModel]:
        return iter(GraphQLDataModel._load(d.dump()) for d in self.client.data_modeling.data_models)

    def count(self, ids: SequenceNotStr[DataModelId]) -> int:
        retrieved = self.retrieve(ids)
        return sum(len(d.views or []) for d in retrieved)

    def drop_data(self, ids: SequenceNotStr[DataModelId]) -> int:
        return self.delete(ids)

    def _topological_sort(self, items: GraphQLDataModelWriteList) -> list[GraphQLDataModelWrite]:
        to_sort = {item.as_id(): item for item in items}
        dependencies: dict[DataModelId, set[DataModelId]] = {}
        for item in items:
            item_id = item.as_id()
            dependencies[item_id] = set()
            for dependency in self._dependencies_by_datamodel_id.get(item_id, []):
                if isinstance(dependency, DataModelId) and dependency in to_sort:
                    dependencies[item_id].add(dependency)
                elif isinstance(dependency, ViewId):
                    for model_id in self._datamodels_by_view_id.get(dependency, set()):
                        if model_id in to_sort:
                            dependencies[item_id].add(model_id)
        try:
            return [to_sort[item_id] for item_id in TopologicalSorter(dependencies).static_order()]
        except CycleError as e:
            raise ToolkitCycleError(
                f"Cannot create GraphQL schemas. Cycle detected between models {e.args} using the @import directive.",
                *e.args[1:],
            )


@final
class EdgeCRUD(ResourceContainerCRUD[EdgeId, EdgeApply, Edge, EdgeApplyList, EdgeList]):
    item_name = "edges"
    folder_name = "data_models"
    filename_pattern = r"^.*edge"
    resource_cls = Edge
    resource_write_cls = EdgeApply
    list_cls = EdgeList
    list_write_cls = EdgeApplyList
    kind = "Edge"
    yaml_cls = EdgeYAML
    dependencies = frozenset({SpaceCRUD, ViewCRUD, ContainerCRUD, NodeCRUD})
    _doc_url = "Instances/operation/applyNodeAndEdges"

    @property
    def display_name(self) -> str:
        return "edges"

    @classmethod
    def get_required_capability(
        cls, items: Sequence[EdgeApply] | None, read_only: bool
    ) -> Capability | list[Capability]:
        if not items and items is not None:
            return []

        actions = (
            [DataModelInstancesAcl.Action.Read]
            if read_only
            else [DataModelInstancesAcl.Action.Read, DataModelInstancesAcl.Action.Write]
        )

        return DataModelInstancesAcl(
            actions,
            DataModelInstancesAcl.Scope.SpaceID(list({item.space for item in items}))
            if items is not None
            else DataModelInstancesAcl.Scope.All(),
        )

    @classmethod
    def get_id(cls, item: EdgeApply | Edge | dict) -> EdgeId:
        if isinstance(item, dict):
            if missing := tuple(k for k in {"space", "externalId"} if k not in item):
                # We need to raise a KeyError with all missing keys to get the correct error message.
                raise KeyError(*missing)
            return EdgeId(space=item["space"], external_id=item["externalId"])
        return item.as_id()

    @classmethod
    def dump_id(cls, id: EdgeId) -> dict[str, Any]:
        return id.dump()

    @classmethod
    def get_dependent_items(cls, item: dict) -> Iterable[tuple[type[ResourceCRUD], Hashable]]:
        if "space" in item:
            yield SpaceCRUD, item["space"]
        for source in item.get("sources", []):
            if (identifier := source.get("source")) and isinstance(identifier, dict):
                if identifier.get("type") == "view" and in_dict(("space", "externalId", "version"), identifier):
                    yield (
                        ViewCRUD,
                        ViewId(
                            identifier["space"],
                            identifier["externalId"],
                            str(v) if (v := identifier.get("version")) else None,
                        ),
                    )
                elif identifier.get("type") == "container" and in_dict(("space", "externalId"), identifier):
                    yield ContainerCRUD, ContainerId(identifier["space"], identifier["externalId"])

        for key in ["startNode", "endNode", "type"]:
            if node_ref := item.get(key):
                if isinstance(node_ref, dict) and in_dict(("space", "externalId"), node_ref):
                    yield NodeCRUD, NodeId(node_ref["space"], node_ref["externalId"])

    def dump_resource(self, resource: Edge, local: dict[str, Any] | None = None) -> dict[str, Any]:
        # CDF resource does not have properties set, so we need to do a lookup
        local = local or {}
        sources = [ViewId.load(source["source"]) for source in local.get("sources", []) if "source" in source]
        try:
            cdf_resource_with_properties = self.client.data_modeling.instances.retrieve(
                edges=resource.as_id(), sources=sources
            ).edges[0]
        except (CogniteAPIError, IndexError):
            # View or Edge does not exist
            dumped = resource.as_write().dump()
        else:
            dumped = cdf_resource_with_properties.as_write().dump()

        if "existingVersion" not in local:
            # Existing version is typically not set when creating nodes, but we get it back
            # when we retrieve the node from the server.
            dumped.pop("existingVersion", None)
        if dumped.get("instanceType") == "edge" and "instanceType" not in local:
            # Toolkit uses file suffix to determine instanceType, so we need to remove it from the CDF resource
            # to match the local resource.
            dumped.pop("instanceType", None)

        return dumped

    def create(self, items: EdgeApplyList) -> EdgeApplyResultList:
        result = self.client.data_modeling.instances.apply(
            edges=items, auto_create_direct_relations=True, replace=False
        )
        return result.edges

    def retrieve(self, ids: SequenceNotStr[EdgeId]) -> EdgeList:
        return self.client.data_modeling.instances.retrieve(nodes=cast(Sequence, ids)).edges

    def update(self, items: EdgeApplyList) -> EdgeApplyResultList:
        result = self.client.data_modeling.instances.apply(
            edges=items, auto_create_direct_relations=False, replace=True
        )
        return result.edges

    def delete(self, ids: SequenceNotStr[EdgeId]) -> int:
        try:
            deleted = self.client.data_modeling.instances.delete(edges=cast(Sequence, ids))
        except CogniteAPIError as e:
            if "not exist" in e.message and "space" in e.message.lower():
                return 0
            raise e
        return len(deleted.edges)

    def _iterate(
        self,
        data_set_external_id: str | None = None,
        space: str | None = None,
        parent_ids: list[Hashable] | None = None,
    ) -> Iterable[Edge]:
        return iter(iterate_instances(self.client, space=space, instance_type="edge"))

    def count(self, ids: SequenceNotStr[EdgeId]) -> int:
        return len(ids)

    def drop_data(self, ids: SequenceNotStr[EdgeId]) -> int:
        # Edges will be deleted in .delete call.
        return 0

    def diff_list(
        self, local: list[Any], cdf: list[Any], json_path: tuple[str | int, ...]
    ) -> tuple[dict[int, int], list[int]]:
        if json_path == ("sources",):
            return diff_list_identifiable(local, cdf, get_identifier=lambda x: dm_identifier(x["source"]))
        return super().diff_list(local, cdf, json_path)<|MERGE_RESOLUTION|>--- conflicted
+++ resolved
@@ -750,7 +750,26 @@
                 self._view_by_id[view.as_id()] = view
         return {view_id: self._view_by_id[view_id] for view_id in view_ids if view_id in self._view_by_id}
 
-<<<<<<< HEAD
+    def get_readonly_properties(self, view_id: ViewId) -> set[str]:
+        """Retrieve the set of read-only properties for a given view."""
+
+        readonly_properties: set[str] = set()
+
+        # Retrieve the view to check its properties
+        view = self._lookup_views([view_id]).get(view_id)
+        if view is None:
+            return readonly_properties
+
+        # Check each property in the view
+        for property_identifier, property in view.properties.items():
+            if isinstance(
+                property, MappedProperty
+            ) and property.container_property_identifier in constants.READONLY_CONTAINER_PROPERTIES.get(
+                property.container, set()
+            ):
+                readonly_properties.add(property_identifier)
+        return readonly_properties
+
     def _build_view_implements_dependencies(
         self, view_by_ids: dict[ViewId, View], include: set[ViewId] | None = None
     ) -> dict[ViewId, set[ViewId]]:
@@ -772,29 +791,6 @@
         return dependencies
 
     def topological_sort_implements(self, view_ids: list[ViewId]) -> list[ViewId]:
-=======
-    def get_readonly_properties(self, view_id: ViewId) -> set[str]:
-        """Retrieve the set of read-only properties for a given view."""
-
-        readonly_properties: set[str] = set()
-
-        # Retrieve the view to check its properties
-        view = self._lookup_views([view_id]).get(view_id)
-        if view is None:
-            return readonly_properties
-
-        # Check each property in the view
-        for property_identifier, property in view.properties.items():
-            if isinstance(
-                property, MappedProperty
-            ) and property.container_property_identifier in constants.READONLY_CONTAINER_PROPERTIES.get(
-                property.container, set()
-            ):
-                readonly_properties.add(property_identifier)
-        return readonly_properties
-
-    def topological_sort(self, view_ids: list[ViewId]) -> list[ViewId]:
->>>>>>> 6a7d410f
         """Sorts the views in topological order based on their implements and through properties."""
         view_by_ids = self._lookup_views(view_ids)
         parents_by_child = self._build_view_implements_dependencies(view_by_ids)
