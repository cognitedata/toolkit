--- conflicted
+++ resolved
@@ -85,15 +85,12 @@
         visible=False,
         description="Enables features planned for Cognite Toolkit version 0.7.0",
     )
-<<<<<<< HEAD
     RESOURCES = FlagMetadata(
         visible=True,
         description="Enables support for the resources command",
-=======
     STREAMS = FlagMetadata(
         visible=True,
         description="Enables the support for the streams resources",
->>>>>>> 55964295
     )
 
     def is_enabled(self) -> bool:
