# Copyright 2023 Cognite AS
#
# Licensed under the Apache License, Version 2.0 (the "License");
# you may not use this file except in compliance with the License.
# You may obtain a copy of the License at
#
#      https://www.apache.org/licenses/LICENSE-2.0
#
# Unless required by applicable law or agreed to in writing, software
# distributed under the License is distributed on an "AS IS" BASIS,
# WITHOUT WARRANTIES OR CONDITIONS OF ANY KIND, either express or implied.
# See the License for the specific language governing permissions and
# limitations under the License.
import itertools
import sys
from typing import Literal

from cognite_toolkit._cdf_tk.feature_flags import FeatureFlag, Flags

from ._base_loaders import DataLoader, Loader, ResourceContainerLoader, ResourceLoader
from ._data_loaders import DatapointsLoader, FileLoader, RawFileLoader
from ._resource_loaders import (
    AssetLoader,
    CogniteFileLoader,
    ContainerLoader,
    DataModelLoader,
    DatapointSubscriptionLoader,
    DataSetsLoader,
    ExtractionPipelineConfigLoader,
    ExtractionPipelineLoader,
    FileMetadataLoader,
    FunctionLoader,
    FunctionScheduleLoader,
    GraphQLLoader,
    GroupAllScopedLoader,
    GroupLoader,
    GroupResourceScopedLoader,
    HostedExtractorDestinationLoader,
    HostedExtractorJobLoader,
    HostedExtractorSourceLoader,
    LabelLoader,
    LocationFilterLoader,
    NodeLoader,
    RawDatabaseLoader,
    RawTableLoader,
    RobotCapabilityLoader,
    RoboticFrameLoader,
    RoboticLocationLoader,
    RoboticMapLoader,
    RoboticsDataPostProcessingLoader,
    SecurityCategoryLoader,
    SequenceLoader,
    SpaceLoader,
    ThreeDModelLoader,
    TimeSeriesLoader,
    TransformationLoader,
    TransformationNotificationLoader,
    TransformationScheduleLoader,
    ViewLoader,
    WorkflowLoader,
    WorkflowVersionLoader,
)
from .data_classes import DeployResult, DeployResults

if sys.version_info >= (3, 10):
    from typing import TypeAlias
else:
    from typing_extensions import TypeAlias

_EXCLUDED_LOADERS: set[type[ResourceLoader]] = set()
if not FeatureFlag.is_enabled(Flags.GRAPHQL):
    _EXCLUDED_LOADERS.add(GraphQLLoader)
if not FeatureFlag.is_enabled(Flags.HOSTED_EXTRACTORS):
    _EXCLUDED_LOADERS.add(HostedExtractorSourceLoader)

LOADER_BY_FOLDER_NAME: dict[str, list[type[Loader]]] = {}
for _loader in itertools.chain(
    ResourceLoader.__subclasses__(),
    ResourceContainerLoader.__subclasses__(),
    DataLoader.__subclasses__(),
    GroupLoader.__subclasses__(),
):
    if _loader in [ResourceLoader, ResourceContainerLoader, DataLoader, GroupLoader] or _loader in _EXCLUDED_LOADERS:
        # Skipping base classes
        continue
    if _loader.folder_name not in LOADER_BY_FOLDER_NAME:  # type: ignore[attr-defined]
        LOADER_BY_FOLDER_NAME[_loader.folder_name] = []  # type: ignore[attr-defined]
    # MyPy bug: https://github.com/python/mypy/issues/4717
    LOADER_BY_FOLDER_NAME[_loader.folder_name].append(_loader)  # type: ignore[type-abstract, attr-defined, arg-type]
del _loader  # cleanup module namespace

LOADER_LIST = list(itertools.chain(*LOADER_BY_FOLDER_NAME.values()))
RESOURCE_LOADER_LIST = [loader for loader in LOADER_LIST if issubclass(loader, ResourceLoader)]
RESOURCE_CONTAINER_LOADER_LIST = [loader for loader in LOADER_LIST if issubclass(loader, ResourceContainerLoader)]
RESOURCE_DATA_LOADER_LIST = [loader for loader in LOADER_LIST if issubclass(loader, DataLoader)]

ResourceTypes: TypeAlias = Literal[
    "3dmodels",
    "auth",
    "classic",
    "data_models",
    "data_sets",
    "hosted_extractors",
    "locations",
    "transformations",
    "files",
    "timeseries",
    "extraction_pipelines",
    "functions",
    "raw",
    "robotics",
    "workflows",
]


def get_loader(resource_dir: str, kind: str) -> type[Loader]:
    for loader in LOADER_BY_FOLDER_NAME[resource_dir]:
        if loader.kind == kind:
            return loader
    raise ValueError(f"Loader not found for {resource_dir} and {kind}")


__all__ = [
    "GroupLoader",
    "GroupAllScopedLoader",
    "GroupResourceScopedLoader",
    "NodeLoader",
    "SequenceLoader",
    "DataModelLoader",
    "DataSetsLoader",
    "SpaceLoader",
    "ContainerLoader",
    "FileMetadataLoader",
    "FileLoader",
    "FunctionLoader",
    "FunctionScheduleLoader",
    "TimeSeriesLoader",
    "RawDatabaseLoader",
    "RawTableLoader",
    "RawFileLoader",
    "TransformationLoader",
    "TransformationScheduleLoader",
    "ExtractionPipelineLoader",
    "ExtractionPipelineConfigLoader",
    "LabelLoader",
    "LocationFilterLoader",
    "ViewLoader",
    "DatapointsLoader",
    "ResourceLoader",
    "ResourceContainerLoader",
    "DataLoader",
    "DeployResult",
    "DeployResults",
    "ResourceTypes",
    "WorkflowLoader",
    "WorkflowVersionLoader",
<<<<<<< HEAD
    "ThreeDModelLoader",
    "RobotCapabilityLoader",
    "RoboticFrameLoader",
    "RoboticLocationLoader",
    "RoboticMapLoader",
    "RoboticsDataPostProcessingLoader",
    "TransformationNotificationLoader",
    "SecurityCategoryLoader",
    "AssetLoader",
    "CogniteFileLoader",
    "DatapointSubscriptionLoader",
=======
    "HostedExtractorJobLoader",
    "HostedExtractorDestinationLoader",
>>>>>>> ca5a2af8
    "HostedExtractorSourceLoader",
    "get_loader",
    "LOADER_BY_FOLDER_NAME",
    "LOADER_LIST",
    "RESOURCE_LOADER_LIST",
    "RESOURCE_CONTAINER_LOADER_LIST",
    "RESOURCE_DATA_LOADER_LIST",
]<|MERGE_RESOLUTION|>--- conflicted
+++ resolved
@@ -154,7 +154,6 @@
     "ResourceTypes",
     "WorkflowLoader",
     "WorkflowVersionLoader",
-<<<<<<< HEAD
     "ThreeDModelLoader",
     "RobotCapabilityLoader",
     "RoboticFrameLoader",
@@ -166,10 +165,8 @@
     "AssetLoader",
     "CogniteFileLoader",
     "DatapointSubscriptionLoader",
-=======
     "HostedExtractorJobLoader",
     "HostedExtractorDestinationLoader",
->>>>>>> ca5a2af8
     "HostedExtractorSourceLoader",
     "get_loader",
     "LOADER_BY_FOLDER_NAME",
