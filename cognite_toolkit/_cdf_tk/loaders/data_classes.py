"""These are helper data classes for the load module.

There are three types of classes in this module made with different motivations:

* RawDatabaseTable and RawTableList are CogniteResources following the pattern
  from the cognite-sdk for RAW databases and tables. They are missing from the cognite-sdk,
  and are needed to load YAML.
* LoadableNodes and LoadableEdges are extensions of NodeApplyList and EdgeApplyList
  to also contain the arguments of the 'client.data_modeling.instances.apply()' method. This enables
  the user to specify these arguments in the YAML file.
* DeployResult and DeployResults are storing the output of the .deploy_resources and .clean_resources,
  which then shows a summary of the operation in the terminal. The DeployResults class is a UserList
  of DeployResult objects, and is used to print the summary in a table.
"""

from __future__ import annotations

import itertools
from abc import ABC
from collections import UserDict
from collections.abc import Iterable
from dataclasses import dataclass
from datetime import datetime
from functools import total_ordering
from typing import Any, Literal

from cognite.client import CogniteClient
from cognite.client.data_classes._base import (
    CogniteResourceList,
    WriteableCogniteResource,
    WriteableCogniteResourceList,
)
<<<<<<< HEAD
from cognite.client.data_classes.data_modeling import DataModelId, ViewId
=======
from cognite.client.data_classes.data_modeling import (
    DataModelId,
    DirectRelationReference,
    NodeApply,
    NodeApplyList,
    ViewId,
)
from cognite.client.data_classes.data_modeling.cdm.v1 import CogniteFile, CogniteFileApply
>>>>>>> 7cbe0d60
from cognite.client.data_classes.data_modeling.core import DataModelingSchemaResource
from cognite.client.utils._text import to_camel_case
from rich.table import Table


@dataclass(frozen=True)
class FunctionScheduleID:
    function_external_id: str
    name: str

    def dump(self, camel_case: bool = True) -> dict[str, Any]:
        return {
            "functionExternalId" if camel_case else "function_external_id": self.function_external_id,
            "name": self.name,
        }


@total_ordering
@dataclass(frozen=True)
class RawDatabaseTable(WriteableCogniteResource):
    db_name: str
    table_name: str | None = None

    @classmethod
    def _load(cls, resource: dict[str, Any], cognite_client: CogniteClient | None = None) -> RawDatabaseTable:
        return cls(db_name=resource["dbName"], table_name=resource.get("tableName"))

    def dump(self, camel_case: bool = True) -> dict[str, Any]:
        dumped = {
            "dbName" if camel_case else "db_name": self.db_name,
        }
        if self.table_name is not None:
            dumped["tableName" if camel_case else "table_name"] = self.table_name
        return dumped

    def as_write(self) -> RawDatabaseTable:
        return self

    def __lt__(self, other: object) -> bool:
        if isinstance(other, RawDatabaseTable):
            if self.db_name == other.db_name:
                return (self.table_name or "") < (other.table_name or "")
            else:
                return self.db_name < other.db_name
        else:
            return NotImplemented

    def __eq__(self, other: object) -> bool:
        if isinstance(other, RawDatabaseTable):
            return self.db_name == other.db_name and self.table_name == other.table_name
        else:
            return NotImplemented

    def __str__(self) -> str:
        if self.table_name is None:
            return self.db_name
        else:
            return super().__str__()

    def __repr__(self) -> str:
        if self.table_name is None:
            return f"{type(self).__name__}(db_name='{self.db_name}')"
        else:
            return f"{type(self).__name__}(db_name='{self.db_name}', table_name='{self.table_name}')"


class RawTableList(WriteableCogniteResourceList[RawDatabaseTable, RawDatabaseTable]):
    _RESOURCE = RawDatabaseTable

    def as_write(self) -> CogniteResourceList[RawDatabaseTable]:
        return self

    def as_db_names(self) -> list[str]:
        return [table.db_name for table in self.data]


class _GraphQLDataModelCore(DataModelingSchemaResource["GraphQLDataModelWrite"], ABC):
    def __init__(
        self, space: str, external_id: str, version: str, name: str | None = None, description: str | None = None
    ) -> None:
        super().__init__(space=space, external_id=external_id, name=name, description=description)
        self.version = version

    def as_id(self) -> DataModelId:
        return DataModelId(space=self.space, external_id=self.external_id, version=self.version)


class GraphQLDataModelWrite(_GraphQLDataModelCore):
    def __init__(
        self,
        space: str,
        external_id: str,
        version: str,
        name: str | None = None,
        description: str | None = None,
        previous_version: str | None = None,
        dml: str | None = None,
    ) -> None:
        super().__init__(space=space, external_id=external_id, version=version, name=name, description=description)
        self.previous_version = previous_version
        self.dml = dml

    @classmethod
    def _load(cls, resource: dict[str, Any], cognite_client: CogniteClient | None = None) -> GraphQLDataModelWrite:
        return cls(
            space=resource["space"],
            external_id=resource["externalId"],
            version=str(resource["version"]),
            name=resource.get("name"),
            description=resource.get("description"),
            previous_version=resource.get("previousVersion"),
            dml=resource.get("dml"),
        )

    def as_write(self) -> GraphQLDataModelWrite:
        return self


class GraphQLDataModel(_GraphQLDataModelCore):
    def __init__(
        self,
        space: str,
        external_id: str,
        version: str,
        is_global: bool,
        last_updated_time: int,
        created_time: int,
        description: str | None,
        name: str | None,
        views: list[ViewId] | None,
    ) -> None:
        super().__init__(space=space, external_id=external_id, version=version, name=name, description=description)
        self.is_global = is_global
        self.last_updated_time = last_updated_time
        self.created_time = created_time
        self.views = views

    def as_write(self) -> GraphQLDataModelWrite:
        return GraphQLDataModelWrite(
            space=self.space,
            external_id=self.external_id,
            version=self.version,
            name=self.name,
            description=self.description,
        )

    @classmethod
    def _load(cls, resource: dict[str, Any], cognite_client: CogniteClient | None = None) -> GraphQLDataModel:
        return cls(
            space=resource["space"],
            external_id=resource["externalId"],
            version=str(resource["version"]),
            is_global=resource["isGlobal"],
            last_updated_time=resource["lastUpdatedTime"],
            created_time=resource["createdTime"],
            description=resource.get("description"),
            name=resource.get("name"),
            views=[
                ViewId(space=view["space"], external_id=view["externalId"], version=view.get("version"))
                for view in resource.get("views", [])
            ],
        )


class GraphQLDataModelWriteList(CogniteResourceList[GraphQLDataModelWrite]):
    _RESOURCE = GraphQLDataModelWrite

    def as_ids(self) -> list[DataModelId]:
        return [model.as_id() for model in self.data]


class GraphQLDataModelList(WriteableCogniteResourceList[GraphQLDataModelWrite, GraphQLDataModel]):
    _RESOURCE = GraphQLDataModel

    def as_write(self) -> GraphQLDataModelWriteList:
        return GraphQLDataModelWriteList([model.as_write() for model in self.data])

    def as_ids(self) -> list[DataModelId]:
        return [model.as_id() for model in self.data]


<<<<<<< HEAD
=======
@dataclass(frozen=True, order=True)
class NodeAPICall:
    auto_create_direct_relations: bool | None
    skip_on_version_conflict: bool | None
    replace: bool | None

    @classmethod
    def load(cls, resource: dict[str, Any]) -> NodeAPICall:
        return cls(
            auto_create_direct_relations=resource.get("autoCreateDirectRelations"),
            skip_on_version_conflict=resource.get("skipOnVersionConflict"),
            replace=resource.get("replace"),
        )

    def dump(self, camel_case: bool = True) -> dict[str, Any]:
        output: dict[str, Any] = {}
        if self.auto_create_direct_relations is not None:
            output["autoCreateDirectRelations" if camel_case else "auto_create_direct_relations"] = (
                self.auto_create_direct_relations
            )
        if self.skip_on_version_conflict is not None:
            output["skipOnVersionConflict" if camel_case else "skip_on_version_conflict"] = (
                self.skip_on_version_conflict
            )
        if self.replace is not None:
            output["replace"] = self.replace
        return output


class NodeApplyListWithCall(CogniteResourceList[NodeApply]):
    _RESOURCE = NodeApply

    def __init__(self, resources: Collection[Any], api_call: NodeAPICall | None = None) -> None:
        super().__init__(resources, cognite_client=None)
        self.api_call = api_call

    @classmethod
    def _load(  # type: ignore[override]
        cls, resource: dict[str, Any] | list[dict[str, Any]], cognite_client: CogniteClient | None = None
    ) -> NodeApplyListWithCall:
        api_call: NodeAPICall | None = None
        if isinstance(resource, dict) and ("nodes" in resource or "node" in resource):
            api_call = NodeAPICall.load(resource)

        if api_call and isinstance(resource, dict) and "nodes" in resource:
            nodes = NodeApplyList.load(resource["nodes"])
        elif api_call and isinstance(resource, dict) and "node" in resource:
            nodes = NodeApplyList([NodeApply.load(resource["node"])])
        elif isinstance(resource, list):
            nodes = NodeApplyList.load(resource)
        elif isinstance(resource, dict):
            nodes = NodeApplyList([NodeApply.load(resource)])
        else:
            raise ValueError("Invalid input for NodeApplyListWithCall")
        return cls(nodes, api_call)

    def dump(self, camel_case: bool = True) -> dict[str, Any] | list[dict[str, Any]]:  # type: ignore[override]
        nodes = [resource.dump(camel_case) for resource in self.data]
        if self.api_call is not None:
            if len(nodes) == 1:
                return {**self.api_call.dump(camel_case), "node": nodes[0]}
            else:
                return {**self.api_call.dump(camel_case), "nodes": nodes}
        else:
            return nodes


class ExtendableCogniteFileApply(CogniteFileApply):
    def __init__(
        self,
        space: str,
        external_id: str,
        *,
        name: str | None = None,
        description: str | None = None,
        tags: list[str] | None = None,
        aliases: list[str] | None = None,
        source_id: str | None = None,
        source_context: str | None = None,
        source: DirectRelationReference | tuple[str, str] | None = None,
        source_created_time: datetime | None = None,
        source_updated_time: datetime | None = None,
        source_created_user: str | None = None,
        source_updated_user: str | None = None,
        assets: list[DirectRelationReference | tuple[str, str]] | None = None,
        mime_type: str | None = None,
        directory: str | None = None,
        category: DirectRelationReference | tuple[str, str] | None = None,
        existing_version: int | None = None,
        type: DirectRelationReference | tuple[str, str] | None = None,
        node_source: ViewId | None = None,
        extra_properties: dict[str, Any] | None = None,
    ) -> None:
        super().__init__(
            space=space,
            external_id=external_id,
            name=name,
            description=description,
            tags=tags,
            aliases=aliases,
            source_id=source_id,
            source_context=source_context,
            source=source,
            source_created_time=source_created_time,
            source_updated_time=source_updated_time,
            source_created_user=source_created_user,
            source_updated_user=source_updated_user,
            assets=assets,
            mime_type=mime_type,
            directory=directory,
            category=category,
            existing_version=existing_version,
            type=type,
        )
        self.node_source = node_source
        self.extra_properties = extra_properties

    def dump(self, camel_case: bool = True, context: Literal["api", "local"] = "api") -> dict[str, Any]:
        """Dumps the object to a dictionary.

        Args:
            camel_case: Whether to use camel case or not.
            context: If 'api', the output is for the API and will match the Node API schema. If 'local', the output is
                for a YAML file and all properties are  on the same level as the node properties. See below

        Example:
            >>> node = ExtendableCogniteFileApply(space="space", external_id="external_id", name="name")
            >>> node.dump(camel_case=True, context="api")
            {
                "space": "space",
                "externalId": "external_id",
                "sources": [
                    {
                        "source": {
                            "space": "cdf_cdm",
                            "externalId": "CogniteFile",
                            "version": "v1",
                            "type": "view"
                        }
                        "properties": {
                            "name": "name"
                        }
                    }
                ]
            }
            >>> node.dump(camel_case=True, context="local")
            {
                "space": "space",
                "external_id": "external_id",
                "name": "name",
            }

        Returns:

        """
        output = super().dump(camel_case)
        source = output["sources"][0]
        source["properties"].pop("node_source", None)
        source["properties"].pop("extra_properties", None)
        if context == "api":
            if self.node_source is not None:
                source["source"] = self.node_source.dump(include_type=True)
            if self.extra_properties is not None:
                source["properties"].update(self.extra_properties)
        else:
            output.pop("sources", None)
            output.update(source["properties"])
            if self.node_source is not None:
                output["nodeSource" if camel_case else "node_source"] = self.node_source.dump(include_type=False)
            if self.extra_properties is not None:
                output.update(self.extra_properties)
        return output

    @classmethod
    def _load(cls, resource: dict[str, Any], cognite_client: CogniteClient | None = None) -> ExtendableCogniteFileApply:
        base_props = cls._load_base_properties(resource)
        properties = cls._load_properties(resource)
        loaded_keys = {to_camel_case(p) for p in itertools.chain(base_props.keys(), properties.keys())} | {
            "instanceType",
            "isUploaded",
            "uploadedTime",
        }
        if "nodeSource" in resource:
            properties["node_source"] = ViewId.load(resource["nodeSource"])
            loaded_keys.add("nodeSource")
        if extra_keys := (set(resource) - loaded_keys):
            properties["extra_properties"] = {key: resource[key] for key in extra_keys}

        return cls(**base_props, **properties)


class ExtendableCogniteFile(CogniteFile):
    def __init__(
        self,
        space: str,
        external_id: str,
        version: int,
        last_updated_time: int,
        created_time: int,
        *,
        name: str | None = None,
        description: str | None = None,
        tags: list[str] | None = None,
        aliases: list[str] | None = None,
        source_id: str | None = None,
        source_context: str | None = None,
        source: DirectRelationReference | None = None,
        source_created_time: datetime | None = None,
        source_updated_time: datetime | None = None,
        source_created_user: str | None = None,
        source_updated_user: str | None = None,
        assets: list[DirectRelationReference] | None = None,
        mime_type: str | None = None,
        directory: str | None = None,
        is_uploaded: bool | None = None,
        uploaded_time: datetime | None = None,
        category: DirectRelationReference | None = None,
        type: DirectRelationReference | None = None,
        deleted_time: int | None = None,
        extra_properties: dict[str, Any] | None = None,
    ) -> None:
        super().__init__(
            space=space,
            external_id=external_id,
            version=version,
            last_updated_time=last_updated_time,
            created_time=created_time,
            name=name,
            description=description,
            tags=tags,
            aliases=aliases,
            source_id=source_id,
            source_context=source_context,
            source=source,
            source_created_time=source_created_time,
            source_updated_time=source_updated_time,
            source_created_user=source_created_user,
            source_updated_user=source_updated_user,
            assets=assets,
            mime_type=mime_type,
            directory=directory,
            is_uploaded=is_uploaded,
            uploaded_time=uploaded_time,
            category=category,
            type=type,
            deleted_time=deleted_time,
        )
        self.extra_properties = extra_properties

    @classmethod
    def get_source(cls) -> ViewId:
        return ViewId(space="cdf_cdm", external_id="CogniteFile", version="v1")

    @classmethod
    def _load(cls, resource: dict[str, Any], cognite_client: CogniteClient | None = None) -> ExtendableCogniteFile:
        base_props = cls._load_base_properties(resource)
        all_properties = resource.get("properties", {})
        # There should only be one source in one view
        if all_properties:
            view_props = next(iter(all_properties.values()))
            node_props = next(iter(view_props.values()))
            properties = cls._load_properties(node_props)
        else:
            properties = {}
        return cls(**base_props, **properties)

    def as_write(self) -> ExtendableCogniteFileApply:
        return ExtendableCogniteFileApply(
            space=self.space,
            external_id=self.external_id,
            name=self.name,
            description=self.description,
            tags=self.tags,
            aliases=self.aliases,
            source_id=self.source_id,
            source_context=self.source_context,
            source=self.source,
            source_created_time=self.source_created_time,
            source_updated_time=self.source_updated_time,
            source_created_user=self.source_created_user,
            source_updated_user=self.source_updated_user,
            assets=self.assets,  # type: ignore[arg-type]
            mime_type=self.mime_type,
            directory=self.directory,
            category=self.category,
            existing_version=self.version,
            type=self.type,
            node_source=None,
            extra_properties=self.extra_properties,
        )


class ExtendableCogniteFileApplyList(CogniteResourceList[ExtendableCogniteFileApply]):
    _RESOURCE = ExtendableCogniteFileApply


class ExtendableCogniteFileList(WriteableCogniteResourceList[ExtendableCogniteFileApply, ExtendableCogniteFile]):
    _RESOURCE = ExtendableCogniteFile

    def as_write(self) -> ExtendableCogniteFileApplyList:
        return ExtendableCogniteFileApplyList([model.as_write() for model in self.data])


>>>>>>> 7cbe0d60
@total_ordering
@dataclass
class DeployResult(ABC):
    name: str

    def __lt__(self, other: object) -> bool:
        if isinstance(other, DeployResult):
            return self.name < other.name
        else:
            return NotImplemented

    def __eq__(self, other: object) -> bool:
        if isinstance(other, DeployResult):
            return self.name == other.name
        else:
            return NotImplemented


@dataclass
class ResourceDeployResult(DeployResult):
    created: int = 0
    deleted: int = 0
    changed: int = 0
    unchanged: int = 0
    total: int = 0

    @property
    def calculated_total(self) -> int:
        return self.created + self.deleted + self.changed + self.unchanged

    def __iadd__(self, other: ResourceDeployResult) -> ResourceDeployResult:
        if self.name != other.name:
            raise ValueError("Cannot add two DeployResult objects with different names")
        self.created += other.created
        self.deleted += other.deleted
        self.changed += other.changed
        self.unchanged += other.unchanged
        self.total += other.total

        if isinstance(other, ResourceContainerDeployResult):
            return ResourceContainerDeployResult(
                name=self.name,
                created=self.created,
                deleted=self.deleted,
                changed=self.changed,
                unchanged=self.unchanged,
                total=self.total,
                item_name=other.item_name,
                dropped_datapoints=other.dropped_datapoints,
            )
        else:
            return self


@dataclass
class ResourceContainerDeployResult(ResourceDeployResult):
    item_name: str = ""
    dropped_datapoints: int = 0

    def __iadd__(self, other: ResourceDeployResult) -> ResourceContainerDeployResult:
        if self.name != other.name:
            raise ValueError("Cannot add two ResourceContainerDeployResult objects with different names")
        super().__iadd__(other)
        if isinstance(other, ResourceContainerDeployResult):
            self.dropped_datapoints += other.dropped_datapoints
        return self


@dataclass
class UploadDeployResult(DeployResult):
    uploaded: int = 0
    item_name: str = ""

    def __iadd__(self, other: UploadDeployResult) -> UploadDeployResult:
        if self.name != other.name:
            raise ValueError("Cannot add two DeployResult objects with different names")
        self.uploaded += other.uploaded

        if isinstance(other, DatapointDeployResult):
            return DatapointDeployResult(
                name=self.name, uploaded=self.uploaded, item_name=other.item_name, points=other.points
            )
        else:
            return self


@dataclass
class DatapointDeployResult(UploadDeployResult):
    points: int = 0

    def __iadd__(self, other: UploadDeployResult) -> UploadDeployResult:
        if self.name != other.name:
            raise ValueError("Cannot add two DeployResult objects with different names")
        super().__iadd__(other)
        if isinstance(other, DatapointDeployResult):
            self.points += other.points
        return self


class DeployResults(UserDict):
    def __init__(self, collection: Iterable[DeployResult], action: Literal["deploy", "clean"], dry_run: bool = False):
        super().__init__({entry.name: entry for entry in collection})
        self.action = action
        self.dry_run = dry_run

    @property
    def has_counts(self) -> bool:
        return any(isinstance(entry, ResourceDeployResult) for entry in self.data.values())

    @property
    def has_uploads(self) -> bool:
        return any(
            isinstance(entry, (UploadDeployResult, ResourceContainerDeployResult)) for entry in self.data.values()
        )

    def counts_table(self) -> Table:
        table = Table(title=f"Summary of Resources {self.action.title()} operation:")
        prefix = "Would have " if self.dry_run else ""
        table.add_column("Resource", justify="right")
        table.add_column(f"{prefix}Created", justify="right", style="green")
        table.add_column(f"{prefix}Deleted", justify="right", style="red")
        table.add_column(f"{prefix}Changed", justify="right", style="magenta")
        table.add_column("Untouched" if self.dry_run else "Unchanged", justify="right", style="cyan")
        table.add_column("Total", justify="right")
        is_deploy = self.action == "deploy"
        for item in sorted(
            entry for entry in self.data.values() if entry is not None and isinstance(entry, ResourceDeployResult)
        ):
            table.add_row(
                item.name,
                str(item.created) if is_deploy else "-",
                str(item.deleted),
                str(item.changed) if is_deploy else "-",
                str(item.unchanged) if is_deploy else "-",
                str(item.total),
            )

        return table

    def uploads_table(self) -> Table:
        table = Table(title=f"Summary of Data {self.action.title()} operation" " (data is always uploaded):")
        prefix = "Would have " if self.dry_run else ""
        table.add_column("Resource", justify="right")
        table.add_column(f"{prefix}Uploaded Data", justify="right", style="cyan")
        table.add_column("Item Type", justify="right")
        table.add_column("From files", justify="right", style="green")
        table.add_column(f"{prefix}Deleted Data", justify="right", style="red")
        for item in sorted(
            entry
            for entry in self.data.values()
            if isinstance(entry, (UploadDeployResult, ResourceContainerDeployResult))
        ):
            if item.name == "raw.tables":
                # We skip this as we cannot count the number of datapoints in a raw table
                # and all we can do is to print a misleading 0 for deleted datapoints.
                continue

            if isinstance(item, UploadDeployResult):
                if isinstance(item, DatapointDeployResult):
                    datapoints = f"{item.points:,}"
                else:
                    datapoints = "-"
                table.add_row(item.name, datapoints, item.item_name, str(item.uploaded), "-")
            elif isinstance(item, ResourceContainerDeployResult):
                table.add_row(item.name, "-", item.item_name, "-", f"{item.dropped_datapoints:,}")

        return table

    def __getitem__(self, item: str) -> DeployResult:
        return self.data[item]

    def __setitem__(self, key: str, value: DeployResult) -> None:
        if key not in self.data:
            self.data[key] = value
        else:
            self.data[key] += value<|MERGE_RESOLUTION|>--- conflicted
+++ resolved
@@ -30,18 +30,8 @@
     WriteableCogniteResource,
     WriteableCogniteResourceList,
 )
-<<<<<<< HEAD
-from cognite.client.data_classes.data_modeling import DataModelId, ViewId
-=======
-from cognite.client.data_classes.data_modeling import (
-    DataModelId,
-    DirectRelationReference,
-    NodeApply,
-    NodeApplyList,
-    ViewId,
-)
+from cognite.client.data_classes.data_modeling import DataModelId, DirectRelationReference, ViewId
 from cognite.client.data_classes.data_modeling.cdm.v1 import CogniteFile, CogniteFileApply
->>>>>>> 7cbe0d60
 from cognite.client.data_classes.data_modeling.core import DataModelingSchemaResource
 from cognite.client.utils._text import to_camel_case
 from rich.table import Table
@@ -221,75 +211,6 @@
 
     def as_ids(self) -> list[DataModelId]:
         return [model.as_id() for model in self.data]
-
-
-<<<<<<< HEAD
-=======
-@dataclass(frozen=True, order=True)
-class NodeAPICall:
-    auto_create_direct_relations: bool | None
-    skip_on_version_conflict: bool | None
-    replace: bool | None
-
-    @classmethod
-    def load(cls, resource: dict[str, Any]) -> NodeAPICall:
-        return cls(
-            auto_create_direct_relations=resource.get("autoCreateDirectRelations"),
-            skip_on_version_conflict=resource.get("skipOnVersionConflict"),
-            replace=resource.get("replace"),
-        )
-
-    def dump(self, camel_case: bool = True) -> dict[str, Any]:
-        output: dict[str, Any] = {}
-        if self.auto_create_direct_relations is not None:
-            output["autoCreateDirectRelations" if camel_case else "auto_create_direct_relations"] = (
-                self.auto_create_direct_relations
-            )
-        if self.skip_on_version_conflict is not None:
-            output["skipOnVersionConflict" if camel_case else "skip_on_version_conflict"] = (
-                self.skip_on_version_conflict
-            )
-        if self.replace is not None:
-            output["replace"] = self.replace
-        return output
-
-
-class NodeApplyListWithCall(CogniteResourceList[NodeApply]):
-    _RESOURCE = NodeApply
-
-    def __init__(self, resources: Collection[Any], api_call: NodeAPICall | None = None) -> None:
-        super().__init__(resources, cognite_client=None)
-        self.api_call = api_call
-
-    @classmethod
-    def _load(  # type: ignore[override]
-        cls, resource: dict[str, Any] | list[dict[str, Any]], cognite_client: CogniteClient | None = None
-    ) -> NodeApplyListWithCall:
-        api_call: NodeAPICall | None = None
-        if isinstance(resource, dict) and ("nodes" in resource or "node" in resource):
-            api_call = NodeAPICall.load(resource)
-
-        if api_call and isinstance(resource, dict) and "nodes" in resource:
-            nodes = NodeApplyList.load(resource["nodes"])
-        elif api_call and isinstance(resource, dict) and "node" in resource:
-            nodes = NodeApplyList([NodeApply.load(resource["node"])])
-        elif isinstance(resource, list):
-            nodes = NodeApplyList.load(resource)
-        elif isinstance(resource, dict):
-            nodes = NodeApplyList([NodeApply.load(resource)])
-        else:
-            raise ValueError("Invalid input for NodeApplyListWithCall")
-        return cls(nodes, api_call)
-
-    def dump(self, camel_case: bool = True) -> dict[str, Any] | list[dict[str, Any]]:  # type: ignore[override]
-        nodes = [resource.dump(camel_case) for resource in self.data]
-        if self.api_call is not None:
-            if len(nodes) == 1:
-                return {**self.api_call.dump(camel_case), "node": nodes[0]}
-            else:
-                return {**self.api_call.dump(camel_case), "nodes": nodes}
-        else:
-            return nodes
 
 
 class ExtendableCogniteFileApply(CogniteFileApply):
@@ -528,7 +449,6 @@
         return ExtendableCogniteFileApplyList([model.as_write() for model in self.data])
 
 
->>>>>>> 7cbe0d60
 @total_ordering
 @dataclass
 class DeployResult(ABC):
