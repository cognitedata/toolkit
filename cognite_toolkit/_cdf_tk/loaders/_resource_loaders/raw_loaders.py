--- conflicted
+++ resolved
@@ -57,11 +57,7 @@
         return "raw.databases"
 
     @classmethod
-<<<<<<< HEAD
-    def get_required_capability(cls, items: RawDatabaseList | None) -> Capability | list[Capability]:
-=======
-    def get_required_capability(cls, items: RawTableList | None, read_only: bool) -> Capability | list[Capability]:
->>>>>>> 1d045afe
+    def get_required_capability(cls, items: RawDatabaseList | None, read_only: bool) -> Capability | list[Capability]:
         if not items and items is not None:
             return []
 
@@ -72,7 +68,6 @@
         )
 
         scope: RawAcl.Scope.All | RawAcl.Scope.Table = RawAcl.Scope.All()  # type: ignore[valid-type]
-
         if items:
             tables_by_database: dict[str, list[str]] = {}
             for item in items:
