# Copyright 2023 Cognite AS
#
# Licensed under the Apache License, Version 2.0 (the "License");
# you may not use this file except in compliance with the License.
# You may obtain a copy of the License at
#
#      https://www.apache.org/licenses/LICENSE-2.0
#
# Unless required by applicable law or agreed to in writing, software
# distributed under the License is distributed on an "AS IS" BASIS,
# WITHOUT WARRANTIES OR CONDITIONS OF ANY KIND, either express or implied.
# See the License for the specific language governing permissions and
# limitations under the License.
# Copyright 2023 Cognite AS
#
# Licensed under the Apache License, Version 2.0 (the "License");
# you may not use this file except in compliance with the License.
# You may obtain a copy of the License at
#
#      https://www.apache.org/licenses/LICENSE-2.0
#
# Unless required by applicable law or agreed to in writing, software
# distributed under the License is distributed on an "AS IS" BASIS,
# WITHOUT WARRANTIES OR CONDITIONS OF ANY KIND, either express or implied.
# See the License for the specific language governing permissions and
# limitations under the License.
from __future__ import annotations

from collections.abc import Hashable, Iterable, Sequence
from functools import lru_cache
from pathlib import Path
from typing import Any, cast, final

from cognite.client.data_classes import (
    OidcCredentials,
    Transformation,
    TransformationList,
    TransformationNotification,
    TransformationNotificationList,
    TransformationSchedule,
    TransformationScheduleList,
    TransformationScheduleWrite,
    TransformationScheduleWriteList,
    TransformationWrite,
    TransformationWriteList,
)
from cognite.client.data_classes.capabilities import (
    Capability,
    TransformationsAcl,
)
from cognite.client.data_classes.data_modeling.ids import (
    DataModelId,
    ViewId,
)
from cognite.client.data_classes.transformations.notifications import (
    TransformationNotificationWrite,
    TransformationNotificationWriteList,
)
from cognite.client.exceptions import CogniteAPIError, CogniteDuplicatedError, CogniteNotFoundError
from cognite.client.utils.useful_types import SequenceNotStr
from rich import print

from cognite_toolkit._cdf_tk._parameters import ANY_INT, ParameterSpec, ParameterSpecSet
from cognite_toolkit._cdf_tk.client.data_classes.raw import RawDatabase, RawTable
from cognite_toolkit._cdf_tk.exceptions import (
    ToolkitFileNotFoundError,
    ToolkitInvalidParameterNameError,
    ToolkitRequiredValueError,
    ToolkitYAMLFormatError,
)
from cognite_toolkit._cdf_tk.loaders._base_loaders import ResourceLoader
from cognite_toolkit._cdf_tk.utils import (
    CDFToolConfig,
    in_dict,
    load_yaml_inject_variables,
    quote_int_value_by_key_in_yaml,
    safe_read,
)

from .auth_loaders import GroupAllScopedLoader
from .data_organization_loaders import DataSetsLoader
from .datamodel_loaders import DataModelLoader, SpaceLoader, ViewLoader
from .raw_loaders import RawDatabaseLoader, RawTableLoader


@final
class TransformationLoader(
    ResourceLoader[str, TransformationWrite, Transformation, TransformationWriteList, TransformationList]
):
    folder_name = "transformations"
    filename_pattern = (
        # Matches all yaml files except file names whose stem contain *.schedule. or .Notification
        r"^(?!.*schedule.*|.*\.notification$).*$"
    )
    resource_cls = Transformation
    resource_write_cls = TransformationWrite
    list_cls = TransformationList
    list_write_cls = TransformationWriteList
    kind = "Transformation"
    dependencies = frozenset(
        {
            DataSetsLoader,
            RawDatabaseLoader,
            GroupAllScopedLoader,
            SpaceLoader,
            ViewLoader,
            DataModelLoader,
            RawTableLoader,
            RawDatabaseLoader,
        }
    )
    _doc_url = "Transformations/operation/createTransformations"
    do_environment_variable_injection = True

    @property
    def display_name(self) -> str:
        return "transformations"

    @classmethod
    def get_required_capability(
        cls, items: TransformationWriteList | None, read_only: bool
    ) -> Capability | list[Capability]:
        if not items and items is not None:
            return []

        actions = (
            [TransformationsAcl.Action.Read]
            if read_only
            else [TransformationsAcl.Action.Read, TransformationsAcl.Action.Write]
        )
        scope: TransformationsAcl.Scope.All | TransformationsAcl.Scope.DataSet = TransformationsAcl.Scope.All()  # type: ignore[valid-type]
        if items is not None:
            if data_set_ids := {item.data_set_id for item in items if item.data_set_id}:
                scope = TransformationsAcl.Scope.DataSet(list(data_set_ids))

        return TransformationsAcl(
            actions,
            scope,  # type: ignore[arg-type]
        )

    @classmethod
    def get_id(cls, item: Transformation | TransformationWrite | dict) -> str:
        if isinstance(item, dict):
            return item["externalId"]
        if item.external_id is None:
            raise ToolkitRequiredValueError("Transformation must have external_id set.")
        return item.external_id

    @classmethod
    def get_internal_id(cls, item: Transformation | dict) -> int:
        if isinstance(item, dict):
            return item["id"]
        if item.id is None:
            raise ToolkitRequiredValueError("Transformation must have id set.")
        return item.id

    @classmethod
    def dump_id(cls, id: str) -> dict[str, Any]:
        return {"externalId": id}

    @classmethod
    def get_dependent_items(cls, item: dict) -> Iterable[tuple[type[ResourceLoader], Hashable]]:
        if "dataSetExternalId" in item:
            yield DataSetsLoader, item["dataSetExternalId"]
        if destination := item.get("destination", {}):
            if not isinstance(destination, dict):
                return
            if destination.get("type") == "raw" and in_dict(("database", "table"), destination):
                yield RawDatabaseLoader, RawDatabase(destination["database"])
                yield RawTableLoader, RawTable(destination["database"], destination["table"])
            elif destination.get("type") in ("nodes", "edges") and (view := destination.get("view", {})):
                if space := destination.get("instanceSpace"):
                    yield SpaceLoader, space
                if in_dict(("space", "externalId", "version"), view):
                    view["version"] = str(view["version"])
                    yield ViewLoader, ViewId.load(view)
            elif destination.get("type") == "instances":
                if space := destination.get("instanceSpace"):
                    yield SpaceLoader, space
                if data_model := destination.get("dataModel"):
                    if in_dict(("space", "externalId", "version"), data_model):
                        data_model["version"] = str(data_model["version"])
                        yield DataModelLoader, DataModelId.load(data_model)

    def _are_equal(
        self, local: TransformationWrite, cdf_resource: Transformation, return_dumped: bool = False
    ) -> bool | tuple[bool, dict[str, Any], dict[str, Any]]:
        local_dumped = local.dump()
        local_dumped.pop("destinationOidcCredentials", None)
        local_dumped.pop("sourceOidcCredentials", None)
        cdf_dumped = cdf_resource.as_write().dump()
        if local_dumped.get("dataSetId") == -1 and "dataSetId" in cdf_dumped:
            # Dry run
            local_dumped["dataSetId"] = cdf_dumped["dataSetId"]

        return self._return_are_equal(local_dumped, cdf_dumped, return_dumped)

    def load_resource_file(
        self, filepath: Path, ToolGlobals: CDFToolConfig, skip_validation: bool
    ) -> TransformationWrite | TransformationWriteList:
        # If the destination is a DataModel or a View we need to ensure that the version is a string
        raw_str = quote_int_value_by_key_in_yaml(safe_read(filepath), key="version")

        use_environment_variables = (
            ToolGlobals.environment_variables() if self.do_environment_variable_injection else {}
        )
        resources = load_yaml_inject_variables(raw_str, use_environment_variables)
        return self.load_resource(resources, ToolGlobals, skip_validation, filepath)

    def load_resource(
        self,
        resource: dict[str, Any] | list[dict[str, Any]],
        ToolGlobals: CDFToolConfig,
        skip_validation: bool,
        filepath: Path | None = None,
    ) -> TransformationWrite | TransformationWriteList:
        resources = [resource] if isinstance(resource, dict) else resource

        transformations = TransformationWriteList([])

        for resource in resources:
            invalid_parameters: dict[str, str] = {}
            if "action" in resource and "conflictMode" not in resource:
                invalid_parameters["action"] = "conflictMode"
            if "shared" in resource and "isPublic" not in resource:
                invalid_parameters["shared"] = "isPublic"
            if invalid_parameters:
                raise ToolkitInvalidParameterNameError(
                    "Parameters invalid. These are specific for the "
                    "'transformation-cli' and not supported by cognite-toolkit",
                    resource.get("externalId", "<Missing>"),
                    invalid_parameters,
                )

            if resource.get("dataSetExternalId") is not None:
                ds_external_id = resource.pop("dataSetExternalId")
                resource["dataSetId"] = ToolGlobals.verify_dataset(
                    ds_external_id, skip_validation, action="replace dataSetExternalId with dataSetId in transformation"
                )
            if resource.get("conflictMode") is None:
                # Todo; Bug SDK missing default value
                resource["conflictMode"] = "upsert"

<<<<<<< HEAD
            # The `authentication` key is custom for this template:
=======
            query_file: Path | None = None
            if "queryFile" in resource:
                if filepath is None:
                    raise ValueError("filepath must be set if queryFile is set")
                query_file = filepath.parent / Path(resource.pop("queryFile"))

            external_id = resource.get("externalId", "UNKNOWN")
            if query_file is None and "query" not in resource:
                if filepath is None:
                    raise ValueError("filepath must be set if query is not set")
                raise ToolkitYAMLFormatError(
                    f"query property or is missing. It can be inline or a separate file named {filepath.stem}.sql or {external_id}.sql",
                    filepath,
                )
            elif query_file and not query_file.exists():
                # We checked above that filepath is not None
                raise ToolkitFileNotFoundError(f"Query file {query_file.as_posix()} not found", filepath)  # type: ignore[union-attr]
            elif query_file and "query" in resource:
                raise ToolkitYAMLFormatError(
                    f"query property is ambiguously defined in both the yaml file and a separate file named {query_file}\n"
                    f"Please remove one of the definitions, either the query property in {filepath} or the file {query_file}",
                    filepath,
                )
            elif query_file:
                resource["query"] = safe_read(query_file)

>>>>>>> 83781568
            source_oidc_credentials = (
                resource.get("authentication", {}).get("read") or resource.get("authentication") or None
            )
            destination_oidc_credentials = (
                resource.get("authentication", {}).get("write") or resource.get("authentication") or None
            )
            transformation = TransformationWrite.load(resource)
            try:
                transformation.source_oidc_credentials = source_oidc_credentials and OidcCredentials.load(
                    source_oidc_credentials
                )

                transformation.destination_oidc_credentials = destination_oidc_credentials and OidcCredentials.load(
                    destination_oidc_credentials
                )
            except KeyError as e:
<<<<<<< HEAD
                raise ToolkitYAMLFormatError("authentication property is missing required fields", e)

            query_file: Path | None = None
            if filepath:
                query_file = filepath.parent / Path(transformation.query or "")

            if query_file and query_file.exists():
                transformation.query = None
            else:
                query_file = None

            if transformation.query is None:
                if query_file is None:
                    extra = ""
                    if filepath:
                        extra = f" or {filepath.stem}.sql"
                    raise ToolkitYAMLFormatError(
                        f"query property or is missing. It can be inline or a separate file named {transformation.external_id}.sql{extra}",
                    )
                transformation.query = safe_read(query_file)

=======
                raise ToolkitYAMLFormatError("authentication property is missing required fields", filepath, e)
>>>>>>> 83781568
            transformations.append(transformation)

        if len(transformations) == 1:
            return transformations[0]
        else:
            return transformations

    def dump_resource(
        self, resource: TransformationWrite, source_file: Path, local_resource: TransformationWrite
    ) -> tuple[dict[str, Any], dict[Path, str]]:
        dumped = resource.dump()
        query = dumped.pop("query")
        dumped.pop("dataSetId", None)
        dumped.pop("sourceOidcCredentials", None)
        dumped.pop("destinationOidcCredentials", None)
        return dumped, {source_file.parent / f"{source_file.stem}.sql": query}

    def create(self, items: Sequence[TransformationWrite]) -> TransformationList:
        return self.client.transformations.create(items)

    def retrieve(self, ids: SequenceNotStr[str | int]) -> TransformationList:
        internal_ids, external_ids = self._split_ids(ids)
        return self.client.transformations.retrieve_multiple(
            ids=internal_ids, external_ids=external_ids, ignore_unknown_ids=True
        )

    def update(self, items: TransformationWriteList) -> TransformationList:
        return self.client.transformations.update(items, mode="replace")

    def delete(self, ids: SequenceNotStr[str | int]) -> int:
        existing = self.retrieve(ids).as_ids()
        if existing:
            self.client.transformations.delete(id=existing, ignore_unknown_ids=True)
        return len(existing)

    def _iterate(
        self,
        data_set_external_id: str | None = None,
        space: str | None = None,
        parent_ids: list[Hashable] | None = None,
    ) -> Iterable[Transformation]:
        return iter(
            self.client.transformations(data_set_external_ids=[data_set_external_id] if data_set_external_id else None)
        )

    @classmethod
    @lru_cache(maxsize=1)
    def get_write_cls_parameter_spec(cls) -> ParameterSpecSet:
        spec = super().get_write_cls_parameter_spec()
        spec.update(
            ParameterSpecSet(
                {
                    # Added by toolkit
                    ParameterSpec(("dataSetExternalId",), frozenset({"str"}), is_required=False, _is_nullable=False),
                    ParameterSpec(("authentication",), frozenset({"dict"}), is_required=False, _is_nullable=False),
                    ParameterSpec(
                        ("authentication", "clientId"), frozenset({"str"}), is_required=True, _is_nullable=False
                    ),
                    ParameterSpec(
                        ("authentication", "clientSecret"), frozenset({"str"}), is_required=True, _is_nullable=False
                    ),
                    ParameterSpec(
                        ("authentication", "scopes"), frozenset({"str"}), is_required=False, _is_nullable=False
                    ),
                    ParameterSpec(
                        ("authentication", "scopes", ANY_INT), frozenset({"str"}), is_required=False, _is_nullable=False
                    ),
                    ParameterSpec(
                        ("authentication", "tokenUri"), frozenset({"str"}), is_required=True, _is_nullable=False
                    ),
                    ParameterSpec(
                        ("authentication", "cdfProjectName"), frozenset({"str"}), is_required=True, _is_nullable=False
                    ),
                    ParameterSpec(
                        ("authentication", "audience"), frozenset({"str"}), is_required=False, _is_nullable=False
                    ),
                    ParameterSpec(("queryFile",), frozenset({"str"}), is_required=False, _is_nullable=False),
                }
            )
        )
        return spec


@final
class TransformationScheduleLoader(
    ResourceLoader[
        str,
        TransformationScheduleWrite,
        TransformationSchedule,
        TransformationScheduleWriteList,
        TransformationScheduleList,
    ]
):
    folder_name = "transformations"
    # Matches all yaml files whose stem contains *schedule or *TransformationSchedule.
    filename_pattern = r"^.*schedule$"
    resource_cls = TransformationSchedule
    resource_write_cls = TransformationScheduleWrite
    list_cls = TransformationScheduleList
    list_write_cls = TransformationScheduleWriteList
    kind = "Schedule"
    dependencies = frozenset({TransformationLoader})
    _doc_url = "Transformation-Schedules/operation/createTransformationSchedules"
    parent_resource = frozenset({TransformationLoader})

    @property
    def display_name(self) -> str:
        return "transformation schedules"

    @classmethod
    def get_required_capability(
        cls, items: TransformationScheduleWriteList | None, read_only: bool
    ) -> list[Capability]:
        # Access for transformations schedules is checked by the transformation that is deployed
        # first, so we don't need to check for any capabilities here.
        return []

    @classmethod
    def get_id(cls, item: TransformationSchedule | TransformationScheduleWrite | dict) -> str:
        if isinstance(item, dict):
            return item["externalId"]
        if item.external_id is None:
            raise ToolkitRequiredValueError("TransformationSchedule must have external_id set.")
        return item.external_id

    @classmethod
    def dump_id(cls, id: str) -> dict[str, Any]:
        return {"externalId": id}

    @classmethod
    def get_dependent_items(cls, item: dict) -> Iterable[tuple[type[ResourceLoader], Hashable]]:
        if "externalId" in item:
            yield TransformationLoader, item["externalId"]

    def create(self, items: Sequence[TransformationScheduleWrite]) -> TransformationScheduleList:
        try:
            return self.client.transformations.schedules.create(list(items))
        except CogniteDuplicatedError as e:
            existing = {external_id for dup in e.duplicated if (external_id := dup.get("externalId", None))}
            print(
                f"  [bold yellow]WARNING:[/] {len(e.duplicated)} transformation schedules already exist(s): {existing}"
            )
            new_items = [item for item in items if item.external_id not in existing]
            return self.client.transformations.schedules.create(new_items)

    def retrieve(self, ids: SequenceNotStr[str]) -> TransformationScheduleList:
        return self.client.transformations.schedules.retrieve_multiple(external_ids=ids, ignore_unknown_ids=True)

    def update(self, items: TransformationScheduleWriteList) -> TransformationScheduleList:
        return self.client.transformations.schedules.update(items, mode="replace")

    def delete(self, ids: str | SequenceNotStr[str] | None) -> int:
        try:
            self.client.transformations.schedules.delete(
                external_id=cast(SequenceNotStr[str], ids), ignore_unknown_ids=False
            )
            return len(cast(SequenceNotStr[str], ids))
        except CogniteNotFoundError as e:
            return len(cast(SequenceNotStr[str], ids)) - len(e.not_found)

    def _iterate(
        self,
        data_set_external_id: str | None = None,
        space: str | None = None,
        parent_ids: list[Hashable] | None = None,
    ) -> Iterable[TransformationSchedule]:
        if parent_ids is None:
            yield from iter(self.client.transformations.schedules)
        else:
            for transformation_id in parent_ids:
                if isinstance(transformation_id, str):
                    res = self.client.transformations.schedules.retrieve(external_id=transformation_id)
                    if res:
                        yield res
                elif isinstance(transformation_id, int):
                    res = self.client.transformations.schedules.retrieve(id=transformation_id)
                    if res:
                        yield res


@final
class TransformationNotificationLoader(
    ResourceLoader[
        str,
        TransformationNotificationWrite,
        TransformationNotification,
        TransformationNotificationWriteList,
        TransformationNotificationList,
    ]
):
    folder_name = "transformations"
    # Matches all yaml files whose stem ends with *Notification.
    filename_pattern = r"^.*Notification$"
    resource_cls = TransformationNotification
    resource_write_cls = TransformationNotificationWrite
    list_cls = TransformationNotificationList
    list_write_cls = TransformationNotificationWriteList
    kind = "Notification"
    dependencies = frozenset({TransformationLoader})
    _doc_url = "Transformation-Notifications/operation/createTransformationNotifications"
    _split_character = "@@@"
    parent_resource = frozenset({TransformationLoader})

    @property
    def display_name(self) -> str:
        return "transformation notifications"

    @classmethod
    def get_id(cls, item: TransformationNotification | TransformationNotificationWrite | dict) -> str:
        if isinstance(item, dict):
            if missing := tuple(k for k in {"transformationExternalId", "destination"} if k not in item):
                # We need to raise a KeyError with all missing keys to get the correct error message.
                raise KeyError(*missing)
            return f"{item['transformationExternalId']}{cls._split_character}{item['destination']}"

        return f"{item.transformation_external_id}{cls._split_character}{item.destination}"

    @classmethod
    def dump_id(cls, id: str) -> dict[str, Any]:
        transformation_id, destination = id.split(cls._split_character, maxsplit=1)
        return {
            "transformationExternalId": transformation_id,
            "destination": destination,
        }

    def _are_equal(
        self,
        local: TransformationNotificationWrite,
        cdf_resource: TransformationNotification,
        return_dumped: bool = False,
    ) -> bool | tuple[bool, dict[str, Any], dict[str, Any]]:
        local_dumped = local.dump()
        cdf_dumped = cdf_resource.as_write().dump()
        cdf_dumped.pop("transformationId")
        cdf_dumped["transformationExternalId"] = local.transformation_external_id

        return self._return_are_equal(local_dumped, cdf_dumped, return_dumped)

    @classmethod
    def get_required_capability(
        cls, items: TransformationNotificationWriteList | None, read_only: bool
    ) -> Capability | list[Capability]:
        # Access for transformation notification is checked by the transformation that is deployed
        # first, so we don't need to check for any capabilities here.
        return []

    def create(self, items: TransformationNotificationWriteList) -> TransformationNotificationList:
        return self.client.transformations.notifications.create(items)  # type: ignore[return-value]

    def retrieve(self, ids: SequenceNotStr[str]) -> TransformationNotificationList:
        retrieved = TransformationNotificationList([])
        for id_ in ids:
            try:
                transformation_external_id, destination = id_.rsplit(self._split_character, maxsplit=1)
            except ValueError:
                # This should never happen, and is a bug in the toolkit if it occurs. Creating a nice error message
                # here so that if it does happen, it will be easier to debug.
                raise ValueError(
                    f"Invalid externalId: {id_}. Must be in the format 'transformationExternalId{self._split_character}destination'"
                )
            try:
                result = self.client.transformations.notifications.list(
                    transformation_external_id=transformation_external_id, destination=destination, limit=-1
                )
                # list() does not return the transformation_external_id on items
                for notification in result:
                    notification.transformation_external_id = transformation_external_id

            except CogniteAPIError:
                # The notification endpoint gives a 500 if the notification does not exist.
                # The issue has been reported to the service team.
                continue

            retrieved.extend(result)

        return retrieved

    def update(self, items: TransformationNotificationWriteList) -> TransformationNotificationList:
        # Note that since a notification is identified by the combination of transformationExternalId and destination,
        # which is the entire object, an update should never happen. However, implementing just in case.
        item_by_id = {self.get_id(item): item for item in items}
        existing = self.retrieve(list(item_by_id.keys()))
        exiting_by_id = {self.get_id(item): item for item in existing}
        create: list[TransformationNotificationWrite] = []
        unchanged: list[str] = []
        delete: list[int] = []
        for id_, item in item_by_id.items():
            existing_item = exiting_by_id.get(id_)
            if existing_item and self._are_equal(item, existing_item):
                unchanged.append(self.get_id(existing_item))
            else:
                create.append(item)
            if existing_item:
                delete.append(cast(int, existing_item.id))
        if delete:
            self.client.transformations.notifications.delete(delete)
        updated_by_id: dict[str, TransformationNotification] = {}
        if create:
            # Bug in SDK
            created = self.client.transformations.notifications.create(create)
            updated_by_id.update({self.get_id(item): item for item in created})
        if unchanged:
            updated_by_id.update({id_: exiting_by_id[id_] for id_ in unchanged})
        return TransformationNotificationList([updated_by_id[id_] for id_ in item_by_id.keys()])

    def delete(self, ids: SequenceNotStr[str]) -> int:
        # Note that it is theoretically possible that more items will be deleted than
        # input ids. This is because TransformationNotifications are identified by an internal id,
        # while the toolkit uses the transformationExternalId + destination as the id. Thus, there could
        # be multiple notifications for the same transformationExternalId + destination.
        if existing := self.retrieve(ids):
            self.client.transformations.notifications.delete([item.id for item in existing])  # type: ignore[misc]
        return len(existing)

    def _iterate(
        self,
        data_set_external_id: str | None = None,
        space: str | None = None,
        parent_ids: list[Hashable] | None = None,
    ) -> Iterable[TransformationNotification]:
        if parent_ids is None:
            yield from iter(self.client.transformations.notifications)
        else:
            for transformation_id in parent_ids:
                if isinstance(transformation_id, str):
                    yield from self.client.transformations.notifications(transformation_external_id=transformation_id)
                elif isinstance(transformation_id, int):
                    yield from self.client.transformations.notifications(transformation_id=transformation_id)

    @classmethod
    def get_dependent_items(cls, item: dict) -> Iterable[tuple[type[ResourceLoader], Hashable]]:
        """Returns all items that this item requires.

        For example, a TimeSeries requires a DataSet, so this method would return the
        DatasetLoader and identifier of that dataset.
        """
        if "transformationExternalId" in item:
            yield TransformationLoader, item["transformationExternalId"]<|MERGE_RESOLUTION|>--- conflicted
+++ resolved
@@ -241,9 +241,6 @@
                 # Todo; Bug SDK missing default value
                 resource["conflictMode"] = "upsert"
 
-<<<<<<< HEAD
-            # The `authentication` key is custom for this template:
-=======
             query_file: Path | None = None
             if "queryFile" in resource:
                 if filepath is None:
@@ -270,7 +267,6 @@
             elif query_file:
                 resource["query"] = safe_read(query_file)
 
->>>>>>> 83781568
             source_oidc_credentials = (
                 resource.get("authentication", {}).get("read") or resource.get("authentication") or None
             )
@@ -287,31 +283,7 @@
                     destination_oidc_credentials
                 )
             except KeyError as e:
-<<<<<<< HEAD
-                raise ToolkitYAMLFormatError("authentication property is missing required fields", e)
-
-            query_file: Path | None = None
-            if filepath:
-                query_file = filepath.parent / Path(transformation.query or "")
-
-            if query_file and query_file.exists():
-                transformation.query = None
-            else:
-                query_file = None
-
-            if transformation.query is None:
-                if query_file is None:
-                    extra = ""
-                    if filepath:
-                        extra = f" or {filepath.stem}.sql"
-                    raise ToolkitYAMLFormatError(
-                        f"query property or is missing. It can be inline or a separate file named {transformation.external_id}.sql{extra}",
-                    )
-                transformation.query = safe_read(query_file)
-
-=======
                 raise ToolkitYAMLFormatError("authentication property is missing required fields", filepath, e)
->>>>>>> 83781568
             transformations.append(transformation)
 
         if len(transformations) == 1:
