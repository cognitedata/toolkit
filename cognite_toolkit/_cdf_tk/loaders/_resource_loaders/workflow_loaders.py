--- conflicted
+++ resolved
@@ -276,10 +276,6 @@
     kind = "WorkflowTrigger"
     dependencies = frozenset({WorkflowLoader, WorkflowVersionLoader})
 
-<<<<<<< HEAD
-    _doc_base_url = "https://api-docs.cognite.com/20230101-beta/tag/"
-=======
->>>>>>> b2025ece
     _doc_url = "Workflow-triggers/operation/CreateOrUpdateTriggers"
 
     def __init__(self, client: ToolkitClient, build_dir: Path | None):
