--- conflicted
+++ resolved
@@ -4,16 +4,12 @@
 
 from cognite_toolkit._cdf_tk.client.data_classes.api_classes import PagedResponse
 from cognite_toolkit._cdf_tk.client.data_classes.three_d import ThreeDModelClassicRequest, ThreeDModelResponse
-<<<<<<< HEAD
-from cognite_toolkit._cdf_tk.utils.http_client import HTTPClient, ItemsRequest, ParamRequest, SimpleBodyRequest
-=======
 from cognite_toolkit._cdf_tk.utils.http_client import (
     HTTPClient,
     ItemsRequest,
     RequestMessage2,
     SimpleBodyRequest,
 )
->>>>>>> 394476bd
 from cognite_toolkit._cdf_tk.utils.useful_types import PrimitiveType
 
 
@@ -129,34 +125,6 @@
             cursor = page.next_cursor
         return results
 
-    def list(
-        self,
-        published: bool | None = None,
-        include_revision_info: bool = False,
-        limit: int | None = 100,
-        cursor: str | None = None,
-    ) -> list[ThreeDModelResponse]:
-        results: list[ThreeDModelResponse] = []
-        while True:
-            request_limit = (
-                self._LIST_REQUEST_MAX_LIMIT
-                if limit is None
-                else min(limit - len(results), self._LIST_REQUEST_MAX_LIMIT)
-            )
-            if request_limit <= 0:
-                break
-            page = self.iterate(
-                published=published,
-                include_revision_info=include_revision_info,
-                limit=request_limit,
-                cursor=cursor,
-            )
-            results.extend(page.items)
-            if page.next_cursor is None:
-                break
-            cursor = page.next_cursor
-        return results
-
 
 class ThreeDAPI:
     def __init__(self, http_client: HTTPClient, console: Console) -> None:
