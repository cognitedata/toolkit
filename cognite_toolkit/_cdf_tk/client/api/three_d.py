from collections.abc import Sequence

from rich.console import Console

from cognite_toolkit._cdf_tk.client.data_classes.api_classes import PagedResponse
from cognite_toolkit._cdf_tk.client.data_classes.three_d import ThreeDModelClassicRequest, ThreeDModelResponse
from cognite_toolkit._cdf_tk.utils.http_client import HTTPClient, ItemsRequest, ParamRequest, SimpleBodyRequest
from cognite_toolkit._cdf_tk.utils.useful_types import PrimitiveType


class ThreeDModelAPI:
    ENDPOINT = "/3d/models"
<<<<<<< HEAD
    _LIST_REQUEST_MAX_LIMIT = 1000
=======
    MAX_CLASSIC_MODELS_PER_CREATE_REQUEST = 1000
    MAX_MODELS_PER_DELETE_REQUEST = 1000
>>>>>>> 94d6288e

    def __init__(self, http_client: HTTPClient, console: Console) -> None:
        self._http_client = http_client
        self._console = console
        self._config = http_client.config

    def create(self, models: Sequence[ThreeDModelClassicRequest]) -> list[ThreeDModelResponse]:
        """Create 3D models in classic format.

        Args:
            models (Sequence[ThreeDModelClassicRequest]): The 3D model(s) to create.

        Returns:
            list[ThreeDModelResponse]: The created 3D model(s).
        """
        if not models:
            return []
        if len(models) > self.MAX_CLASSIC_MODELS_PER_CREATE_REQUEST:
            raise ValueError("Cannot create more than 1000 3D models in a single request.")
        responses = self._http_client.request_with_retries(
            ItemsRequest(
                endpoint_url=self._config.create_api_url(self.ENDPOINT),
                method="POST",
                items=list(models),
            )
        )
        responses.raise_for_status()
        body = responses.get_first_body()
        return PagedResponse[ThreeDModelResponse].model_validate(body).items

    def delete(self, ids: Sequence[int]) -> None:
        """Delete 3D models by their IDs.

        Args:
            ids (Sequence[int]): The IDs of the 3D models to delete.
        """
        if not ids:
            return None
        if len(ids) > self.MAX_MODELS_PER_DELETE_REQUEST:
            raise ValueError("Cannot delete more than 1000 3D models in a single request.")
        responses = self._http_client.request_with_retries(
            SimpleBodyRequest(
                endpoint_url=self._config.create_api_url(self.ENDPOINT + "/delete"),
                method="POST",
                body_content={"items": [{"id": id_} for id_ in ids]},
            )
        )
        responses.raise_for_status()

    def iterate(
        self,
        published: bool | None = None,
        include_revision_info: bool = False,
        limit: int = 100,
        cursor: str | None = None,
    ) -> PagedResponse[ThreeDModelResponse]:
        if not (0 < limit <= self._LIST_REQUEST_MAX_LIMIT):
            raise ValueError(f"Limit must be between 1 and {self._LIST_REQUEST_MAX_LIMIT}, got {limit}.")
        parameters: dict[str, PrimitiveType] = {
            # There is a bug in the API. The parameter includeRevisionInfo is expected to be lower case and not
            # camel case as documented. You get error message: Unrecognized query parameter includeRevisionInfo,
            # did you mean includerevisioninfo?
            "includerevisioninfo": include_revision_info,
            "limit": limit,
        }
        if published is not None:
            parameters["published"] = published
        if cursor is not None:
            parameters["cursor"] = cursor
        responses = self._http_client.request_with_retries(
            ParamRequest(
                endpoint_url=self._config.create_api_url(self.ENDPOINT),
                method="GET",
                parameters=parameters,
            )
        )
        responses.raise_for_status()
        return PagedResponse[ThreeDModelResponse].model_validate(responses.get_first_body())

    def list(
        self,
        published: bool | None = None,
        include_revision_info: bool = False,
        limit: int | None = 100,
        cursor: str | None = None,
    ) -> list[ThreeDModelResponse]:
        results: list[ThreeDModelResponse] = []
        while True:
            request_limit = (
                self._LIST_REQUEST_MAX_LIMIT
                if limit is None
                else min(limit - len(results), self._LIST_REQUEST_MAX_LIMIT)
            )
            if request_limit <= 0:
                break
            page = self.iterate(
                published=published,
                include_revision_info=include_revision_info,
                limit=request_limit,
                cursor=cursor,
            )
            results.extend(page.items)
            if page.next_cursor is None:
                break
            cursor = page.next_cursor
        return results


class ThreeDAPI:
    def __init__(self, http_client: HTTPClient, console: Console) -> None:
        self.models = ThreeDModelAPI(http_client, console)<|MERGE_RESOLUTION|>--- conflicted
+++ resolved
@@ -10,12 +10,9 @@
 
 class ThreeDModelAPI:
     ENDPOINT = "/3d/models"
-<<<<<<< HEAD
-    _LIST_REQUEST_MAX_LIMIT = 1000
-=======
     MAX_CLASSIC_MODELS_PER_CREATE_REQUEST = 1000
     MAX_MODELS_PER_DELETE_REQUEST = 1000
->>>>>>> 94d6288e
+    _LIST_REQUEST_MAX_LIMIT = 1000
 
     def __init__(self, http_client: HTTPClient, console: Console) -> None:
         self._http_client = http_client
