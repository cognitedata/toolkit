--- conflicted
+++ resolved
@@ -74,11 +74,7 @@
 
 
 class ViewSourceAPI:
-<<<<<<< HEAD
-    """API for retrieving instance sources from the data model."""
-=======
     """API for retrieving view sources from the data model."""
->>>>>>> fb4c3530
 
     def __init__(self, instance_api: ExtendedInstancesAPI) -> None:
         self._instance_api = instance_api
