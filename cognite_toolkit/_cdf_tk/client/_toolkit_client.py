from __future__ import annotations

from typing import Literal, cast

from cognite.client import ClientConfig, CogniteClient
from cognite.client.credentials import CredentialProvider

from .api.agents.agents import AgentsAPI
from .api.canvas import CanvasAPI
from .api.dml import DMLAPI
from .api.extended_data_modeling import ExtendedDataModelingAPI
from .api.extended_raw import ExtendedRawAPI
from .api.extended_timeseries import ExtendedTimeSeriesAPI
from .api.location_filters import LocationFiltersAPI
from .api.lookup import LookUpGroup
from .api.migration import MigrationAPI
from .api.robotics import RoboticsAPI
from .api.verify import VerifyAPI


class ToolkitClientConfig(ClientConfig):
    def __init__(
        self,
        client_name: str,
        project: str,
        credentials: CredentialProvider,
        api_subversion: str | None = None,
        base_url: str | None = None,
        max_workers: int | None = None,
        is_strict_validation: bool = True,
        headers: dict[str, str] | None = None,
        timeout: int | None = None,
        file_transfer_timeout: int | None = None,
        debug: bool = False,
    ) -> None:
        super().__init__(
            client_name=client_name,
            project=project,
            credentials=credentials,
            api_subversion=api_subversion,
            base_url=base_url,
            max_workers=max_workers,
            headers=headers,
            timeout=timeout,
            file_transfer_timeout=file_transfer_timeout,
            debug=debug,
        )
        self.is_strict_validation = is_strict_validation

    @property
    def cloud_provider(self) -> Literal["azure", "aws", "gcp", "unknown"]:
        cdf_cluster = self.cdf_cluster
        if cdf_cluster is None:
            return "unknown"
        elif cdf_cluster.startswith("az-") or cdf_cluster in {"azure-dev", "bluefield", "westeurope-1"}:
            return "azure"
        elif cdf_cluster.startswith("aws-") or cdf_cluster in {"orangefield"}:
            return "aws"
        elif cdf_cluster.startswith("gc-") or cdf_cluster in {
            "greenfield",
            "asia-northeast1-1",
            "cognitedata-development",
            "cognitedata-production",
        }:
            return "gcp"
        else:
            return "unknown"

    @property
    def is_private_link(self) -> bool:
        if "cognitedata.com" not in self.base_url:
            return False
        subdomain = self.base_url.split("cognitedata.com", maxsplit=1)[0]
        return "plink" in subdomain


class ToolkitClient(CogniteClient):
    def __init__(self, config: ToolkitClientConfig | None = None, enable_set_pending_ids: bool = False) -> None:
        super().__init__(config=config)
        self.location_filters = LocationFiltersAPI(self._config, self._API_VERSION, self)
        self.robotics = RoboticsAPI(self._config, self._API_VERSION, self)
        self.dml = DMLAPI(self._config, self._API_VERSION, self)
        self.verify = VerifyAPI(self._config, self._API_VERSION, self)
        self.lookup = LookUpGroup(self._config, self._API_VERSION, self)
        self.agents = AgentsAPI(self._config, self._API_VERSION, self)
        self.data_modeling: ExtendedDataModelingAPI = ExtendedDataModelingAPI(self._config, self._API_VERSION, self)
        if enable_set_pending_ids:
            self.time_series: ExtendedTimeSeriesAPI = ExtendedTimeSeriesAPI(self._config, self._API_VERSION, self)
        self.raw: ExtendedRawAPI = ExtendedRawAPI(self._config, self._API_VERSION, self)
<<<<<<< HEAD
        self.migration = MigrationAPI(self.data_modeling.instances)
=======
        self.canvas = CanvasAPI(self.data_modeling.instances)
>>>>>>> 54faf081

    @property
    def config(self) -> ToolkitClientConfig:
        """Returns a config object containing the configuration for the current client.

        Returns:
            ToolkitClientConfig: The configuration object.
        """
        return cast(ToolkitClientConfig, self._config)<|MERGE_RESOLUTION|>--- conflicted
+++ resolved
@@ -87,11 +87,8 @@
         if enable_set_pending_ids:
             self.time_series: ExtendedTimeSeriesAPI = ExtendedTimeSeriesAPI(self._config, self._API_VERSION, self)
         self.raw: ExtendedRawAPI = ExtendedRawAPI(self._config, self._API_VERSION, self)
-<<<<<<< HEAD
+        self.canvas = CanvasAPI(self.data_modeling.instances)
         self.migration = MigrationAPI(self.data_modeling.instances)
-=======
-        self.canvas = CanvasAPI(self.data_modeling.instances)
->>>>>>> 54faf081
 
     @property
     def config(self) -> ToolkitClientConfig:
