from __future__ import annotations

from typing import Literal, cast

from cognite.client import ClientConfig, CogniteClient
from cognite.client.credentials import CredentialProvider

from .api.agents.agents import AgentsAPI
from .api.dml import DMLAPI
<<<<<<< HEAD
from .api.extended_data_modeling import ExtendedDataModelingAPI
=======
from .api.extended_timeseries import ExtendedTimeSeriesAPI
>>>>>>> 8f274ad0
from .api.location_filters import LocationFiltersAPI
from .api.lookup import LookUpGroup
from .api.robotics import RoboticsAPI
from .api.verify import VerifyAPI


class ToolkitClientConfig(ClientConfig):
    def __init__(
        self,
        client_name: str,
        project: str,
        credentials: CredentialProvider,
        api_subversion: str | None = None,
        base_url: str | None = None,
        max_workers: int | None = None,
        is_strict_validation: bool = True,
        headers: dict[str, str] | None = None,
        timeout: int | None = None,
        file_transfer_timeout: int | None = None,
        debug: bool = False,
    ) -> None:
        super().__init__(
            client_name=client_name,
            project=project,
            credentials=credentials,
            api_subversion=api_subversion,
            base_url=base_url,
            max_workers=max_workers,
            headers=headers,
            timeout=timeout,
            file_transfer_timeout=file_transfer_timeout,
            debug=debug,
        )
        self.is_strict_validation = is_strict_validation

    @property
    def cloud_provider(self) -> Literal["azure", "aws", "gcp", "unknown"]:
        cdf_cluster = self.cdf_cluster
        if cdf_cluster is None:
            return "unknown"
        elif cdf_cluster.startswith("az-") or cdf_cluster in {"azure-dev", "bluefield", "westeurope-1"}:
            return "azure"
        elif cdf_cluster.startswith("aws-") or cdf_cluster in {"orangefield"}:
            return "aws"
        elif cdf_cluster.startswith("gc-") or cdf_cluster in {
            "greenfield",
            "asia-northeast1-1",
            "cognitedata-development",
            "cognitedata-production",
        }:
            return "gcp"
        else:
            return "unknown"

    @property
    def is_private_link(self) -> bool:
        if "cognitedata.com" not in self.base_url:
            return False
        subdomain = self.base_url.split("cognitedata.com", maxsplit=1)[0]
        return "plink" in subdomain


class ToolkitClient(CogniteClient):
    def __init__(self, config: ToolkitClientConfig | None = None, enable_set_pending_ids: bool = False) -> None:
        super().__init__(config=config)
        self.location_filters = LocationFiltersAPI(self._config, self._API_VERSION, self)
        self.robotics = RoboticsAPI(self._config, self._API_VERSION, self)
        self.dml = DMLAPI(self._config, self._API_VERSION, self)
        self.verify = VerifyAPI(self._config, self._API_VERSION, self)
        self.lookup = LookUpGroup(self._config, self._API_VERSION, self)
        self.agents = AgentsAPI(self._config, self._API_VERSION, self)
<<<<<<< HEAD
        self.data_modeling = ExtendedDataModelingAPI(self._config, self._API_VERSION, self)
=======
        if enable_set_pending_ids:
            self.time_series = ExtendedTimeSeriesAPI(self._config, self._API_VERSION, self)
>>>>>>> 8f274ad0

    @property
    def config(self) -> ToolkitClientConfig:
        """Returns a config object containing the configuration for the current client.

        Returns:
            ToolkitClientConfig: The configuration object.
        """
        return cast(ToolkitClientConfig, self._config)<|MERGE_RESOLUTION|>--- conflicted
+++ resolved
@@ -7,11 +7,8 @@
 
 from .api.agents.agents import AgentsAPI
 from .api.dml import DMLAPI
-<<<<<<< HEAD
 from .api.extended_data_modeling import ExtendedDataModelingAPI
-=======
 from .api.extended_timeseries import ExtendedTimeSeriesAPI
->>>>>>> 8f274ad0
 from .api.location_filters import LocationFiltersAPI
 from .api.lookup import LookUpGroup
 from .api.robotics import RoboticsAPI
@@ -83,12 +80,9 @@
         self.verify = VerifyAPI(self._config, self._API_VERSION, self)
         self.lookup = LookUpGroup(self._config, self._API_VERSION, self)
         self.agents = AgentsAPI(self._config, self._API_VERSION, self)
-<<<<<<< HEAD
         self.data_modeling = ExtendedDataModelingAPI(self._config, self._API_VERSION, self)
-=======
         if enable_set_pending_ids:
             self.time_series = ExtendedTimeSeriesAPI(self._config, self._API_VERSION, self)
->>>>>>> 8f274ad0
 
     @property
     def config(self) -> ToolkitClientConfig:
