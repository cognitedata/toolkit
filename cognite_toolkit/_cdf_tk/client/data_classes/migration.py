--- conflicted
+++ resolved
@@ -223,7 +223,6 @@
         self.view_id = view_id
         self.mapping = mapping
 
-<<<<<<< HEAD
     def dump(self, camel_case: bool = True, context: Literal["api", "local"] = "api") -> dict[str, Any]:
         """Dumps the object to a dictionary.
 
@@ -299,26 +298,6 @@
             output.update(properties)
         return output
 
-    @classmethod
-    def _load(cls, resource: dict[str, Any], cognite_client: CogniteClient | None = None) -> Self:
-        base_props = cls._load_base_properties(resource)
-        properties = cls._load_properties(resource)
-        if "viewId" in resource:
-            properties["view_id"] = ViewId.load(resource["viewId"])
-        if "mapping" in resource:
-            properties["mapping"] = AssetCentricToViewMapping._load(resource["mapping"], cognite_client=cognite_client)
-
-        return cls(**base_props, **properties)
-=======
-    def _dump_properties(self) -> dict[str, Any]:
-        """Dump the properties of the ViewSourceApply."""
-        return {
-            "resourceType": self.resource_type,
-            "viewId": self.view_id.dump(),
-            "mapping": self.mapping.dump(),
-        }
->>>>>>> fb4c3530
-
 
 class ViewSource(_ViewSourceProperties, TypedNode):
     """This represents the reading format of view source.
