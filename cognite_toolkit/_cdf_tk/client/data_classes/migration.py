--- conflicted
+++ resolved
@@ -137,7 +137,6 @@
             id_=self.id_,
         )
 
-<<<<<<< HEAD
     def consumer_view(self) -> ViewId:
         if self.preferred_consumer_view_id:
             return self.preferred_consumer_view_id
@@ -151,7 +150,7 @@
             "timeseries": "CogniteTimeSeries",
         }[self.resource_type]
         return ViewId("cdf_cdm", external_id, "v1")
-=======
+
 
 @dataclass
 class AssetCentricToViewMapping(CogniteObject):
@@ -324,5 +323,4 @@
             "resourceType": self.resource_type,
             "viewId": self.view_id.dump(),
             "mapping": self.mapping.dump(),
-        }
->>>>>>> fb4c3530
+        }