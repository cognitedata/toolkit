"""Data class for command tracking information."""

from typing import Any

from pydantic import BaseModel, Field


class CommandTrackingInfo(BaseModel):
    """Structured tracking information for CLI commands.

    This model provides type-safe tracking information that can be collected
    during command execution and sent to Mixpanel for analytics.

    Attributes:
        project: The CDF project name.
        cluster: The CDF cluster name.
        module_ids: List of module IDs that were deployed or built.
        package_ids: List of package IDs that were deployed or built.
        installed_module_ids: List of module IDs that were installed.
        installed_package_ids: List of package IDs that were installed.
        downloaded_library_ids: List of library IDs that were downloaded.
        downloaded_package_ids: List of package IDs that were downloaded.
        downloaded_module_ids: List of module IDs that were downloaded.
    """

    project: str | None = Field(default=None)
    cluster: str | None = Field(default=None)
    module_ids: set[str] = Field(default_factory=set)
    package_ids: set[str] = Field(default_factory=set)
    installed_module_ids: set[str] = Field(default_factory=set, alias="installedModuleIds")
    installed_package_ids: set[str] = Field(default_factory=set, alias="installedPackageIds")
    downloaded_library_ids: set[str] = Field(default_factory=set, alias="downloadedLibraryIds")
    downloaded_package_ids: set[str] = Field(default_factory=set, alias="downloadedPackageIds")
    downloaded_module_ids: set[str] = Field(default_factory=set, alias="downloadedModuleIds")

    def to_dict(self) -> dict[str, Any]:
        """Convert the tracking info to a dictionary for Mixpanel.

        Returns:
            A dictionary with camelCase keys matching Mixpanel's expected format.
        """
<<<<<<< HEAD

        return self.model_dump(by_alias=True)
=======
     self.model_dump(mode="json", by_alias=True)
>>>>>>> 341284e5
<|MERGE_RESOLUTION|>--- conflicted
+++ resolved
@@ -34,14 +34,4 @@
     downloaded_module_ids: set[str] = Field(default_factory=set, alias="downloadedModuleIds")
 
     def to_dict(self) -> dict[str, Any]:
-        """Convert the tracking info to a dictionary for Mixpanel.
-
-        Returns:
-            A dictionary with camelCase keys matching Mixpanel's expected format.
-        """
-<<<<<<< HEAD
-
-        return self.model_dump(by_alias=True)
-=======
-     self.model_dump(mode="json", by_alias=True)
->>>>>>> 341284e5
+        return self.model_dump(by_alias=True)