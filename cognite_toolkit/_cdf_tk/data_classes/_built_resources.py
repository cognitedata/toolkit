from __future__ import annotations

from abc import abstractmethod
from collections.abc import Collection, Iterator, MutableSequence
from dataclasses import dataclass
from functools import cached_property
from pathlib import Path
from typing import TYPE_CHECKING, Any, Generic, SupportsIndex, TypeVar, cast, overload
<<<<<<< HEAD

from cognite.client.data_classes._base import (
    T_CogniteResourceList,
    T_WritableCogniteResource,
    T_WriteClass,
)
=======
>>>>>>> 95ed88cc

from cognite_toolkit._cdf_tk.exceptions import ToolkitMissingResourceError
from cognite_toolkit._cdf_tk.loaders import get_loader
from cognite_toolkit._cdf_tk.loaders._base_loaders import T_ID, ResourceLoader
from cognite_toolkit._cdf_tk.utils import (
    calculate_directory_hash,
    calculate_str_or_file_hash,
    load_yaml_inject_variables,
    safe_read,
)

from ._build_variables import BuildVariables

if TYPE_CHECKING:
    from ._built_modules import BuiltModule


@dataclass
class SourceLocation:
    """This represents the location of a built resource in a module structure.

    Args:
        path: The relative path to the resource from the project directory.
    """

    path: Path

    @property
    @abstractmethod
    def hash(self) -> str:
        """The hash of the resource file."""
        raise NotImplementedError()

    def dump(self) -> dict[str, Any]:
        return {
            "path": self.path.as_posix(),
            "hash": str(self.hash),
        }

    @classmethod
    def load(cls, data: dict[str, Any]) -> SourceLocation:
        return SourceLocationEager(
            path=Path(data["path"]),
            _hash=str(data["hash"]),
        )


@dataclass
class SourceLocationLazy(SourceLocation):
    absolute_path: Path

    @cached_property
    def hash(self) -> str:
        if self.absolute_path.is_dir():
            return calculate_directory_hash(self.absolute_path, shorten=True)
        else:
            return calculate_str_or_file_hash(self.absolute_path, shorten=True)


@dataclass
class SourceLocationEager(SourceLocation):
    _hash: str

    @property
    def hash(self) -> str:
        return self._hash


@dataclass
class BuiltResource(Generic[T_ID]):
    identifier: T_ID
    location: SourceLocation
    kind: str
    destination: Path | None

    @classmethod
    def load(cls: type[T_BuiltResource], data: dict[str, Any], resource_folder: str) -> T_BuiltResource:
        from cognite_toolkit._cdf_tk.loaders import ResourceLoader, get_loader

        kind = data["kind"]
        loader = cast(ResourceLoader, get_loader(resource_folder, kind))
        identifier = loader.get_id(data["identifier"])

        return cls(
            location=SourceLocation.load(data["location"]),
            kind=kind,
            identifier=identifier,
            destination=Path(data["destination"]) if "destination" in data else None,
        )

    def dump(self, resource_folder: str, include_destination: bool = False) -> dict[str, Any]:
        from cognite_toolkit._cdf_tk.loaders import ResourceLoader, get_loader

        loader = cast(ResourceLoader, get_loader(resource_folder, self.kind))
        dumped = loader.dump_id(self.identifier)

        output = {
            "identifier": dumped,
            "location": self.location.dump(),
            "kind": self.kind,
        }
        if include_destination and self.destination:
            output["destination"] = self.destination.as_posix()
        return output

    def create_full(self, module: BuiltModule, resource_dir: str) -> BuiltResourceFull[T_ID]:
        return BuiltResourceFull(
            identifier=self.identifier,
            location=self.location,
            kind=self.kind,
            destination=self.destination,
            build_variables=module.build_variables,
            module_name=module.name,
            module_location=module.location.path,
            resource_dir=resource_dir,
        )


T_BuiltResource = TypeVar("T_BuiltResource", bound=BuiltResource)


@dataclass
class BuiltResourceFull(BuiltResource[T_ID]):
    build_variables: BuildVariables
    module_name: str
    module_location: Path
    resource_dir: str

    def load_resource_dict(
        self, environment_variables: dict[str, str | None], validate: bool = False
    ) -> dict[str, Any]:
        content = self.build_variables.replace(safe_read(self.location.path))
        loader = cast(ResourceLoader, get_loader(self.resource_dir, self.kind))
        raw = load_yaml_inject_variables(content, environment_variables, validate=validate)
        if isinstance(raw, dict):
            return raw
        elif isinstance(raw, list):
            for item in raw:
                if loader.get_id(item) == self.identifier:
                    return item
        raise ToolkitMissingResourceError(f"Resource {self.identifier} not found in {self.location.path}")


class BuiltResourceList(list, MutableSequence[BuiltResource[T_ID]], Generic[T_ID]):
    # Implemented to get correct type hints
    def __init__(self, collection: Collection[BuiltResource[T_ID]] | None = None) -> None:
        super().__init__(collection or [])

    def __iter__(self) -> Iterator[BuiltResource[T_ID]]:
        return super().__iter__()

    @overload
    def __getitem__(self, index: SupportsIndex) -> BuiltResource[T_ID]: ...

    @overload
    def __getitem__(self, index: slice) -> BuiltResourceList[T_ID]: ...

    def __getitem__(self, index: SupportsIndex | slice, /) -> BuiltResource[T_ID] | BuiltResourceList[T_ID]:
        if isinstance(index, slice):
            return BuiltResourceList[T_ID](super().__getitem__(index))
        return super().__getitem__(index)

    @property
    def identifiers(self) -> list[T_ID]:
        return [resource.identifier for resource in self]

    @classmethod
    def load(cls, data: list[dict[str, Any]], resource_folder: str) -> BuiltResourceList[T_ID]:
        return cls([BuiltResource.load(resource_data, resource_folder) for resource_data in data])

    def dump(self, resource_folder: str, include_destination: bool = False) -> list[dict[str, Any]]:
        return [resource.dump(resource_folder, include_destination) for resource in self]

    def get_resource_directories(self, resource_folder: str) -> set[Path]:
        output: set[Path] = set()
        for resource in self:
            index = next((i for i, part in enumerate(resource.location.path.parts) if part == resource_folder), None)
            if index is None:
                continue
            path = Path("/".join(resource.location.path.parts[: index + 1]))
            output.add(path)

        return output


class BuiltFullResourceList(BuiltResourceList[T_ID]):
    # Implemented to get correct type hints
    def __init__(self, collection: Collection[BuiltResourceFull[T_ID]] | None = None) -> None:
        super().__init__(collection or [])

    def __iter__(self) -> Iterator[BuiltResourceFull[T_ID]]:
        return cast(Iterator[BuiltResourceFull[T_ID]], super().__iter__())

    @overload
    def __getitem__(self, index: SupportsIndex) -> BuiltResourceFull[T_ID]: ...

    @overload
    def __getitem__(self, index: slice) -> BuiltFullResourceList[T_ID]: ...

    def __getitem__(self, index: SupportsIndex | slice, /) -> BuiltResourceFull[T_ID] | BuiltFullResourceList[T_ID]:
        if isinstance(index, slice):
            return BuiltFullResourceList[T_ID](super().__getitem__(index))
        return cast(BuiltResourceFull[T_ID], super().__getitem__(index))<|MERGE_RESOLUTION|>--- conflicted
+++ resolved
@@ -6,15 +6,6 @@
 from functools import cached_property
 from pathlib import Path
 from typing import TYPE_CHECKING, Any, Generic, SupportsIndex, TypeVar, cast, overload
-<<<<<<< HEAD
-
-from cognite.client.data_classes._base import (
-    T_CogniteResourceList,
-    T_WritableCogniteResource,
-    T_WriteClass,
-)
-=======
->>>>>>> 95ed88cc
 
 from cognite_toolkit._cdf_tk.exceptions import ToolkitMissingResourceError
 from cognite_toolkit._cdf_tk.loaders import get_loader
