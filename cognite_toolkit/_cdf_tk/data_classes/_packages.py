--- conflicted
+++ resolved
@@ -66,16 +66,10 @@
             root_module_dir: The module directories to load the packages from.
         """
 
-<<<<<<< HEAD
-        package_definition_path = root_module_dir / "packages.toml"
-        if not package_definition_path.exists():
-            raise ToolkitFileNotFoundError(f"Package manifest not found at {package_definition_path}")
-=======
         package_definition_path = next(root_module_dir.rglob("packages.toml"), None)
         if not package_definition_path or not package_definition_path.exists():
             raise ToolkitFileNotFoundError(f"Package manifest toml not found at {package_definition_path}")
         package_definitions = toml.loads(package_definition_path.read_text(encoding="utf-8"))["packages"]
->>>>>>> 12b18616
 
         library_definition = toml.loads(package_definition_path.read_text(encoding="utf-8"))
         package_definitions = library_definition.get("packages", {})
