--- conflicted
+++ resolved
@@ -5,11 +5,7 @@
 from cognite.client.data_classes._base import T_CogniteResourceList
 from rich.console import Console
 
-<<<<<<< HEAD
-from cognite_toolkit._cdf_tk.constants import DATA_METADATA_STEM, DATA_RESOURCE_DIR
-=======
 from cognite_toolkit._cdf_tk.constants import DATA_MANIFEST_STEM, DATA_RESOURCE_DIR
->>>>>>> 08713669
 from cognite_toolkit._cdf_tk.exceptions import ToolkitValueError
 from cognite_toolkit._cdf_tk.storageio import ConfigurableStorageIO, StorageIO, T_Selector, TableStorageIO
 from cognite_toolkit._cdf_tk.tk_warnings import LowSeverityWarning
@@ -120,15 +116,9 @@
             return True
 
         # Check for single files (e.g. yaml) and exclude the metadata file.
-<<<<<<< HEAD
-        metadata_file_name = f"{filestem}.{DATA_METADATA_STEM}.yaml"
-        for f in output_dir.glob(f"{filestem}.*"):
-            if f.name != metadata_file_name:
-=======
         manifest_file_name = f"{filestem}.{DATA_MANIFEST_STEM}.yaml"
         for f in output_dir.glob(f"{filestem}.*"):
             if f.name != manifest_file_name:
->>>>>>> 08713669
                 return True
 
         return False