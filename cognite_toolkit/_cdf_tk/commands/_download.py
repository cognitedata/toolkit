--- conflicted
+++ resolved
@@ -42,25 +42,16 @@
         compression_cls = Compression.from_name(compression)
 
         console = Console()
-<<<<<<< HEAD
+        filestem_counter: dict[str, int] = Counter()
         for selector in selectors:
-=======
-        filestem_counter: dict[str, int] = Counter()
-        for identifier in identifiers:
->>>>>>> 6dc66ffd
             if verbose:
                 console.print(f"Downloading {io.display_name} '{selector!s}' to {target_directory.as_posix()!r}")
 
-<<<<<<< HEAD
             filestem = to_directory_compatible(str(selector))
-            iteration_count = self._get_iteration_count(io, selector, limit)
-=======
-            filestem = to_directory_compatible(str(identifier))
             if filestem_counter[filestem] > 0:
                 filestem = f"{filestem}_{filestem_counter[filestem]}"
             filestem_counter[filestem] += 1
-            iteration_count = self._get_iteration_count(io, identifier, limit)
->>>>>>> 6dc66ffd
+            iteration_count = self._get_iteration_count(io, selector, limit)
 
             with FileWriter.create_from_format(file_format, target_directory, io.kind, compression_cls) as writer:
                 executor = ProducerWorkerExecutor[T_WritableCogniteResourceList, list[dict[str, JsonVal]]](
