--- conflicted
+++ resolved
@@ -1,10 +1,6 @@
 import dataclasses
 import uuid
-<<<<<<< HEAD
-from collections.abc import Callable, Hashable, Iterable
-=======
-from collections.abc import Callable, Hashable, Sequence
->>>>>>> aeab25ba
+from collections.abc import Callable, Hashable, Iterable, Sequence
 from functools import partial
 from graphlib import CycleError, TopologicalSorter
 from typing import cast
@@ -58,10 +54,6 @@
     MediumSeverityWarning,
 )
 from cognite_toolkit._cdf_tk.utils import humanize_collection
-<<<<<<< HEAD
-from cognite_toolkit._cdf_tk.utils.batch_processor import BatchResult, HTTPBatchProcessor
-from cognite_toolkit._cdf_tk.utils.http_client import HTTPClient, ItemsRequest, SuccessItem
-=======
 from cognite_toolkit._cdf_tk.utils.http_client import (
     FailedRequestMessage,
     HTTPClient,
@@ -69,7 +61,6 @@
     ResponseMessage,
     SuccessItem,
 )
->>>>>>> aeab25ba
 from cognite_toolkit._cdf_tk.utils.producer_worker import ProducerWorkerExecutor
 from cognite_toolkit._cdf_tk.utils.useful_types import JsonVal
 from cognite_toolkit._cdf_tk.utils.validate_access import ValidateAccess
