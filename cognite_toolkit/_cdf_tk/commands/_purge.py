from __future__ import annotations

import uuid
from collections.abc import Hashable
from graphlib import TopologicalSorter
from typing import cast

import questionary
from cognite.client.data_classes import AggregateResultItem, DataSetUpdate, filters
from cognite.client.data_classes.data_modeling import NodeId
from cognite.client.exceptions import CogniteAPIError
from rich import print
from rich.console import Console
from rich.panel import Panel
from rich.status import Status

from cognite_toolkit._cdf_tk.client import ToolkitClient
from cognite_toolkit._cdf_tk.data_classes import DeployResults, ResourceDeployResult
from cognite_toolkit._cdf_tk.exceptions import (
    CDFAPIError,
    ToolkitMissingResourceError,
    ToolkitRequiredValueError,
    ToolkitValueError,
)
from cognite_toolkit._cdf_tk.loaders import (
    RESOURCE_LOADER_LIST,
    AssetLoader,
    CogniteFileLoader,
    DataSetsLoader,
    FunctionLoader,
    GraphQLLoader,
    GroupAllScopedLoader,
    GroupLoader,
    GroupResourceScopedLoader,
    HostedExtractorDestinationLoader,
    LocationFilterLoader,
    NodeLoader,
    ResourceLoader,
    SpaceLoader,
    StreamlitLoader,
    TransformationLoader,
    ViewLoader,
)
from cognite_toolkit._cdf_tk.tk_warnings import HighSeverityWarning, MediumSeverityWarning
from cognite_toolkit._cdf_tk.utils import CDFToolConfig, humanize_collection

from ._base import ToolkitCommand


class PurgeCommand(ToolkitCommand):
    def space(
        self,
        ToolGlobals: CDFToolConfig,
        space: str | None = None,
        include_space: bool = False,
        dry_run: bool = False,
        auto_yes: bool = False,
        verbose: bool = False,
    ) -> None:
        """Purge a space and all its content"""
        selected_space = self._get_selected_space(space, ToolGlobals.toolkit_client)
        if space is None:
            # Interactive mode
            include_space = questionary.confirm("Do you also want to delete the space itself?", default=False).ask()
            dry_run = questionary.confirm("Dry run?", default=True).ask()
        if not dry_run:
            self._print_panel("space", selected_space)
            if not auto_yes:
                confirm = questionary.confirm(
                    f"Are you really sure you want to purge the {selected_space!r} space?", default=False
                ).ask()
                if not confirm:
                    return

        loaders = self._get_dependencies(
            SpaceLoader,
            exclude={
                GraphQLLoader,
                GroupResourceScopedLoader,
                LocationFilterLoader,
                TransformationLoader,
                CogniteFileLoader,
            },
        )
        is_purged = self._purge(ToolGlobals, loaders, selected_space, dry_run=dry_run, verbose=verbose)
        if include_space and is_purged:
            space_loader = SpaceLoader.create_loader(ToolGlobals.toolkit_client)
            if dry_run:
                print(f"Would delete space {selected_space}")
            else:
                try:
                    space_loader.delete([selected_space])
                    print(f"Space {selected_space} deleted")
                except CogniteAPIError as e:
                    self.warn(HighSeverityWarning(f"Failed to delete space {selected_space!r}: {e}"))
        elif include_space:
            self.warn(HighSeverityWarning(f"Space {selected_space!r} was not deleted due to errors during the purge"))

        if not dry_run and is_purged:
            print(f"Purge space {selected_space!r} completed.")
        elif not dry_run:
            print(f"Purge space {selected_space!r} partly completed. See warnings for details.")

    @staticmethod
    def _get_dependencies(
        loader_cls: type[ResourceLoader], exclude: set[type[ResourceLoader]] | None = None
    ) -> dict[type[ResourceLoader], frozenset[type[ResourceLoader]]]:
        return {
            dep_cls: dep_cls.dependencies
            for dep_cls in RESOURCE_LOADER_LIST
            if loader_cls in dep_cls.dependencies and (exclude is None or dep_cls not in exclude)
        }

    @staticmethod
    def _get_selected_space(space: str | None, client: ToolkitClient) -> str:
        if space is None:
            spaces = client.data_modeling.spaces.list(limit=-1, include_global=False)
            selected_space = questionary.select(
                "Which space do you want to purge"
                " (including all data models, views, containers, nodes and edges within that space)?",
                sorted([space.space for space in spaces]),
            ).ask()
        else:
            retrieved = client.data_modeling.spaces.retrieve(space)
            if retrieved is None:
                raise ToolkitMissingResourceError(f"Space {space} does not exist")
            selected_space = space

        if selected_space is None:
            raise ToolkitValueError("No space selected")
        return selected_space

    def dataset(
        self,
        ToolGlobals: CDFToolConfig,
        external_id: str | None = None,
        include_dataset: bool = False,
        dry_run: bool = False,
        auto_yes: bool = False,
        verbose: bool = False,
    ) -> None:
        """Purge a dataset and all its content"""
        selected_dataset = self._get_selected_dataset(external_id, ToolGlobals.toolkit_client)
        if external_id is None:
            # Interactive mode
            include_dataset = questionary.confirm(
                "Do you want to archive the dataset itself after the purge?", default=False
            ).ask()
            dry_run = questionary.confirm("Dry run?", default=True).ask()
        if not dry_run:
            self._print_panel("dataset", selected_dataset)
            if not auto_yes:
                confirm = questionary.confirm(
                    f"Are you really sure you want to purge the {selected_dataset!r} dataset?", default=False
                ).ask()
                if not confirm:
                    return

        loaders = self._get_dependencies(
            DataSetsLoader,
            exclude={
                GroupLoader,
                GroupResourceScopedLoader,
                GroupAllScopedLoader,
                StreamlitLoader,
                HostedExtractorDestinationLoader,
                FunctionLoader,
                LocationFilterLoader,
            },
        )
        is_purged = self._purge(
            ToolGlobals, loaders, selected_data_set=selected_dataset, dry_run=dry_run, verbose=verbose
        )
        if include_dataset and is_purged:
            if dry_run:
                print(f"Would have archived {selected_dataset}")
            else:
                archived = (
                    DataSetUpdate(external_id=selected_dataset)
                    .external_id.set(str(uuid.uuid4()))
                    .metadata.add({"archived": "true"})
                    .write_protected.set(True)
                )
                ToolGlobals.toolkit_client.data_sets.update(archived)
                print(f"DataSet {selected_dataset} archived")
        elif include_dataset:
            self.warn(
                HighSeverityWarning(f"DataSet {selected_dataset} was not archived due to errors during the purge")
            )

        if not dry_run and is_purged:
            print(f"Purged dataset {selected_dataset!r} completed")
        elif not dry_run:
            print(f"Purged dataset {selected_dataset!r} partly completed. See warnings for details.")

    def _print_panel(self, resource_type: str, resource: str) -> None:
        print(
            Panel(
                f"[red]WARNING:[/red] This operation [bold]cannot be undone[/bold]! "
                f"Resources in {resource!r} are permanently deleted",
                style="bold",
                title=f"Purge {resource_type}",
                title_align="left",
                border_style="red",
                expand=False,
            )
        )

    @staticmethod
    def _get_selected_dataset(external_id: str | None, client: ToolkitClient) -> str:
        if external_id is None:
            datasets = client.data_sets.list(limit=-1)
            selected_dataset: str = questionary.select(
                "Which space are you going to purge (delete all resources in dataset)?",
                sorted([dataset.external_id for dataset in datasets if dataset.external_id]),
            ).ask()
        else:
            retrieved = client.data_sets.retrieve(external_id=external_id)
            if retrieved is None:
                raise ToolkitMissingResourceError(f"DataSet {external_id!r} does not exist")
            selected_dataset = external_id

        if selected_dataset is None:
            raise ToolkitValueError("No space selected")
        return selected_dataset

    def _purge(
        self,
        ToolGlobals: CDFToolConfig,
        loaders: dict[type[ResourceLoader], frozenset[type[ResourceLoader]]],
        selected_space: str | None = None,
        selected_data_set: str | None = None,
        dry_run: bool = False,
        verbose: bool = False,
        batch_size: int = 1000,
    ) -> bool:
        is_purged = True
        results = DeployResults([], "purge", dry_run=dry_run)
        loader_cls: type[ResourceLoader]
        has_purged_views = False
        with Console().status("...", spinner="aesthetic", speed=0.4) as status:
            for loader_cls in reversed(list(TopologicalSorter(loaders).static_order())):
                if loader_cls not in loaders:
                    # Dependency that is included
                    continue
                loader = loader_cls.create_loader(ToolGlobals.toolkit_client, console=status.console)
                status_prefix = "Would have deleted" if dry_run else "Deleted"
                if isinstance(loader, ViewLoader) and not dry_run:
                    status_prefix = "Expected deleted"  # Views are not always deleted immediately
                    has_purged_views = True

                if not dry_run and isinstance(loader, NodeLoader):
                    # Special handling of nodes as node type must be deleted after regular nodes
                    # In dry-run mode, we are not deleting the nodes, so we can skip this.
                    warnings_before = len(self.warning_list)
                    deleted_nodes = self._purge_nodes(loader, status, selected_space, verbose)
                    results[loader.display_name] = ResourceDeployResult(
                        name=loader.display_name,
                        deleted=deleted_nodes,
                        total=deleted_nodes,
                    )
                    if len(self.warning_list) > warnings_before and any(
                        isinstance(warn, HighSeverityWarning) for warn in self.warning_list[warnings_before:]
                    ):
                        is_purged = False
                    continue
                elif not dry_run and isinstance(loader, AssetLoader):
                    # Special handling of assets as we must ensure all children are deleted before the parent.
                    # In dry-run mode, we are not deleting the assets, so we can skip this.
                    deleted_assets = self._purge_assets(loader, status, selected_data_set)
                    results[loader.display_name] = ResourceDeployResult(
                        loader.display_name, deleted=deleted_assets, total=deleted_assets
                    )
                    continue

                # Child loaders are, for example, WorkflowTriggerLoader, WorkflowVersionLoader for WorkflowLoader
                # These must delete all resources that are connected to the resource that the loader is deleting
                # Exclude loaders that we are already iterating over
                child_loader_classes = self._get_dependencies(loader_cls, exclude=set(loaders))
                child_loaders = [
                    child_loader.create_loader(ToolGlobals.toolkit_client)
                    for child_loader in reversed(list(TopologicalSorter(child_loader_classes).static_order()))
                    # Necessary as the topological sort includes dependencies that are not in the loaders
                    if child_loader in child_loader_classes
                ]
                count = 0
                status.update(f"{status_prefix} {count:,} {loader.display_name}...")
                batch_ids: list[Hashable] = []
                for resource in loader.iterate(data_set_external_id=selected_data_set, space=selected_space):
                    try:
                        batch_ids.append(loader.get_id(resource))
                    except (ToolkitRequiredValueError, KeyError) as e:
                        try:
                            batch_ids.append(loader.get_internal_id(resource))
                        except (AttributeError, NotImplementedError):
                            self.warn(
                                HighSeverityWarning(
                                    f"Cannot delete {type(resource).__name__}. Failed to obtain ID: {e}"
                                ),
                                console=status.console,
                            )
                            is_purged = False
                            continue

                    if len(batch_ids) >= batch_size:
                        child_deletion = self._delete_children(
                            batch_ids, child_loaders, dry_run, status.console, verbose
                        )
                        batch_delete, batch_size = self._delete_batch(
                            batch_ids, dry_run, loader, batch_size, status.console, verbose
                        )
                        count += batch_delete
                        status.update(f"{status_prefix} {count:,} {loader.display_name}...")
                        batch_ids = []
                        # The DeployResults is overloaded such that the below accumulates the counts
                        for name, child_count in child_deletion.items():
                            results[name] = ResourceDeployResult(name, deleted=child_count, total=child_count)

                if batch_ids:
                    child_deletion = self._delete_children(batch_ids, child_loaders, dry_run, status.console, verbose)
                    batch_delete, batch_size = self._delete_batch(
                        batch_ids, dry_run, loader, batch_size, status.console, verbose
                    )
                    count += batch_delete
                    status.update(f"{status_prefix} {count:,} {loader.display_name}...")
                    for name, child_count in child_deletion.items():
                        results[name] = ResourceDeployResult(name, deleted=child_count, total=child_count)
                if count > 0:
                    status.console.print(f"{status_prefix} {count:,} {loader.display_name}.")
                results[loader.display_name] = ResourceDeployResult(
                    name=loader.display_name,
                    deleted=count,
                    total=count,
                )
        print(results.counts_table(exclude_columns={"Created", "Changed", "Untouched", "Total"}))
        if has_purged_views:
            print("You might need to run the purge command multiple times to delete all views.")
        return is_purged

    def _delete_batch(
        self,
        batch_ids: list[Hashable],
        dry_run: bool,
        loader: ResourceLoader,
        batch_size: int,
        console: Console,
        verbose: bool,
    ) -> tuple[int, int]:
        if dry_run:
            deleted = len(batch_ids)
        else:
            try:
                deleted = loader.delete(batch_ids)
            except CogniteAPIError as delete_error:
                if (
                    delete_error.code == 408
                    and "timed out" in delete_error.message.casefold()
                    and batch_size > 1
                    and (len(batch_ids) > 1)
                ):
                    self.warn(
                        MediumSeverityWarning(
                            f"Timed out deleting {loader.display_name}. Trying again with a smaller batch size."
                        ),
                        include_timestamp=True,
                        console=console,
                    )
                    new_batch_size = len(batch_ids) // 2
                    first = batch_ids[:new_batch_size]
                    second = batch_ids[new_batch_size:]
                    first_deleted, first_batch_size = self._delete_batch(
                        first, dry_run, loader, new_batch_size, console, verbose
                    )
                    second_deleted, second_batch_size = self._delete_batch(
                        second, dry_run, loader, new_batch_size, console, verbose
                    )
                    return first_deleted + second_deleted, min(first_batch_size, second_batch_size)
                else:
                    raise delete_error

        if verbose:
            prefix = "Would delete" if dry_run else "Finished purging"
            console.print(f"{prefix} {deleted:,} {loader.display_name}")
        return deleted, batch_size

    @staticmethod
    def _delete_children(
        parent_ids: list[Hashable], child_loaders: list[ResourceLoader], dry_run: bool, console: Console, verbose: bool
    ) -> dict[str, int]:
        child_deletion: dict[str, int] = {}
        for child_loader in child_loaders:
            child_ids = set()
            for child in child_loader.iterate(parent_ids=parent_ids):
                child_ids.add(child_loader.get_id(child))
            count = 0
            if child_ids:
                if dry_run:
                    count = len(child_ids)
                else:
                    count = child_loader.delete(list(child_ids))

                if verbose:
                    prefix = "Would delete" if dry_run else "Deleted"
                    console.print(f"{prefix} {count:,} {child_loader.display_name}")
            child_deletion[child_loader.display_name] = count
        return child_deletion

    def _purge_nodes(
        self,
        loader: NodeLoader,
        status: Status,
        selected_space: str | None = None,
        verbose: bool = False,
        batch_size: int = 1000,
    ) -> int:
        """Special handling of nodes as we must ensure all node types are deleted last."""
        # First find all Node Types
        node_types: set[NodeId] = set()
        total_count = 0
        for node in loader.iterate(space=selected_space):
            if node.type and (selected_space is None or node.space == selected_space):
                node_types.add(NodeId(node.type.space, node.type.external_id))
            total_count += 1
            status.update(f"Looking up node.type {total_count:,}...")

        count = 0
        batch_ids: list[NodeId] = []
        for node in loader.iterate(space=selected_space):
            node_id = node.as_id()
            if node_id in node_types:
                # Skip if it is a node type
                continue
            batch_ids.append(node_id)
            if len(batch_ids) >= batch_size:
                deleted, batch_size = self._delete_node_batch(batch_ids, loader, batch_size, status.console, verbose)
                count += deleted
                status.update(f"Deleted {count:,}/{total_count} {loader.display_name}...")
                batch_ids = []

        if batch_ids:
            deleted, batch_size = self._delete_node_batch(batch_ids, loader, batch_size, status.console, verbose)
            count += deleted

        # Finally delete all node types
        deleted, batch_size = self._delete_node_batch(list(node_types), loader, batch_size, status.console, verbose)
        count += deleted
        if count > 0:
<<<<<<< HEAD
            status.console.print(f"Finished purging {loader.display_name}.")
=======
            status.console.print(f"Deleted {count:,}/{total_count} {loader.display_name}.")
>>>>>>> 030ef878
        return count

    def _delete_node_batch(
        self, batch_ids: list[NodeId], loader: NodeLoader, batch_size: int, console: Console, verbose: bool
    ) -> tuple[int, int]:
        try:
            deleted = loader.delete(batch_ids)
        except CogniteAPIError as delete_error:
            if (
                delete_error.code == 400
                and "Attempted to delete a node which is used as a type" in delete_error.message
            ):
                # Fallback to delete one by one
                deleted = 0
                for node_id in batch_ids:
                    try:
                        loader.delete([node_id])
                        deleted += 1
                    except CogniteAPIError:
                        is_type = filters.Equals(["node", "type"], node_id.dump(include_instance_type=False))
                        instance_spaces = {node.space for node in loader.client.data_modeling.instances(filter=is_type)}
                        self.warn(
                            HighSeverityWarning(
                                f"Failed to delete {node_id!r}. It is used as a node type in the following spaces, "
                                f"which must be purged first: {humanize_collection(instance_spaces)}"
                            ),
                            console=console,
                        )
            elif (
                delete_error.code == 408
                and "timed out" in delete_error.message.casefold()
                and batch_size > 1
                and (len(batch_ids) > 1)
            ):
                self.warn(
                    MediumSeverityWarning(
                        f"Timed out deleting {loader.display_name}. Trying again with a smaller batch size."
                    ),
                    include_timestamp=True,
                    console=console,
                )
                new_batch_size = len(batch_ids) // 2
                first = batch_ids[:new_batch_size]
                second = batch_ids[new_batch_size:]
                first_deleted, first_batch_size = self._delete_node_batch(
                    first, loader, new_batch_size, console, verbose
                )
                second_deleted, second_batch_size = self._delete_node_batch(
                    second, loader, new_batch_size, console, verbose
                )
                return first_deleted + second_deleted, min(first_batch_size, second_batch_size)
            else:
                raise delete_error

        if verbose:
            console.print(f"Deleted {deleted:,} {loader.display_name}")
        return deleted, batch_size

    def _purge_assets(
        self,
        loader: AssetLoader,
        status: Status,
        selected_data_set: str | None = None,
        batch_size: int = 1000,
    ) -> int:
        # Using sets to avoid duplicates
        children_ids: set[int] = set()
        parent_ids: set[int] = set()
        is_first = True
        last_failed = False
        count = level = depth = last_parent_count = 0
        total_asset_count: int | None = None
        # Iterate through the asset hierarchy once per depth level. This is to delete all children before the parent.
        while is_first or level < depth:
            for asset in loader.iterate(data_set_external_id=selected_data_set):
                aggregates = cast(AggregateResultItem, asset.aggregates)
                if is_first and aggregates.depth is not None:
                    depth = max(depth, aggregates.depth)

                if aggregates.child_count == 0:
                    children_ids.add(asset.id)
                else:
                    parent_ids.add(asset.id)

                if len(children_ids) >= batch_size:
                    count += loader.delete(list(children_ids))
                    if total_asset_count:
                        status.update(f"Deleted {count:,}/{total_asset_count:,} {loader.display_name}...")
                    else:
                        status.update(f"Deleted {count:,} {loader.display_name}...")
                    children_ids = set()

            if is_first:
                total_asset_count = count + len(parent_ids) + len(children_ids)
            if children_ids:
                count += loader.delete(list(children_ids))
                status.update(f"Deleted {count:,}/{total_asset_count:,} {loader.display_name}...")
                children_ids = set()

            if len(parent_ids) == last_parent_count and last_failed:
                try:
                    # Just try to delete them all at once
                    count += loader.delete(list(parent_ids))
                except CogniteAPIError as e:
                    raise CDFAPIError(
                        f"Failed to delete {len(parent_ids)} assets. This could be due to a parent-child cycle or an "
                        "eventual consistency issue. Wait a few seconds and try again. An alternative is to use the "
                        "Python-SDK to delete the asset hierarchy "
                        "`client.assets.delete(external_id='my_root_asset', recursive=True)`"
                    ) from e
                else:
                    status.update(f"Deleted {count:,}/{total_asset_count:,} {loader.display_name}...")
                    break
            elif len(parent_ids) == last_parent_count:
                last_failed = True
            else:
                last_failed = False
            level += 1
            last_parent_count = len(parent_ids)
            parent_ids.clear()
            is_first = False
        status.console.print(f"Finished purging {loader.display_name}.")
        return count<|MERGE_RESOLUTION|>--- conflicted
+++ resolved
@@ -445,11 +445,7 @@
         deleted, batch_size = self._delete_node_batch(list(node_types), loader, batch_size, status.console, verbose)
         count += deleted
         if count > 0:
-<<<<<<< HEAD
             status.console.print(f"Finished purging {loader.display_name}.")
-=======
-            status.console.print(f"Deleted {count:,}/{total_count} {loader.display_name}.")
->>>>>>> 030ef878
         return count
 
     def _delete_node_batch(
