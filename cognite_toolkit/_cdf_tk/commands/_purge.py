--- conflicted
+++ resolved
@@ -2,12 +2,8 @@
 
 import uuid
 from collections.abc import Hashable
-<<<<<<< HEAD
 from graphlib import CycleError, TopologicalSorter
-=======
-from graphlib import TopologicalSorter
 from typing import cast
->>>>>>> 8edd35f0
 
 import questionary
 from cognite.client.data_classes import AggregateResultItem, DataSetUpdate, filters
@@ -419,20 +415,12 @@
     ) -> int:
         """Special handling of nodes as we must ensure all node types are deleted last."""
         # First find all Node Types
-<<<<<<< HEAD
         node_types: dict[NodeId, set[NodeId]] = {}
         total_count = 0
         for node in loader.iterate(space=selected_space):
             if node.type and (selected_space is None or node.space == selected_space):
                 node_id = NodeId(node.type.space, node.type.external_id)
                 node_types[node_id] = set()
-=======
-        node_types: set[NodeId] = set()
-        total_count = 0
-        for node in loader.iterate(space=selected_space):
-            if node.type and (selected_space is None or node.space == selected_space):
-                node_types.add(NodeId(node.type.space, node.type.external_id))
->>>>>>> 8edd35f0
             total_count += 1
             status.update(f"Looking up node.type {total_count:,}...")
 
@@ -473,11 +461,7 @@
         deleted, batch_size = self._delete_node_batch(node_type_ids, loader, batch_size, status.console, verbose)
         count += deleted
         if count > 0:
-<<<<<<< HEAD
-            status.console.print(f"Deleted {count:,}/{total_count} {loader.display_name}.")
-=======
             status.console.print(f"Finished purging {loader.display_name}.")
->>>>>>> 8edd35f0
         return count
 
     def _delete_node_batch(
