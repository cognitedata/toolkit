--- conflicted
+++ resolved
@@ -658,10 +658,21 @@
             executor.raise_on_error()
 
         prefix = "Would have purged" if dry_run else "Purged"
-<<<<<<< HEAD
-        console.print(
-            f"{prefix} {executor.total_items:,} {selected_instance_type} with properties in the {selected_view.as_id()!r} view."
+        console.print(f"{prefix} {executor.total_items:,} instances in {selector!s}")
+
+    def validate_instance_access(self, validator: ValidateAccess, instance_spaces: list[str] | None) -> None:
+        space_ids = validator.instances(
+            ["read", "write"], spaces=set(instance_spaces) if instance_spaces else None, operation="purge"
         )
+        if space_ids is None:
+            # Full access
+            return
+        self.warn(
+            LimitedAccessWarning(
+                f"You can only purge instances in the following instance spaces: {humanize_collection(space_ids)}."
+            )
+        )
+        return
 
     def validate_model_access(self, validator: ValidateAccess, view: list[str] | None) -> None:
         space = view[0] if isinstance(view, list) and view and isinstance(view[0], str) else None
@@ -670,27 +681,6 @@
                 LimitedAccessWarning(
                     f"You can only select views in the {len(space_ids)} spaces you have access to: {humanize_collection(space_ids)}."
                 )
-            )
-=======
-        console.print(f"{prefix} {executor.total_items:,} instances in {selector!s}")
->>>>>>> 48844729
-
-    def validate_instance_access(self, validator: ValidateAccess, instance_spaces: list[str] | None) -> None:
-        space_ids = validator.instances(["read", "write"], operation="purge")
-        if space_ids is None:
-            # Full access
-            return
-        if instance_spaces is None:
-            self.warn(
-                LimitedAccessWarning(
-                    f"You can only purge instances in the following instance spaces: {humanize_collection(space_ids)}."
-                )
-            )
-            return
-        invalid_spaces = set(instance_spaces or []) - set(space_ids)
-        if invalid_spaces:
-            raise AuthorizationError(
-                f"Cannot purge. You do not have access to the following spaces: {humanize_collection(invalid_spaces)}."
             )
 
     def validate_timeseries_access(self, validator: ValidateAccess) -> None:
