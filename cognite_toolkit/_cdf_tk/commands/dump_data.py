import time
from abc import ABC, abstractmethod
from collections.abc import Iterable, Iterator
from functools import lru_cache
from itertools import groupby
from pathlib import Path
from typing import Any, Callable, ClassVar, Generic, Literal

from cognite.client.data_classes import (
    Asset,
    AssetFilter,
    DataSetList,
    Event,
    EventFilter,
    FileMetadata,
    FileMetadataFilter,
    LabelDefinitionList,
    TimeSeries,
    TimeSeriesFilter,
)
from cognite.client.data_classes._base import T_CogniteResource
from rich.console import Console
from rich.progress import track

from cognite_toolkit._cdf_tk.client import ToolkitClient
from cognite_toolkit._cdf_tk.commands._base import ToolkitCommand
from cognite_toolkit._cdf_tk.exceptions import (
    ToolkitFileExistsError,
    ToolkitIsADirectoryError,
    ToolkitValueError,
)
from cognite_toolkit._cdf_tk.loaders import (
    AssetLoader,
    DataSetsLoader,
    EventLoader,
    FileMetadataLoader,
    LabelLoader,
    ResourceLoader,
    TimeSeriesLoader,
)
from cognite_toolkit._cdf_tk.utils import humanize_collection
from cognite_toolkit._cdf_tk.utils.cdf import metadata_key_counts
from cognite_toolkit._cdf_tk.utils.file import safe_rmtree
<<<<<<< HEAD
from cognite_toolkit._cdf_tk.utils.table_writers import (
    FileFormat,
    Schema,
    SchemaColumn,
    SchemaColumnList,
    TableFileWriter,
)
=======
from cognite_toolkit._cdf_tk.utils.producer_worker import ProducerWorkerExecutor
from cognite_toolkit._cdf_tk.utils.table_writers import FileFormat, Schema, SchemaColumn, TableFileWriter
>>>>>>> a1030151


class DataFinder:
    supported_formats: ClassVar[frozenset[FileFormat]] = frozenset()
    # This is the standard maximum items that can be returns by most CDF endpoints.
    chunk_size: ClassVar[int] = 1000

    def validate_format(self, format_: str) -> Literal[FileFormat]:
        if format_ in self.supported_formats:
            return format_  # type: ignore[return-value]
        raise ToolkitValueError(
            f"Unsupported format {format_}. Supported formats are {humanize_collection(self.supported_formats)}."
        )

    @abstractmethod
    def create_iterators(
        self, format_: FileFormat, limit: int | None
    ) -> Iterator[tuple[Schema, int, Iterable, Callable]]:
        """Create an iterator for the specified format."""
        raise NotImplementedError("This method should be implemented in subclasses.")


class AssetCentricFinder(DataFinder, ABC, Generic[T_CogniteResource]):
    def __init__(self, client: ToolkitClient, hierarchies: list[str], data_sets: list[str]):
        self.client = client
        self.hierarchies = hierarchies
        self.data_sets = data_sets
        self.loader = self._create_loader(client)
        self._hierarchy_set = set(self.hierarchies)
        self._data_set_set = set(self.data_sets)
        self._used_labels: set[str] = set()
        self._used_data_sets: set[str] = set()

    @abstractmethod
    def _create_loader(self, client: ToolkitClient) -> ResourceLoader:
        """Create the appropriate loader for the finder."""
        raise NotImplementedError()

    @lru_cache
    def aggregate_count(self, hierarchies: tuple[str, ...], data_sets: tuple[str, ...]) -> int:
        return self._aggregate_count(list(hierarchies), list(data_sets))

    @abstractmethod
    def _aggregate_count(self, hierarchies: list[str], data_sets: list[str]) -> int:
        raise NotImplementedError()

    @abstractmethod
    def _get_resource_columns(self) -> SchemaColumnList:
        """Get the columns for the schema."""
        raise NotImplementedError()

    @abstractmethod
    def create_resource_iterator(self, limit: int | None) -> Iterable:
        raise NotImplementedError()

    @abstractmethod
    def _resource_processor(self, items: Iterable[T_CogniteResource]) -> list[tuple[str, list[dict[str, Any]]]]:
        """Process the resources and return them in a format suitable for writing."""
        raise NotImplementedError()

    def _to_write(self, items: Iterable[T_CogniteResource]) -> list[dict[str, Any]]:
        write_items: list[dict[str, Any]] = []
        for item in items:
            dumped = self.loader.dump_resource(item)
            if "metadata" in dumped:
                metadata = dumped.pop("metadata")
                for key, value in metadata.items():
                    dumped[f"metadata.{key}"] = value
            if isinstance(dumped.get("labels"), list):
                dumped["labels"] = [label["externalId"] for label in dumped["labels"]]
                self._used_labels.update(dumped["labels"])
            if "dataSetExternalId" in dumped:
                self._used_data_sets.add(dumped["dataSetExternalId"])
            write_items.append(dumped)
        return write_items

    def create_iterators(
        self, format_: FileFormat, limit: int | None
    ) -> Iterator[tuple[Schema, int, Iterable, Callable]]:
        total = self.aggregate_count(tuple(self.hierarchies), tuple(self.data_sets))
        columns = self._get_resource_columns()

        iteration_count = total // self.chunk_size + (1 if total % self.chunk_size > 0 else 0)
        if iteration_count == 0:
            return

        yield (
            Schema(
                display_name=self.loader.display_name,
                format_=format_,
                columns=columns,
                folder_name=self.loader.folder_name,
                kind=self.loader.kind,
            ),
            iteration_count,
            self.create_resource_iterator(limit),
            self._resource_processor,
        )
        if self._used_data_sets:
            yield self._data_sets()
        if self._used_labels:
            yield self._labels()

    def _data_sets(self) -> tuple[Schema, int, Iterable, Callable]:
        data_sets = self.client.data_sets.retrieve_multiple(
            external_ids=list(self._used_data_sets), ignore_unknown_ids=True
        )
        loader = DataSetsLoader.create_loader(self.client)

        def process_data_sets(items: DataSetList) -> list[tuple[str, list[dict[str, Any]]]]:
            # All data sets are written to a single group, thus the empty string as the group key.
            # (Group keys are for example used in CSV files to create separate files for each
            # data set an asset belongs to.)
            return [("", [loader.dump_resource(item) for item in items])]

        return (
            # YAML format does not need columns.
            Schema(
                display_name=loader.display_name,
                format_="yaml",
                columns=SchemaColumnList(),
                folder_name=loader.folder_name,
                kind=loader.kind,
            ),
            1,
            [data_sets],
            process_data_sets,
        )

    def _labels(self) -> tuple[Schema, int, Iterable, Callable]:
        labels = self.client.labels.retrieve(external_id=list(self._used_labels))
        loader = LabelLoader.create_loader(self.client)

        def process_labels(items: LabelDefinitionList) -> list[tuple[str, list[dict[str, Any]]]]:
            # All labels are written to a single group, thus the empty string as the group key.
            # (Group keys are for example used in CSV files to create separate files for each
            # label an asset belongs to.)
            return [("", [loader.dump_resource(item) for item in items])]

        return (
            # YAML format does not need columns.
            Schema(
                display_name=loader.display_name,
                format_="yaml",
                columns=SchemaColumnList(),
                folder_name=loader.folder_name,
                kind=loader.kind,
            ),
            1,
            [labels],
            process_labels,
        )


class AssetFinder(AssetCentricFinder[Asset]):
    supported_formats = frozenset({"csv", "parquet", "yaml"})

    def _create_loader(self, client: ToolkitClient) -> ResourceLoader:
        return AssetLoader.create_loader(client)

    def _aggregate_count(self, hierarchies: list[str], data_sets: list[str]) -> int:
        return self.client.assets.aggregate_count(
            filter=AssetFilter(
                data_set_ids=[{"externalId": item} for item in data_sets] or None,
                asset_subtree_ids=[{"externalId": item} for item in hierarchies] or None,
            )
        )

    def create_resource_iterator(self, limit: int | None) -> Iterator:
        return self.client.assets(
            chunk_size=self.chunk_size,
            asset_subtree_external_ids=self.hierarchies or None,
            data_set_external_ids=self.data_sets or None,
            limit=limit,
        )

    def _resource_processor(self, assets: Iterable[Asset]) -> list[tuple[str, list[dict[str, Any]]]]:
        grouped_assets: list[tuple[str, list[dict[str, object]]]] = []
        for group, asset_group in groupby(
            sorted([(self._group(asset), asset) for asset in assets], key=lambda x: x[0]), key=lambda x: x[0]
        ):
            grouped_assets.append((group, self._to_write([asset for _, asset in asset_group])))
        return grouped_assets

    def _group(self, item: Asset) -> str:
        if self.hierarchies and self.data_sets:
            asset_external_id = self.client.lookup.assets.external_id(item.root_id or 0)
            data_set_external_id = self.client.lookup.data_sets.external_id(item.data_set_id or 0)
            if asset_external_id and data_set_external_id:
                return f"{asset_external_id}.{data_set_external_id}"
            elif asset_external_id:
                return asset_external_id
            elif data_set_external_id:
                return data_set_external_id
            return ""
        elif self.hierarchies:
            return self.client.lookup.assets.external_id(item.root_id or 0) or ""
        elif self.data_sets:
            return self.client.lookup.data_sets.external_id(item.data_set_id or 0) or ""
        return ""

    def _get_resource_columns(self) -> SchemaColumnList:
        columns = SchemaColumnList(
            [
                SchemaColumn(name="externalId", type="string"),
                SchemaColumn(name="name", type="string"),
                SchemaColumn(name="parentExternalId", type="string"),
                SchemaColumn(name="description", type="string"),
                SchemaColumn(name="dataSetExternalId", type="string"),
                SchemaColumn(name="source", type="string"),
                SchemaColumn(name="labels", type="string", is_array=True),
                SchemaColumn(name="geoLocation", type="json"),
            ]
        )
        data_set_ids = self.client.lookup.data_sets.id(self.data_sets) if self.data_sets else []
        root_ids = self.client.lookup.assets.id(self.hierarchies) if self.hierarchies else []
        metadata_keys = metadata_key_counts(self.client, "assets", data_set_ids or None, root_ids or None)
        sorted_keys = sorted([key for key, count in metadata_keys if count > 0])
        columns.extend([SchemaColumn(name=f"metadata.{key}", type="string") for key in sorted_keys])
        return columns


class FileMetadataFinder(AssetCentricFinder[FileMetadata]):
    supported_formats = frozenset({"csv", "parquet"})

    def _create_loader(self, client: ToolkitClient) -> ResourceLoader:
        return FileMetadataLoader.create_loader(client)

    def _aggregate_count(self, hierarchies: list[str], data_sets: list[str]) -> int:
        result = self.client.files.aggregate(
            filter=FileMetadataFilter(
                data_set_ids=[{"externalId": item} for item in data_sets] or None,
                asset_subtree_ids=[{"externalId": item} for item in hierarchies] or None,
            )
        )
        return result[0].count if result else 0

    def _get_resource_columns(self) -> list[SchemaColumn]:
        columns = [
            SchemaColumn(name="externalId", type="string"),
            SchemaColumn(name="name", type="string"),
            SchemaColumn(name="directory", type="string"),
            SchemaColumn(name="source", type="string"),
            SchemaColumn(name="mimeType", type="string"),
            SchemaColumn(name="assetExternalIds", type="string", is_array=True),
            SchemaColumn(name="dataSetExternalId", type="string"),
            SchemaColumn(name="sourceCreatedTime", type="integer"),
            SchemaColumn(name="sourceModifiedTime", type="integer"),
            SchemaColumn(name="securityCategories", type="string", is_array=True),
            SchemaColumn(name="labels", type="string", is_array=True),
            SchemaColumn(name="geoLocation", type="json"),
        ]
        data_set_ids = self.client.lookup.data_sets.id(self.data_sets) if self.data_sets else []
        root_ids = self.client.lookup.assets.id(self.hierarchies) if self.hierarchies else []
        metadata_keys = metadata_key_counts(self.client, "files", data_set_ids or None, root_ids or None)
        sorted_keys = sorted([key for key, count in metadata_keys if count > 0])
        columns.extend([SchemaColumn(name=f"metadata.{key}", type="string") for key in sorted_keys])
        return columns

    def create_resource_iterator(self, limit: int | None) -> Iterable:
        return self.client.files(
            chunk_size=self.chunk_size,
            asset_subtree_external_ids=self.hierarchies or None,
            data_set_external_ids=self.data_sets or None,
            limit=limit,
        )

    def _resource_processor(self, items: Iterable[FileMetadata]) -> list[tuple[str, list[dict[str, Any]]]]:
        return [("", self._to_write(items))]


class TimeSeriesFinder(AssetCentricFinder[TimeSeries]):
    supported_formats = frozenset({"csv", "parquet", "yaml"})

    def _create_loader(self, client: ToolkitClient) -> TimeSeriesLoader:
        return TimeSeriesLoader.create_loader(client)

    def _aggregate_count(self, hierarchies: list[str], data_sets: list[str]) -> int:
        return self.client.time_series.aggregate_count(
            filter=TimeSeriesFilter(
                data_set_ids=[{"externalId": item} for item in data_sets] or None,
                asset_subtree_ids=[{"externalId": item} for item in hierarchies] or None,
            )
        )

    def create_resource_iterator(self, limit: int | None) -> Iterator:
        return self.client.time_series(
            chunk_size=self.chunk_size,
            asset_subtree_external_ids=self.hierarchies or None,
            data_set_external_ids=self.data_sets or None,
            limit=limit,
        )

    def _resource_processor(self, time_series: Iterable[TimeSeries]) -> list[tuple[str, list[dict[str, Any]]]]:
        return [("", self._to_write(time_series))]

    def _get_resource_columns(self) -> SchemaColumnList:
        columns = SchemaColumnList(
            [
                SchemaColumn(name="externalId", type="string"),
                SchemaColumn(name="name", type="string"),
                SchemaColumn(name="isString", type="boolean"),
                SchemaColumn(name="unit", type="string"),
                SchemaColumn(name="unitExternalId", type="string"),
                SchemaColumn(name="assetExternalId", type="string"),
                SchemaColumn(name="isStep", type="boolean"),
                SchemaColumn(name="description", type="string"),
                SchemaColumn(name="dataSetExternalId", type="string"),
                SchemaColumn(name="securityCategories", type="string", is_array=True),
            ]
        )
        data_set_ids = self.client.lookup.data_sets.id(self.data_sets) if self.data_sets else []
        root_ids = self.client.lookup.assets.id(self.hierarchies) if self.hierarchies else []
        metadata_keys = metadata_key_counts(self.client, "timeseries", data_set_ids or None, root_ids or None)
        sorted_keys = sorted([key for key, count in metadata_keys if count > 0])
        columns.extend([SchemaColumn(name=f"metadata.{key}", type="string") for key in sorted_keys])
        return columns


class EventFinder(AssetCentricFinder[Event]):
    supported_formats = frozenset({"csv", "parquet"})

    def _create_loader(self, client: ToolkitClient) -> ResourceLoader:
        return EventLoader.create_loader(client)

    def _aggregate_count(self, hierarchies: list[str], data_sets: list[str]) -> int:
        return self.client.events.aggregate_count(
            filter=EventFilter(
                data_set_ids=[{"externalId": item} for item in data_sets] or None,
                asset_subtree_ids=[{"externalId": item} for item in hierarchies] or None,
            )
        )

    def _get_resource_columns(self) -> list[SchemaColumn]:
        columns = [
            SchemaColumn(name="externalId", type="string"),
            SchemaColumn(name="dataSetExternalId", type="string"),
            SchemaColumn(name="startTime", type="integer"),
            SchemaColumn(name="endTime", type="integer"),
            SchemaColumn(name="type", type="string"),
            SchemaColumn(name="subtype", type="string"),
            SchemaColumn(name="description", type="string"),
            SchemaColumn(name="assetExternalIds", type="string", is_array=True),
            SchemaColumn(name="source", type="string"),
        ]
        data_set_ids = self.client.lookup.data_sets.id(self.data_sets) if self.data_sets else []
        root_ids = self.client.lookup.assets.id(self.hierarchies) if self.hierarchies else []
        metadata_keys = metadata_key_counts(self.client, "events", data_set_ids or None, root_ids or None)
        sorted_keys = sorted([key for key, count in metadata_keys if count > 0])
        columns.extend([SchemaColumn(name=f"metadata.{key}", type="string") for key in sorted_keys])
        return columns

    def create_resource_iterator(self, limit: int | None) -> Iterable:
        return self.client.events(
            chunk_size=self.chunk_size,
            asset_subtree_external_ids=self.hierarchies or None,
            data_set_external_ids=self.data_sets or None,
            limit=limit,
        )

    def _resource_processor(self, items: Iterable[Event]) -> list[tuple[str, list[dict[str, Any]]]]:
        return [("", self._to_write(items))]


class DumpDataCommand(ToolkitCommand):
    def dump_table(
        self,
        finder: DataFinder,
        output_dir: Path,
        clean: bool,
        limit: int | None = None,
        format_: str = "csv",
        verbose: bool = False,
        parallel_threshold: int = 10,
        max_queue_size: int = 10,
    ) -> None:
        """Dumps data from CDF to a file

        Args:
            finder (DataFinder): The finder object to use for fetching data.
            output_dir (Path): The directory to write the output files to.
            clean (bool): Whether to clean the output directory before writing files.
            limit (int | None, optional): The maximum number of rows to write. Defaults to None.
            format_ (Literal["yaml", "csv", "parquet"], optional): The format of the output file. Defaults to "csv".
            verbose (bool, optional): Whether to print detailed progress information. Defaults to False.
            parallel_threshold (int, optional): The iteration threshold for parallel processing. Defaults to 10.
            max_queue_size (int, optional): If using parallel processing, the maximum size of the queue. Defaults to 10.

        """
        valid_format = finder.validate_format(format_)
        self.validate_directory(output_dir, clean)

        console = Console()
        # The ignore is used as MyPy does not understand that is_supported_format
        # above guarantees that the format is valid.
        for schema, iteration_count, resource_iterator, resource_processor in finder.create_iterators(
            valid_format, limit
        ):
            writer_cls = TableFileWriter.get_write_cls(schema.format_)
            row_counts = 0
            t0 = time.perf_counter()
            with writer_cls(schema, output_dir) as writer:
                if iteration_count > parallel_threshold:
                    executor = ProducerWorkerExecutor(
                        download_iterable=resource_iterator,
                        process=resource_processor,
                        write_to_file=writer.write_rows,
                        iteration_count=iteration_count,
                        max_queue_size=max_queue_size,
                    )
                    executor.run()
                    if executor.error_occurred:
                        raise ToolkitValueError(executor.error_message)
                    row_counts = executor.total_items
                else:
                    for resources in track(
                        resource_iterator, total=iteration_count, description=f"Dumping {schema.display_name}"
                    ):
                        row_counts += len(resources)
                        processed = resource_processor(resources)
                        writer.write_rows(processed)
            elapsed = time.perf_counter() - t0
            console.print(f"Dumped {row_counts:,} rows to {output_dir} in {elapsed:,.2f} seconds.")

    @staticmethod
    def validate_directory(output_dir: Path, clean: bool) -> None:
        if output_dir.exists() and clean:
            safe_rmtree(output_dir)
        elif output_dir.exists():
            raise ToolkitFileExistsError(f"Output directory {output_dir!s} already exists. Use --clean to remove it.")
        elif output_dir.suffix:
            raise ToolkitIsADirectoryError(f"Output directory {output_dir!s} is not a directory.")<|MERGE_RESOLUTION|>--- conflicted
+++ resolved
@@ -41,7 +41,7 @@
 from cognite_toolkit._cdf_tk.utils import humanize_collection
 from cognite_toolkit._cdf_tk.utils.cdf import metadata_key_counts
 from cognite_toolkit._cdf_tk.utils.file import safe_rmtree
-<<<<<<< HEAD
+from cognite_toolkit._cdf_tk.utils.producer_worker import ProducerWorkerExecutor
 from cognite_toolkit._cdf_tk.utils.table_writers import (
     FileFormat,
     Schema,
@@ -49,10 +49,6 @@
     SchemaColumnList,
     TableFileWriter,
 )
-=======
-from cognite_toolkit._cdf_tk.utils.producer_worker import ProducerWorkerExecutor
-from cognite_toolkit._cdf_tk.utils.table_writers import FileFormat, Schema, SchemaColumn, TableFileWriter
->>>>>>> a1030151
 
 
 class DataFinder:
@@ -290,21 +286,23 @@
         )
         return result[0].count if result else 0
 
-    def _get_resource_columns(self) -> list[SchemaColumn]:
-        columns = [
-            SchemaColumn(name="externalId", type="string"),
-            SchemaColumn(name="name", type="string"),
-            SchemaColumn(name="directory", type="string"),
-            SchemaColumn(name="source", type="string"),
-            SchemaColumn(name="mimeType", type="string"),
-            SchemaColumn(name="assetExternalIds", type="string", is_array=True),
-            SchemaColumn(name="dataSetExternalId", type="string"),
-            SchemaColumn(name="sourceCreatedTime", type="integer"),
-            SchemaColumn(name="sourceModifiedTime", type="integer"),
-            SchemaColumn(name="securityCategories", type="string", is_array=True),
-            SchemaColumn(name="labels", type="string", is_array=True),
-            SchemaColumn(name="geoLocation", type="json"),
-        ]
+    def _get_resource_columns(self) -> SchemaColumnList:
+        columns = SchemaColumnList(
+            [
+                SchemaColumn(name="externalId", type="string"),
+                SchemaColumn(name="name", type="string"),
+                SchemaColumn(name="directory", type="string"),
+                SchemaColumn(name="source", type="string"),
+                SchemaColumn(name="mimeType", type="string"),
+                SchemaColumn(name="assetExternalIds", type="string", is_array=True),
+                SchemaColumn(name="dataSetExternalId", type="string"),
+                SchemaColumn(name="sourceCreatedTime", type="integer"),
+                SchemaColumn(name="sourceModifiedTime", type="integer"),
+                SchemaColumn(name="securityCategories", type="string", is_array=True),
+                SchemaColumn(name="labels", type="string", is_array=True),
+                SchemaColumn(name="geoLocation", type="json"),
+            ]
+        )
         data_set_ids = self.client.lookup.data_sets.id(self.data_sets) if self.data_sets else []
         root_ids = self.client.lookup.assets.id(self.hierarchies) if self.hierarchies else []
         metadata_keys = metadata_key_counts(self.client, "files", data_set_ids or None, root_ids or None)
@@ -386,18 +384,20 @@
             )
         )
 
-    def _get_resource_columns(self) -> list[SchemaColumn]:
-        columns = [
-            SchemaColumn(name="externalId", type="string"),
-            SchemaColumn(name="dataSetExternalId", type="string"),
-            SchemaColumn(name="startTime", type="integer"),
-            SchemaColumn(name="endTime", type="integer"),
-            SchemaColumn(name="type", type="string"),
-            SchemaColumn(name="subtype", type="string"),
-            SchemaColumn(name="description", type="string"),
-            SchemaColumn(name="assetExternalIds", type="string", is_array=True),
-            SchemaColumn(name="source", type="string"),
-        ]
+    def _get_resource_columns(self) -> SchemaColumnList:
+        columns = SchemaColumnList(
+            [
+                SchemaColumn(name="externalId", type="string"),
+                SchemaColumn(name="dataSetExternalId", type="string"),
+                SchemaColumn(name="startTime", type="integer"),
+                SchemaColumn(name="endTime", type="integer"),
+                SchemaColumn(name="type", type="string"),
+                SchemaColumn(name="subtype", type="string"),
+                SchemaColumn(name="description", type="string"),
+                SchemaColumn(name="assetExternalIds", type="string", is_array=True),
+                SchemaColumn(name="source", type="string"),
+            ]
+        )
         data_set_ids = self.client.lookup.data_sets.id(self.data_sets) if self.data_sets else []
         root_ids = self.client.lookup.assets.id(self.hierarchies) if self.hierarchies else []
         metadata_keys = metadata_key_counts(self.client, "events", data_set_ids or None, root_ids or None)
