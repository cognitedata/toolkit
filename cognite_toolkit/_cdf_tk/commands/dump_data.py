--- conflicted
+++ resolved
@@ -10,13 +10,10 @@
     Asset,
     AssetFilter,
     DataSetList,
-<<<<<<< HEAD
+    Event,
+    EventFilter,
     FileMetadata,
     FileMetadataFilter,
-=======
-    Event,
-    EventFilter,
->>>>>>> 8f274ad0
     LabelDefinitionList,
     TimeSeries,
     TimeSeriesFilter,
@@ -35,19 +32,13 @@
 from cognite_toolkit._cdf_tk.loaders import (
     AssetLoader,
     DataSetsLoader,
-<<<<<<< HEAD
+    EventLoader,
     FileMetadataLoader,
-=======
-    EventLoader,
->>>>>>> 8f274ad0
     LabelLoader,
     ResourceLoader,
     TimeSeriesLoader,
 )
-<<<<<<< HEAD
-=======
 from cognite_toolkit._cdf_tk.utils import humanize_collection
->>>>>>> 8f274ad0
 from cognite_toolkit._cdf_tk.utils.cdf import metadata_key_counts
 from cognite_toolkit._cdf_tk.utils.file import safe_rmtree
 from cognite_toolkit._cdf_tk.utils.producer_worker import ProducerWorkerExecutor
