# Copyright 2023 Cognite AS
#
# Licensed under the Apache License, Version 2.0 (the "License");
# you may not use this file except in compliance with the License.
# You may obtain a copy of the License at
#
#      https://www.apache.org/licenses/LICENSE-2.0
#
# Unless required by applicable law or agreed to in writing, software
# distributed under the License is distributed on an "AS IS" BASIS,
# WITHOUT WARRANTIES OR CONDITIONS OF ANY KIND, either express or implied.
# See the License for the specific language governing permissions and
# limitations under the License.
from __future__ import annotations

import itertools
import shutil
import time
import warnings
from collections import defaultdict
from dataclasses import dataclass
from pathlib import Path
from time import sleep

import questionary
from cognite.client.data_classes.capabilities import (
    Capability,
    FunctionsAcl,
    GroupsAcl,
    ProjectsAcl,
    SessionsAcl,
)
from cognite.client.data_classes.iam import Group, GroupList, GroupWrite, TokenInspection
from cognite.client.exceptions import CogniteAPIError
from rich import print
from rich.panel import Panel
from rich.prompt import Prompt
from rich.table import Table

from cognite_toolkit._cdf_tk import loaders
from cognite_toolkit._cdf_tk.client import ToolkitClient
from cognite_toolkit._cdf_tk.constants import (
    HINT_LEAD_TEXT,
    TOOLKIT_DEMO_GROUP_NAME,
    TOOLKIT_SERVICE_PRINCIPAL_GROUP_NAME,
)
from cognite_toolkit._cdf_tk.exceptions import (
    AuthenticationError,
    AuthorizationError,
    ResourceCreationError,
    ResourceDeleteError,
    ToolkitMissingValueError,
)
from cognite_toolkit._cdf_tk.tk_warnings import (
    HighSeverityWarning,
    LowSeverityWarning,
    MediumSeverityWarning,
    MissingCapabilityWarning,
)
from cognite_toolkit._cdf_tk.utils import humanize_collection
from cognite_toolkit._cdf_tk.utils.auth import EnvironmentVariables, prompt_user_environment_variables

from ._base import ToolkitCommand


@dataclass
class VerifyAuthResult:
    toolkit_group_id: int | None = None
    function_status: str | None = None


class AuthCommand(ToolkitCommand):
    def init(self, no_verify: bool = False, dry_run: bool = False) -> None:
        env_vars: EnvironmentVariables | None = None
        try:
            env_vars = EnvironmentVariables.create_from_environment()
        except ToolkitMissingValueError:
            ...

        ask_user = True
        if env_vars and not env_vars.get_missing_vars():
            print("Auth variables are already set.")
            ask_user = questionary.confirm("Do you want to reconfigure the auth variables?", default=False).ask()

        if ask_user or not env_vars:
            env_vars = prompt_user_environment_variables(env_vars)
            self._store_dotenv(env_vars)

        client = env_vars.get_client()
        try:
            client.iam.token.inspect()
        except CogniteAPIError as e:
            raise AuthenticationError(f"Unable to verify the credentials.\n{e}")

        print("[green]The credentials are valid.[/green]")
        if no_verify:
            return
        print(
            Panel(
                "Running verification, 'cdf auth verify'...",
                title="",
                expand=False,
            )
        )
        self.verify(client, dry_run)

    def _store_dotenv(self, env_vars: EnvironmentVariables) -> None:
        new_env_file = env_vars.create_dotenv_file()
        if Path(".env").exists():
            existing = Path(".env").read_text(encoding="utf-8")
            if existing == new_env_file:
                print("Identical '.env' file already exist.")
                return None
            self.warn(MediumSeverityWarning("'.env' file already exists"))
            filename = next(f"backup_{no}.env" for no in itertools.count() if not Path(f"backup_{no}.env").exists())

            if questionary.confirm(
                f"Do you want to overwrite the existing '.env' file? The existing will be renamed to {filename}",
                default=False,
            ).ask():
                shutil.move(".env", filename)
                Path(".env").write_text(new_env_file, encoding="utf-8")
        elif questionary.confirm("Do you want to save these to .env file for next time?", default=True).ask():
            Path(".env").write_text(new_env_file, encoding="utf-8")

    def verify(
        self,
        client: ToolkitClient,
        dry_run: bool,
        no_prompt: bool = False,
        demo_principal: str | None = None,
    ) -> VerifyAuthResult:
        """Authorization verification for the Toolkit.

        Args:
            client: The Toolkit client.
            dry_run: If the verification should be run in dry-run mode.
            no_prompt: If the verification should be run without any prompts.
            demo_principal: This is used for demo purposes. If passed, a different group name will be used
                to create the Toolkit group. This is group is intended to be deleted after the demo.

        Returns:
            VerifyAuthResult: The result of the verification.
        """

        is_interactive = not no_prompt
        is_demo = demo_principal is not None
        if client.config.project is None:
            raise AuthorizationError("CDF_PROJECT is not set.")
        cdf_project = client.config.project
        token_inspection = self.check_has_any_access(client)

        self.check_has_project_access(token_inspection, cdf_project)

        print(f"[italic]Focusing on current project {cdf_project} only from here on.[/]")

        self.check_has_group_access(client)

        self.check_identity_provider(client, cdf_project)

        try:
            user_groups = client.iam.groups.list()
        except CogniteAPIError as e:
            raise AuthorizationError(f"Unable to retrieve CDF groups.\n{e}")

        if not user_groups:
            raise AuthorizationError("The current user is not member of any groups in the CDF project.")

        loader_capabilities, loaders_by_capability_tuple = self._get_capabilities_by_loader(client)
        toolkit_group = self._create_toolkit_group(loader_capabilities, demo_principal)

        if not is_demo:
            print(
                Panel(
                    "The Cognite Toolkit expects the following:\n"
                    " - The principal used with the Toolkit [yellow]should[/yellow] be connected to "
                    "only ONE CDF Group.\n"
                    f" - This group [red]must[/red] be named {toolkit_group.name!r}.\n"
                    f" - The group {toolkit_group.name!r} [red]must[/red] have capabilities to "
                    f"all resources the Toolkit is managing\n"
                    " - All the capabilities [yellow]should[/yellow] be scoped to all resources.",
                    title="Toolkit Access Group",
                    expand=False,
                )
            )
            if is_interactive:
                Prompt.ask("Press enter key to continue...")

        all_groups = client.iam.groups.list(all=True)

        is_user_in_toolkit_group = any(group.name == toolkit_group.name for group in user_groups)
        is_toolkit_group_existing = any(group.name == toolkit_group.name for group in all_groups)

        print(f"Checking current client is member of the {toolkit_group.name!r} group...")
        has_added_capabilities = False
        cdf_toolkit_group: Group | None
        if is_user_in_toolkit_group:
            print(f"  [bold green]OK[/] - The current client is member of the {toolkit_group.name!r} group.")
            cdf_toolkit_group = next(group for group in user_groups if group.name == toolkit_group.name)
            missing_capabilities = self._check_missing_capabilities(
                client, cdf_toolkit_group, toolkit_group, loaders_by_capability_tuple, is_interactive
            )
            if (
                is_interactive
                and missing_capabilities
                and questionary.confirm("Do you want to update the group with the missing capabilities?").ask()
            ) or is_demo:
                has_added_capabilities = self._update_missing_capabilities(
                    client, cdf_toolkit_group, missing_capabilities, dry_run
                )
        elif is_toolkit_group_existing:  # and not is_user_in_toolkit_group
            self.warn(MediumSeverityWarning(f"The current client is not member of the {toolkit_group.name!r} group."))
            print(f"Checking if the group {toolkit_group.name!r} has the required capabilities...")
            # Update the group with the missing capabilities
            cdf_toolkit_group = next(group for group in all_groups if group.name == toolkit_group.name)
            missing_capabilities = self._check_missing_capabilities(
                client, cdf_toolkit_group, toolkit_group, loaders_by_capability_tuple, is_interactive
            )
            if (
                is_interactive
                and missing_capabilities
                and questionary.confirm("Do you want to update the group with the missing capabilities?").ask()
            ):
                self._update_missing_capabilities(client, cdf_toolkit_group, missing_capabilities, dry_run)
        elif is_demo:
            # We create the group for the demo user
            cdf_toolkit_group = self._create_toolkit_group_in_cdf(client, toolkit_group)
        else:
            print(f"Group {toolkit_group.name!r} does not exist in the CDF project.")
            cdf_toolkit_group = self._create_toolkit_group_in_cdf_interactive(
                client, toolkit_group, all_groups, is_interactive, dry_run
            )
        if cdf_toolkit_group is None:
            return VerifyAuthResult()

        if not is_demo and not is_user_in_toolkit_group:
            print(
                Panel(
                    f"To use the Toolkit, for example, 'cdf deploy', [red]you need to switch[/red] "
                    f"to the principal with source-id {cdf_toolkit_group.source_id!r}.",
                    title="Switch Principal",
                    expand=False,
                )
            )
            return VerifyAuthResult(function_status=None, toolkit_group_id=cdf_toolkit_group.id)

        if not is_demo:
            self.check_count_group_memberships(user_groups)
            if cdf_toolkit_group.source_id:
                self.check_source_id_usage(all_groups, cdf_toolkit_group)
            elif cdf_toolkit_group.members:
                self.check_members_usage(all_groups, cdf_toolkit_group)
            if extra := self.check_duplicated_names(all_groups, cdf_toolkit_group):
                if (
                    is_interactive
                    and questionary.confirm("Do you want to delete the extra groups?", default=True).ask()
                ):
                    try:
                        client.iam.groups.delete(extra.as_ids())
                    except CogniteAPIError as e:
                        raise ResourceDeleteError(f"Unable to delete the extra groups.\n{e}")
                    print(f"  [bold green]OK[/] - Deleted {len(extra)} duplicated groups.")

        function_status = self.check_function_service_status(client, dry_run, has_added_capabilities)
        return VerifyAuthResult(cdf_toolkit_group.id, function_status)

    def _create_toolkit_group_in_cdf_interactive(
        self,
        client: ToolkitClient,
        toolkit_group: GroupWrite,
        all_groups: GroupList,
        is_interactive: bool,
        dry_run: bool,
    ) -> Group | None:
        if not is_interactive:
            raise AuthorizationError(
                f"Group {toolkit_group.name!r} does not exist in the CDF project. "
                "Please create the group and try again."
                f"\n{HINT_LEAD_TEXT}Run this command without --no-prompt to get assistance to create the group."
            )
        if not questionary.confirm(
            "Do you want to create it?",
            default=True,
        ).ask():
            return None

        if dry_run:
            print(
                f"Would have created group {toolkit_group.name!r} with {len(toolkit_group.capabilities or [])} capabilities."
            )
            return None
        auth_vars = AuthVariables.from_env()
        if auth_vars.provider != "cdf":
            while True:
                source_id = questionary.text(
                    "What is the source id for the new group (typically a group id in the identity provider)?"
                ).ask()
                if source_id:
                    break
                print("Source id cannot be empty.")
            toolkit_group.source_id = source_id
            if already_used := [group.name for group in all_groups if group.source_id == source_id]:
                self.warn(
                    HighSeverityWarning(
                        f"The source id {source_id!r} is already used by the groups: {humanize_collection(already_used)!r}."
                    )
                )
<<<<<<< HEAD
                if not questionary.confirm("This is NOT recommended. Do you want to continue?", default=False).ask():
                    return None
        else:  # authentication through cog idp (cdf)
            if auth_vars.client_id:
                toolkit_group.members = [auth_vars.client_id]
        return self._create_toolkit_group_in_cdf(ToolGlobals, toolkit_group)
=======
            )
            if not questionary.confirm("This is NOT recommended. Do you want to continue?", default=False).ask():
                return None

        return self._create_toolkit_group_in_cdf(client, toolkit_group)
>>>>>>> 1d5df57a

    @staticmethod
    def _create_toolkit_group_in_cdf(
        client: ToolkitClient,
        toolkit_group: GroupWrite,
    ) -> Group:
        created = client.iam.groups.create(toolkit_group)
        print(
            f"  [bold green]OK[/] - Created new group {created.name}. It now has {len(created.capabilities or [])} capabilities."
        )
        return created

    def _check_missing_capabilities(
        self,
        client: ToolkitClient,
        existing_group: Group,
        toolkit_group: GroupWrite,
        loaders_by_capability_id: dict[tuple, list[str]],
        is_interactive: bool,
    ) -> list[Capability]:
        print(f"\nChecking if the {existing_group.name} has the all required capabilities...")
        with warnings.catch_warnings():
            # If the user has unknown capabilities, we don't want the user to see the warning:
            # "UserWarning: Unknown capability '<unknown warning>' will be ignored in comparison"
            # This is irrelevant for the user as we are only checking the capabilities below
            # (triggered by the verify_authorization calls)
            warnings.simplefilter("ignore")
            missing_capabilities = client.iam.compare_capabilities(
                existing_group.capabilities or [],
                toolkit_group.capabilities or [],
                project=client.config.project,
            )
        if not missing_capabilities:
            print(f"  [bold green]OK[/] - The {existing_group.name} has all the required capabilities.")
            return []

        missing_capabilities = self._merge_capabilities(missing_capabilities)
        for s in sorted(map(str, missing_capabilities)):
            self.warn(MissingCapabilityWarning(s))

        resource_names: set[str] = set()
        for cap in missing_capabilities:
            for cap_tuple in cap.as_tuples():
                resource_names.update(loaders_by_capability_id[cap_tuple])
        if resource_names:
            print("[bold yellow]INFO:[/] The missing capabilities are required for the following resources:")
            for resource_name in resource_names:
                print(f"    - {resource_name}")

        if not is_interactive:
            raise AuthorizationError(
                "The service principal/application does not have the required capabilities for the Toolkit to support all resources"
            )
        return missing_capabilities

    def _update_missing_capabilities(
        self,
        client: ToolkitClient,
        existing_group: Group,
        missing_capabilities: list[Capability],
        dry_run: bool,
    ) -> bool:
        """Updates the missing capabilities. This assumes interactive mode."""
        updated_toolkit_group = GroupWrite.load(existing_group.dump())
        if updated_toolkit_group.capabilities is None:
            updated_toolkit_group.capabilities = missing_capabilities
        else:
            updated_toolkit_group.capabilities.extend(missing_capabilities)

        with warnings.catch_warnings():
            # If the user has unknown capabilities, we don't want the user to see the warning:
            # "UserWarning: Unknown capability '<unknown warning>' will be ignored in comparison"
            # This is irrelevant for the user as we are only checking the capabilities below
            # (triggered by the verify_authorization calls)
            warnings.simplefilter("ignore")
            adding = client.iam.compare_capabilities(
                existing_group.capabilities or [],
                updated_toolkit_group.capabilities or [],
                project=client.config.project,
            )
        adding = self._merge_capabilities(adding)
        capability_str = "capabilities" if len(adding) > 1 else "capability"
        if dry_run:
            print(f"Would have updated group {updated_toolkit_group.name} with {len(adding)} new {capability_str}.")
            return False

        try:
            created = client.iam.groups.create(updated_toolkit_group)
        except CogniteAPIError as e:
            raise ResourceCreationError(f"Unable to create group {updated_toolkit_group.name}.\n{e}")
        try:
            client.iam.groups.delete(existing_group.id)
        except CogniteAPIError as e:
            raise ResourceDeleteError(
                f"Failed to cleanup old version of the {existing_group.name}.\n{e}\n"
                f"It is recommended that you manually delete the Group with ID {existing_group.id},"
                f"such that you don't have a duplicated group in your CDF project."
            )
        print(f"  [bold green]OK[/] - Updated the group {created.name} with {len(adding)} new {capability_str}.")
        return True

    @staticmethod
    def _create_toolkit_group(loader_capabilities: list[Capability], demo_user: str | None) -> GroupWrite:
        toolkit_group = GroupWrite(
            name=TOOLKIT_SERVICE_PRINCIPAL_GROUP_NAME if demo_user is None else TOOLKIT_DEMO_GROUP_NAME,
            capabilities=[
                *loader_capabilities,
                # Add project ACL to be able to list and read projects, as the Toolkit needs to know the project id.
                ProjectsAcl(
                    [ProjectsAcl.Action.Read, ProjectsAcl.Action.List, ProjectsAcl.Action.Update],
                    ProjectsAcl.Scope.All(),
                ),
                # Added Session ACL as this is required by CogIDP service principal
                SessionsAcl(
                    [SessionsAcl.Action.Create, SessionsAcl.Action.List, SessionsAcl.Action.Delete],
                    SessionsAcl.Scope.All(),
                ),
            ],
        )
        if demo_user:
            toolkit_group.members = [demo_user]
        return toolkit_group

    @staticmethod
    def _get_capabilities_by_loader(
        client: ToolkitClient,
    ) -> tuple[list[Capability], dict[tuple, list[str]]]:
        loaders_by_capability_tuple: dict[tuple, list[str]] = defaultdict(list)
        capability_by_id: dict[frozenset[tuple], Capability] = {}
        for loader_cls in loaders.RESOURCE_LOADER_LIST:
            loader = loader_cls.create_loader(client)
            capability = loader_cls.get_required_capability(None, read_only=False)
            capabilities = capability if isinstance(capability, list) else [capability]
            for cap in capabilities:
                id_ = frozenset(cap.as_tuples())
                if id_ not in capability_by_id:
                    capability_by_id[id_] = cap
                for cap_tuple in cap.as_tuples():
                    loaders_by_capability_tuple[cap_tuple].append(loader.display_name)
        return list(capability_by_id.values()), loaders_by_capability_tuple

    def check_has_any_access(self, client: ToolkitClient) -> TokenInspection:
        print("Checking basic project configuration...")
        try:
            # Using the token/inspect endpoint to check if the client has access to the project.
            # The response also includes access rights, which can be used to check if the client has the
            # correct access for what you want to do.
            token_inspection = client.iam.token.inspect()
            if token_inspection is None or len(token_inspection.capabilities) == 0:
                raise AuthorizationError(
                    "Valid authentication token, but it does not give any access rights."
                    " Check credentials (IDP_CLIENT_ID/IDP_CLIENT_SECRET or CDF_TOKEN)."
                )
            print("  [bold green]OK[/]")
        except CogniteAPIError as e:
            raise AuthorizationError(
                "Not a valid authentication token. Check credentials (IDP_CLIENT_ID/IDP_CLIENT_SECRET or CDF_TOKEN)."
                "This could also be due to the service principal/application not having access to any Groups."
                f"\n{e}"
            )
        return token_inspection

    def check_has_project_access(self, token_inspection: TokenInspection, cdf_project: str) -> None:
        print("Checking projects that the service principal/application has access to...")
        if len(token_inspection.projects) == 0:
            raise AuthorizationError(
                "The service principal/application configured for this client does not have access to any projects."
            )
        print("\n".join(f"  - {p.url_name}" for p in token_inspection.projects))
        if cdf_project not in {p.url_name for p in token_inspection.projects}:
            raise AuthorizationError(
                f"The service principal/application configured for this client does not have access to the CDF_PROJECT={cdf_project!r}."
            )

    def check_has_group_access(self, client: ToolkitClient) -> None:
        # Todo rewrite to use the token inspection instead.
        print(
            "Checking basic project and group manipulation access rights "
            "(projectsAcl: LIST, READ and groupsAcl: LIST, READ, CREATE, UPDATE, DELETE)..."
        )
        missing_capabilities = client.verify.authorization(
            [
                ProjectsAcl([ProjectsAcl.Action.List, ProjectsAcl.Action.Read], ProjectsAcl.Scope.All()),
                GroupsAcl(
                    [
                        GroupsAcl.Action.Read,
                        GroupsAcl.Action.List,
                        GroupsAcl.Action.Create,
                        GroupsAcl.Action.Update,
                        GroupsAcl.Action.Delete,
                    ],
                    GroupsAcl.Scope.All(),
                ),
            ]
        )
        if not missing_capabilities:
            print("  [bold green]OK[/]")
            return
        self.warn(
            HighSeverityWarning(
                "The service principal/application configured for this client "
                "does not have the basic group write access rights."
            )
        )
        print("Checking basic group read access rights (projectsAcl: LIST, READ and groupsAcl: LIST, READ)...")
        missing = client.verify.authorization(
            [
                ProjectsAcl([ProjectsAcl.Action.List, ProjectsAcl.Action.Read], ProjectsAcl.Scope.All()),
                GroupsAcl([GroupsAcl.Action.Read, GroupsAcl.Action.List], GroupsAcl.Scope.All()),
            ]
        )
        if not missing:
            print("  [bold green]OK[/] - can continue with checks.")
            return
        raise AuthorizationError(
            "Unable to continue, the service principal/application configured for this client does not"
            " have the basic read group access rights."
        )

    def check_identity_provider(self, client: ToolkitClient, cdf_project: str) -> None:
        print("Checking identity provider settings...")
        project_info = client.get(f"/api/v1/projects/{cdf_project}").json()
        oidc = project_info.get("oidcConfiguration", {})
        if "https://login.windows.net" in oidc.get("tokenUrl"):
            tenant_id = oidc.get("tokenUrl").split("/")[-3]
            print(f"  [bold green]OK[/]: Microsoft Entra ID (aka ActiveDirectory) with tenant id ({tenant_id}).")
        elif "auth0.com" in oidc.get("tokenUrl"):
            tenant_id = oidc.get("tokenUrl").split("/")[2].split(".")[0]
            print(f"  [bold green]OK[/] - Auth0 with tenant id ({tenant_id}).")
        else:
            self.warn(MediumSeverityWarning(f"Unknown identity provider {oidc.get('tokenUrl')}"))
        access_claims = [c.get("claimName") for c in oidc.get("accessClaims", {})]
        print(
            f"  Matching on CDF group sourceIds will be done on any of these claims from the identity provider: {access_claims}"
        )

    def check_count_group_memberships(self, user_group: GroupList) -> None:
        print("Checking CDF group memberships for the current client configured...")
        has_source_id = any(group.source_id for group in user_group)
        if has_source_id:
            table = Table(title="CDF Group ids, Names, and Source Ids")
            table.add_column("Id", justify="left")
            table.add_column("Name", justify="left")
    if has_source_id:
        table.add_column("Source Id", justify="left")
            for group in user_group:
                name = group.name
                if group.name == TOOLKIT_SERVICE_PRINCIPAL_GROUP_NAME:
                    name = f"[bold]{group.name}[/]"
                table.add_row(str(group.id), name, group.source_id)
            print(table)
        else:
            table = Table(title="CDF Group ids and Names")
            table.add_column("Id", justify="left")
            table.add_column("Name", justify="left")
            for group in user_group:
                name = group.name
                if group.name == TOOLKIT_SERVICE_PRINCIPAL_GROUP_NAME:
                    name = f"[bold]{group.name}[/]"
                table.add_row(str(group.id), name)
            print(table)

        if len(user_group) > 1:
            self.warn(
                LowSeverityWarning(
                    "This service principal/application gets its access rights from more than one CDF group."
                    "\nThis is not recommended. The group matching the group config file is marked in "
                    "bold above if it is present."
                )
            )
        else:
            print("  [bold green]OK[/] - Only one group is used for this service principal/application.")

    def check_source_id_usage(self, all_groups: GroupList, cdf_toolkit_group: Group) -> None:
        reuse_source_id = [
            group.name
            for group in all_groups
            if group.source_id == cdf_toolkit_group.source_id and group.id != cdf_toolkit_group.id
        ]
        if reuse_source_id:
            group_names_str = humanize_collection(reuse_source_id)
            self.warn(
                MediumSeverityWarning(
                    f"The following groups have the same source id, {cdf_toolkit_group.source_id},\n"
                    f"as the {cdf_toolkit_group.name!r} group: \n    {group_names_str!r}.\n"
                    f"It is recommended that only the {cdf_toolkit_group.name!r} group has this source id."
                )
            )

    def check_members_usage(self, all_groups: GroupList, cdf_toolkit_group: Group) -> None:
        reuse_members = [
            group.name
            for group in all_groups
            if group.source_id == cdf_toolkit_group.source_id and group.id != cdf_toolkit_group.id
        ]
        if reuse_members:
            group_names_str = humanize_collection(reuse_members)
            self.warn(
                MediumSeverityWarning(
                    f"The following groups have the same membership, {cdf_toolkit_group.members},\n"
                    f"as the {cdf_toolkit_group.name!r} group: \n    {group_names_str!r}.\n"
                    f"It is recommended that only the {cdf_toolkit_group.name!r} group has this membership."
                )
            )

    def check_duplicated_names(self, all_groups: GroupList, cdf_toolkit_group: Group) -> GroupList:
        extra = GroupList(
            [group for group in all_groups if group.name == cdf_toolkit_group.name and group.id != cdf_toolkit_group.id]
        )
        if extra:
            self.warn(
                MediumSeverityWarning(
                    f"There are multiple groups with the same name {cdf_toolkit_group.name} in the CDF project."
                    "           It is recommended that this admin (CI/CD) application/service principal "
                    "only is member of one group in the identity provider. Suggest you delete all but one"
                    "           of the groups with the same name."
                )
            )

        return extra

    @staticmethod
    def _merge_capabilities(capability_list: list[Capability]) -> list[Capability]:
        """Merges capabilities that have the same ACL and Scope"""
        actions_by_scope_and_cls: dict[tuple[type[Capability], Capability.Scope], set[Capability.Action]] = defaultdict(
            set
        )
        for capability in capability_list:
            actions_by_scope_and_cls[(type(capability), capability.scope)].update(capability.actions)
        return [
            cap_cls(actions=list(actions), scope=scope, allow_unknown=False)
            for (cap_cls, scope), actions in actions_by_scope_and_cls.items()
        ]

    def check_function_service_status(
        self, client: ToolkitClient, dry_run: bool, has_added_capabilities: bool
    ) -> str | None:
        print("Checking function service status...")
        has_function_read_access = self.has_function_rights(client, [FunctionsAcl.Action.Read], has_added_capabilities)
        if not has_function_read_access:
            self.warn(HighSeverityWarning("Cannot check function service status, missing function read access."))
            return None
        try:
            function_status = client.functions.status()
        except CogniteAPIError as e:
            self.warn(HighSeverityWarning(f"Unable to check function service status.\n{e}"))
            return None

        if function_status.status == "requested":
            print("  [bold yellow]INFO:[/] Function service activation is in progress (may take up to 2 hours)...")
        elif dry_run and function_status.status != "activated":
            print(
                "  [bold yellow]INFO:[/] Function service has not been activated, "
                "would have activated (will take up to 2 hours)..."
            )
        elif not dry_run and function_status.status != "activated":
            has_function_write_access = self.has_function_rights(
                client, [FunctionsAcl.Action.Write], has_added_capabilities
            )
            if not has_function_write_access:
                self.warn(HighSeverityWarning("Cannot activate function service, missing function write access."))
                return function_status.status

            if client.config.is_private_link:
                print(
                    "  [bold yellow]INFO:[/] Function service has not been activated. "
                    "Function activation must be done manually."
                )
                return function_status.status
            try:
                client.functions.activate()
            except CogniteAPIError as e:
                self.warn(HighSeverityWarning(f"Unable to activate function service.\n{e}"))
                return function_status.status
            print(
                "  [bold green]OK[/] - Function service has been activated. This may take up to 2 hours to take effect."
            )
        else:
            print("  [bold green]OK[/] - Function service has been activated.")

        return function_status.status

    def has_function_rights(
        self, client: ToolkitClient, actions: list[FunctionsAcl.Action], has_added_capabilities: bool
    ) -> bool:
        t0 = time.perf_counter()
        while not (
            has_function_access := not client.iam.verify_capabilities(
                FunctionsAcl(actions, FunctionsAcl.Scope.All()),
            )
        ):
            if has_added_capabilities and (time.perf_counter() - t0 < 5.0):
                # Wait for the IAM service to update the capabilities
                sleep(1.0)
            else:
                break
        return has_function_access<|MERGE_RESOLUTION|>--- conflicted
+++ resolved
@@ -246,10 +246,9 @@
 
         if not is_demo:
             self.check_count_group_memberships(user_groups)
-            if cdf_toolkit_group.source_id:
-                self.check_source_id_usage(all_groups, cdf_toolkit_group)
-            elif cdf_toolkit_group.members:
-                self.check_members_usage(all_groups, cdf_toolkit_group)
+
+            self.check_source_id_usage(all_groups, cdf_toolkit_group)
+
             if extra := self.check_duplicated_names(all_groups, cdf_toolkit_group):
                 if (
                     is_interactive
@@ -289,36 +288,26 @@
                 f"Would have created group {toolkit_group.name!r} with {len(toolkit_group.capabilities or [])} capabilities."
             )
             return None
-        auth_vars = AuthVariables.from_env()
-        if auth_vars.provider != "cdf":
-            while True:
-                source_id = questionary.text(
-                    "What is the source id for the new group (typically a group id in the identity provider)?"
-                ).ask()
-                if source_id:
-                    break
-                print("Source id cannot be empty.")
-            toolkit_group.source_id = source_id
-            if already_used := [group.name for group in all_groups if group.source_id == source_id]:
-                self.warn(
-                    HighSeverityWarning(
-                        f"The source id {source_id!r} is already used by the groups: {humanize_collection(already_used)!r}."
-                    )
-                )
-<<<<<<< HEAD
-                if not questionary.confirm("This is NOT recommended. Do you want to continue?", default=False).ask():
-                    return None
-        else:  # authentication through cog idp (cdf)
-            if auth_vars.client_id:
-                toolkit_group.members = [auth_vars.client_id]
-        return self._create_toolkit_group_in_cdf(ToolGlobals, toolkit_group)
-=======
+
+        while True:
+            source_id = questionary.text(
+                "What is the source id for the new group (typically a group id in the identity provider)?"
+            ).ask()
+            if source_id:
+                break
+            print("Source id cannot be empty.")
+
+        toolkit_group.source_id = source_id
+        if already_used := [group.name for group in all_groups if group.source_id == source_id]:
+            self.warn(
+                HighSeverityWarning(
+                    f"The source id {source_id!r} is already used by the groups: {humanize_collection(already_used)!r}."
+                )
             )
             if not questionary.confirm("This is NOT recommended. Do you want to continue?", default=False).ask():
                 return None
 
         return self._create_toolkit_group_in_cdf(client, toolkit_group)
->>>>>>> 1d5df57a
 
     @staticmethod
     def _create_toolkit_group_in_cdf(
@@ -557,29 +546,17 @@
 
     def check_count_group_memberships(self, user_group: GroupList) -> None:
         print("Checking CDF group memberships for the current client configured...")
-        has_source_id = any(group.source_id for group in user_group)
-        if has_source_id:
-            table = Table(title="CDF Group ids, Names, and Source Ids")
-            table.add_column("Id", justify="left")
-            table.add_column("Name", justify="left")
-    if has_source_id:
+
+        table = Table(title="CDF Group ids, Names, and Source Ids")
+        table.add_column("Id", justify="left")
+        table.add_column("Name", justify="left")
         table.add_column("Source Id", justify="left")
-            for group in user_group:
-                name = group.name
-                if group.name == TOOLKIT_SERVICE_PRINCIPAL_GROUP_NAME:
-                    name = f"[bold]{group.name}[/]"
-                table.add_row(str(group.id), name, group.source_id)
-            print(table)
-        else:
-            table = Table(title="CDF Group ids and Names")
-            table.add_column("Id", justify="left")
-            table.add_column("Name", justify="left")
-            for group in user_group:
-                name = group.name
-                if group.name == TOOLKIT_SERVICE_PRINCIPAL_GROUP_NAME:
-                    name = f"[bold]{group.name}[/]"
-                table.add_row(str(group.id), name)
-            print(table)
+        for group in user_group:
+            name = group.name
+            if group.name == TOOLKIT_SERVICE_PRINCIPAL_GROUP_NAME:
+                name = f"[bold]{group.name}[/]"
+            table.add_row(str(group.id), name, group.source_id)
+        print(table)
 
         if len(user_group) > 1:
             self.warn(
@@ -608,22 +585,6 @@
                 )
             )
 
-    def check_members_usage(self, all_groups: GroupList, cdf_toolkit_group: Group) -> None:
-        reuse_members = [
-            group.name
-            for group in all_groups
-            if group.source_id == cdf_toolkit_group.source_id and group.id != cdf_toolkit_group.id
-        ]
-        if reuse_members:
-            group_names_str = humanize_collection(reuse_members)
-            self.warn(
-                MediumSeverityWarning(
-                    f"The following groups have the same membership, {cdf_toolkit_group.members},\n"
-                    f"as the {cdf_toolkit_group.name!r} group: \n    {group_names_str!r}.\n"
-                    f"It is recommended that only the {cdf_toolkit_group.name!r} group has this membership."
-                )
-            )
-
     def check_duplicated_names(self, all_groups: GroupList, cdf_toolkit_group: Group) -> GroupList:
         extra = GroupList(
             [group for group in all_groups if group.name == cdf_toolkit_group.name and group.id != cdf_toolkit_group.id]
