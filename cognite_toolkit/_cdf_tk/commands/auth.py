# Copyright 2023 Cognite AS
#
# Licensed under the Apache License, Version 2.0 (the "License");
# you may not use this file except in compliance with the License.
# You may obtain a copy of the License at
#
#      https://www.apache.org/licenses/LICENSE-2.0
#
# Unless required by applicable law or agreed to in writing, software
# distributed under the License is distributed on an "AS IS" BASIS,
# WITHOUT WARRANTIES OR CONDITIONS OF ANY KIND, either express or implied.
# See the License for the specific language governing permissions and
# limitations under the License.
from __future__ import annotations

import time
import warnings
from collections import defaultdict
from dataclasses import dataclass
from time import sleep

import questionary
from cognite.client.data_classes.capabilities import (
    Capability,
    FunctionsAcl,
    GroupsAcl,
    ProjectsAcl,
    SessionsAcl,
)
from cognite.client.data_classes.iam import Group, GroupList, GroupWrite, TokenInspection
from cognite.client.exceptions import CogniteAPIError
from rich import print
from rich.panel import Panel
from rich.prompt import Prompt
from rich.table import Table

from cognite_toolkit._cdf_tk import loaders
from cognite_toolkit._cdf_tk.client import ToolkitClient
from cognite_toolkit._cdf_tk.constants import (
    HINT_LEAD_TEXT,
    TOOLKIT_DEMO_GROUP_NAME,
    TOOLKIT_SERVICE_PRINCIPAL_GROUP_NAME,
)
from cognite_toolkit._cdf_tk.exceptions import (
    AuthenticationError,
    AuthorizationError,
    ResourceCreationError,
    ResourceDeleteError,
)
from cognite_toolkit._cdf_tk.tk_warnings import (
    HighSeverityWarning,
    LowSeverityWarning,
    MediumSeverityWarning,
    MissingCapabilityWarning,
)
from cognite_toolkit._cdf_tk.utils import AuthReader, AuthVariables, CDFToolConfig, humanize_collection

from ._base import ToolkitCommand


@dataclass
class VerifyAuthResult:
    toolkit_group_id: int | None = None
    function_status: str | None = None


class AuthCommand(ToolkitCommand):
    def init(self, no_verify: bool = False, dry_run: bool = False) -> None:
        auth_vars = AuthVariables.from_env()

        prompt_user = True
        if auth_vars.is_complete:
            print("Auth variables are already set.")
            prompt_user = questionary.confirm("Do you want to reconfigure the auth variables?", default=False).ask()

        if prompt_user:
            reader = AuthReader(auth_vars, False)

            auth_vars = reader.from_user()
            if reader.messages:
                for message in reader.messages:
                    self.warn(MediumSeverityWarning(message))

        ToolGlobals = CDFToolConfig(skip_initialization=True)
        ToolGlobals.initialize_from_auth_variables(auth_vars, clear_cache=prompt_user)
        try:
            ToolGlobals.toolkit_client.iam.token.inspect()
        except CogniteAPIError as e:
            raise AuthenticationError(f"Unable to verify the credentials.\n{e}")

        print("[green]The credentials are valid.[/green]")
        if not no_verify:
            print(
                Panel(
                    "Running verification, 'cdf auth verify'...",
                    title="",
                    expand=False,
                )
            )
            self.verify(ToolGlobals, dry_run)

    def verify(
        self,
        ToolGlobals: CDFToolConfig,
        dry_run: bool,
        no_prompt: bool = False,
        demo_principal: str | None = None,
    ) -> VerifyAuthResult:
        """Authorization verification for the Toolkit.

        Args:
            ToolGlobals: The Toolkit configuration.
            dry_run: If the verification should be run in dry-run mode.
            no_prompt: If the verification should be run without any prompts.
            demo_principal: This is used for demo purposes. If passed, a different group name will be used
                to create the Toolkit group. This is group is intended to be deleted after the demo.

        Returns:
            VerifyAuthResult: The result of the verification.
        """

        is_interactive = not no_prompt
        is_demo = demo_principal is not None
        if ToolGlobals.project is None:
            raise AuthorizationError("CDF_PROJECT is not set.")
        cdf_project = ToolGlobals.project
        token_inspection = self.check_has_any_access(ToolGlobals)

        self.check_has_project_access(token_inspection, cdf_project)

        print(f"[italic]Focusing on current project {cdf_project} only from here on.[/]")

        self.check_has_group_access(ToolGlobals.toolkit_client)

        self.check_identity_provider(ToolGlobals, cdf_project)

        try:
            user_groups = ToolGlobals.toolkit_client.iam.groups.list()
        except CogniteAPIError as e:
            raise AuthorizationError(f"Unable to retrieve CDF groups.\n{e}")

        if not user_groups:
            raise AuthorizationError("The current user is not member of any groups in the CDF project.")

        loader_capabilities, loaders_by_capability_tuple = self._get_capabilities_by_loader(ToolGlobals)
        toolkit_group = self._create_toolkit_group(loader_capabilities, demo_principal)

        if not is_demo:
            print(
                Panel(
                    "The Cognite Toolkit expects the following:\n"
                    " - The principal used with the Toolkit [yellow]should[/yellow] be connected to "
                    "only ONE CDF Group.\n"
                    f" - This group [red]must[/red] be named {toolkit_group.name!r}.\n"
                    f" - The group {toolkit_group.name!r} [red]must[/red] have capabilities to "
                    f"all resources the Toolkit is managing\n"
                    " - All the capabilities [yellow]should[/yellow] be scoped to all resources.",
                    title="Toolkit Access Group",
                    expand=False,
                )
            )
            if is_interactive:
                Prompt.ask("Press enter key to continue...")

        all_groups = ToolGlobals.toolkit_client.iam.groups.list(all=True)

        is_user_in_toolkit_group = any(group.name == toolkit_group.name for group in user_groups)
        is_toolkit_group_existing = any(group.name == toolkit_group.name for group in all_groups)

        print(f"Checking current client is member of the {toolkit_group.name!r} group...")
        has_added_capabilities = False
        cdf_toolkit_group: Group | None
        if is_user_in_toolkit_group:
            print(f"  [bold green]OK[/] - The current client is member of the {toolkit_group.name!r} group.")
            cdf_toolkit_group = next(group for group in user_groups if group.name == toolkit_group.name)
            missing_capabilities = self._check_missing_capabilities(
                ToolGlobals, cdf_toolkit_group, toolkit_group, loaders_by_capability_tuple, is_interactive
            )
            if (
                is_interactive
                and missing_capabilities
                and questionary.confirm("Do you want to update the group with the missing capabilities?").ask()
            ) or is_demo:
                has_added_capabilities = self._update_missing_capabilities(
                    ToolGlobals, cdf_toolkit_group, missing_capabilities, dry_run
                )
        elif is_toolkit_group_existing:  # and not is_user_in_toolkit_group
            self.warn(MediumSeverityWarning(f"The current client is not member of the {toolkit_group.name!r} group."))
            print(f"Checking if the group {toolkit_group.name!r} has the required capabilities...")
            # Update the group with the missing capabilities
            cdf_toolkit_group = next(group for group in all_groups if group.name == toolkit_group.name)
            missing_capabilities = self._check_missing_capabilities(
                ToolGlobals, cdf_toolkit_group, toolkit_group, loaders_by_capability_tuple, is_interactive
            )
            if (
                is_interactive
                and missing_capabilities
                and questionary.confirm("Do you want to update the group with the missing capabilities?").ask()
            ):
                self._update_missing_capabilities(ToolGlobals, cdf_toolkit_group, missing_capabilities, dry_run)
        elif is_demo:
            # We create the group for the demo user
            cdf_toolkit_group = self._create_toolkit_group_in_cdf(ToolGlobals, toolkit_group)
        else:
            print(f"Group {toolkit_group.name!r} does not exist in the CDF project.")
            cdf_toolkit_group = self._create_toolkit_group_in_cdf_interactive(
                ToolGlobals, toolkit_group, all_groups, is_interactive, dry_run
            )
        if cdf_toolkit_group is None:
            return VerifyAuthResult()

        if not is_demo and not is_user_in_toolkit_group and cdf_toolkit_group.source_id:
            print(
                Panel(
                    f"To use the Toolkit, for example, 'cdf deploy', [red]you need to switch[/red] "
                    f"to the principal with source-id {cdf_toolkit_group.source_id!r}.",
                    title="Switch Principal",
                    expand=False,
                )
            )
            return VerifyAuthResult(function_status=None, toolkit_group_id=cdf_toolkit_group.id)

        if not is_demo:
            self.check_count_group_memberships(user_groups)
            if cdf_toolkit_group.source_id:
                self.check_source_id_usage(all_groups, cdf_toolkit_group)
            elif cdf_toolkit_group.members:
                self.check_members_usage(all_groups, cdf_toolkit_group)
            if extra := self.check_duplicated_names(all_groups, cdf_toolkit_group):
                if (
                    is_interactive
                    and questionary.confirm("Do you want to delete the extra groups?", default=True).ask()
                ):
                    try:
                        ToolGlobals.toolkit_client.iam.groups.delete(extra.as_ids())
                    except CogniteAPIError as e:
                        raise ResourceDeleteError(f"Unable to delete the extra groups.\n{e}")
                    print(f"  [bold green]OK[/] - Deleted {len(extra)} duplicated groups.")

        function_status = self.check_function_service_status(
            ToolGlobals.toolkit_client, dry_run, has_added_capabilities
        )
        return VerifyAuthResult(cdf_toolkit_group.id, function_status)

    def _create_toolkit_group_in_cdf_interactive(
        self,
        ToolGlobals: CDFToolConfig,
        toolkit_group: GroupWrite,
        all_groups: GroupList,
        is_interactive: bool,
        dry_run: bool,
    ) -> Group | None:
        if not is_interactive:
            raise AuthorizationError(
                f"Group {toolkit_group.name!r} does not exist in the CDF project. "
                "Please create the group and try again."
                f"\n{HINT_LEAD_TEXT}Run this command without --no-prompt to get assistance to create the group."
            )
        if not questionary.confirm(
            "Do you want to create it?",
            default=True,
        ).ask():
            return None

        if dry_run:
            print(
                f"Would have created group {toolkit_group.name!r} with {len(toolkit_group.capabilities or [])} capabilities."
            )
            return None
        auth_vars = AuthVariables.from_env()
        if auth_vars.provider != "cdf":
            while True:
                source_id = questionary.text(
                    "What is the source id for the new group (typically a group id in the identity provider)?"
                ).ask()
                if source_id:
                    break
                print("Source id cannot be empty.")
            toolkit_group.source_id = source_id
            if already_used := [group.name for group in all_groups if group.source_id == source_id]:
                self.warn(
                    HighSeverityWarning(
                        f"The source id {source_id!r} is already used by the groups: {humanize_collection(already_used)!r}."
                    )
                )
                if not questionary.confirm("This is NOT recommended. Do you want to continue?", default=False).ask():
                    return None
<<<<<<< HEAD
        else:  #authentication through cog idp (cdf)
            if auth_vars.client_id:
                toolkit_group.members = [auth_vars.client_id]
=======
        else:  # authentication through cog idp (cdf)
            toolkit_group.members = [auth_vars.client_id]
>>>>>>> 102fcdda
        return self._create_toolkit_group_in_cdf(ToolGlobals, toolkit_group)

    @staticmethod
    def _create_toolkit_group_in_cdf(
        ToolGlobals: CDFToolConfig,
        toolkit_group: GroupWrite,
    ) -> Group:
        created = ToolGlobals.toolkit_client.iam.groups.create(toolkit_group)
        print(
            f"  [bold green]OK[/] - Created new group {created.name}. It now has {len(created.capabilities or [])} capabilities."
        )
        return created

    def _check_missing_capabilities(
        self,
        ToolGlobals: CDFToolConfig,
        existing_group: Group,
        toolkit_group: GroupWrite,
        loaders_by_capability_id: dict[tuple, list[str]],
        is_interactive: bool,
    ) -> list[Capability]:
        print(f"\nChecking if the {existing_group.name} has the all required capabilities...")
        with warnings.catch_warnings():
            # If the user has unknown capabilities, we don't want the user to see the warning:
            # "UserWarning: Unknown capability '<unknown warning>' will be ignored in comparison"
            # This is irrelevant for the user as we are only checking the capabilities below
            # (triggered by the verify_authorization calls)
            warnings.simplefilter("ignore")
            missing_capabilities = ToolGlobals.toolkit_client.iam.compare_capabilities(
                existing_group.capabilities or [],
                toolkit_group.capabilities or [],
                project=ToolGlobals.project,
            )
        if not missing_capabilities:
            print(f"  [bold green]OK[/] - The {existing_group.name} has all the required capabilities.")
            return []

        missing_capabilities = self._merge_capabilities(missing_capabilities)
        for s in sorted(map(str, missing_capabilities)):
            self.warn(MissingCapabilityWarning(s))

        resource_names: set[str] = set()
        for cap in missing_capabilities:
            for cap_tuple in cap.as_tuples():
                resource_names.update(loaders_by_capability_id[cap_tuple])
        if resource_names:
            print("[bold yellow]INFO:[/] The missing capabilities are required for the following resources:")
            for resource_name in resource_names:
                print(f"    - {resource_name}")

        if not is_interactive:
            raise AuthorizationError(
                "The service principal/application does not have the required capabilities for the Toolkit to support all resources"
            )
        return missing_capabilities

    def _update_missing_capabilities(
        self,
        ToolGlobals: CDFToolConfig,
        existing_group: Group,
        missing_capabilities: list[Capability],
        dry_run: bool,
    ) -> bool:
        """Updates the missing capabilities. This assumes interactive mode."""
        updated_toolkit_group = GroupWrite.load(existing_group.dump())
        if updated_toolkit_group.capabilities is None:
            updated_toolkit_group.capabilities = missing_capabilities
        else:
            updated_toolkit_group.capabilities.extend(missing_capabilities)

        with warnings.catch_warnings():
            # If the user has unknown capabilities, we don't want the user to see the warning:
            # "UserWarning: Unknown capability '<unknown warning>' will be ignored in comparison"
            # This is irrelevant for the user as we are only checking the capabilities below
            # (triggered by the verify_authorization calls)
            warnings.simplefilter("ignore")
            adding = ToolGlobals.toolkit_client.iam.compare_capabilities(
                existing_group.capabilities or [],
                updated_toolkit_group.capabilities or [],
                project=ToolGlobals.project,
            )
        adding = self._merge_capabilities(adding)
        capability_str = "capabilities" if len(adding) > 1 else "capability"
        if dry_run:
            print(f"Would have updated group {updated_toolkit_group.name} with {len(adding)} new {capability_str}.")
            return False

        try:
            created = ToolGlobals.toolkit_client.iam.groups.create(updated_toolkit_group)
        except CogniteAPIError as e:
            raise ResourceCreationError(f"Unable to create group {updated_toolkit_group.name}.\n{e}")
        try:
            ToolGlobals.toolkit_client.iam.groups.delete(existing_group.id)
        except CogniteAPIError as e:
            raise ResourceDeleteError(
                f"Failed to cleanup old version of the {existing_group.name}.\n{e}\n"
                f"It is recommended that you manually delete the Group with ID {existing_group.id},"
                f"such that you don't have a duplicated group in your CDF project."
            )
        print(f"  [bold green]OK[/] - Updated the group {created.name} with {len(adding)} new {capability_str}.")
        return True

    @staticmethod
    def _create_toolkit_group(loader_capabilities: list[Capability], demo_user: str | None) -> GroupWrite:
        toolkit_group = GroupWrite(
            name=TOOLKIT_SERVICE_PRINCIPAL_GROUP_NAME if demo_user is None else TOOLKIT_DEMO_GROUP_NAME,
            capabilities=[
                *loader_capabilities,
                # Add project ACL to be able to list and read projects, as the Toolkit needs to know the project id.
                ProjectsAcl(
                    [ProjectsAcl.Action.Read, ProjectsAcl.Action.List, ProjectsAcl.Action.Update],
                    ProjectsAcl.Scope.All(),
                ),
                # Added Session ACL as this is required by CogIDP service principal
                SessionsAcl(
                    [SessionsAcl.Action.Create, SessionsAcl.Action.List, SessionsAcl.Action.Delete],
                    SessionsAcl.Scope.All(),
                ),
            ],
        )
        if demo_user:
            toolkit_group.members = [demo_user]
        return toolkit_group

    @staticmethod
    def _get_capabilities_by_loader(
        ToolGlobals: CDFToolConfig,
    ) -> tuple[list[Capability], dict[tuple, list[str]]]:
        loaders_by_capability_tuple: dict[tuple, list[str]] = defaultdict(list)
        capability_by_id: dict[frozenset[tuple], Capability] = {}
        for loader_cls in loaders.RESOURCE_LOADER_LIST:
            loader = loader_cls.create_loader(ToolGlobals, None)
            capability = loader_cls.get_required_capability(None, read_only=False)
            capabilities = capability if isinstance(capability, list) else [capability]
            for cap in capabilities:
                id_ = frozenset(cap.as_tuples())
                if id_ not in capability_by_id:
                    capability_by_id[id_] = cap
                for cap_tuple in cap.as_tuples():
                    loaders_by_capability_tuple[cap_tuple].append(loader.display_name)
        return list(capability_by_id.values()), loaders_by_capability_tuple

    def check_has_any_access(self, ToolGlobals: CDFToolConfig) -> TokenInspection:
        print("Checking basic project configuration...")
        try:
            # Using the token/inspect endpoint to check if the client has access to the project.
            # The response also includes access rights, which can be used to check if the client has the
            # correct access for what you want to do.
            token_inspection = ToolGlobals.toolkit_client.iam.token.inspect()
            if token_inspection is None or len(token_inspection.capabilities) == 0:
                raise AuthorizationError(
                    "Valid authentication token, but it does not give any access rights."
                    " Check credentials (IDP_CLIENT_ID/IDP_CLIENT_SECRET or CDF_TOKEN)."
                )
            print("  [bold green]OK[/]")
        except CogniteAPIError as e:
            raise AuthorizationError(
                "Not a valid authentication token. Check credentials (IDP_CLIENT_ID/IDP_CLIENT_SECRET or CDF_TOKEN)."
                "This could also be due to the service principal/application not having access to any Groups."
                f"\n{e}"
            )
        return token_inspection

    def check_has_project_access(self, token_inspection: TokenInspection, cdf_project: str) -> None:
        print("Checking projects that the service principal/application has access to...")
        if len(token_inspection.projects) == 0:
            raise AuthorizationError(
                "The service principal/application configured for this client does not have access to any projects."
            )
        print("\n".join(f"  - {p.url_name}" for p in token_inspection.projects))
        if cdf_project not in {p.url_name for p in token_inspection.projects}:
            raise AuthorizationError(
                f"The service principal/application configured for this client does not have access to the CDF_PROJECT={cdf_project!r}."
            )

    def check_has_group_access(self, client: ToolkitClient) -> None:
        # Todo rewrite to use the token inspection instead.
        print(
            "Checking basic project and group manipulation access rights "
            "(projectsAcl: LIST, READ and groupsAcl: LIST, READ, CREATE, UPDATE, DELETE)..."
        )
        missing_capabilities = client.verify.authorization(
            [
                ProjectsAcl([ProjectsAcl.Action.List, ProjectsAcl.Action.Read], ProjectsAcl.Scope.All()),
                GroupsAcl(
                    [
                        GroupsAcl.Action.Read,
                        GroupsAcl.Action.List,
                        GroupsAcl.Action.Create,
                        GroupsAcl.Action.Update,
                        GroupsAcl.Action.Delete,
                    ],
                    GroupsAcl.Scope.All(),
                ),
            ]
        )
        if not missing_capabilities:
            print("  [bold green]OK[/]")
            return
        self.warn(
            HighSeverityWarning(
                "The service principal/application configured for this client "
                "does not have the basic group write access rights."
            )
        )
        print("Checking basic group read access rights (projectsAcl: LIST, READ and groupsAcl: LIST, READ)...")
        missing = client.verify.authorization(
            [
                ProjectsAcl([ProjectsAcl.Action.List, ProjectsAcl.Action.Read], ProjectsAcl.Scope.All()),
                GroupsAcl([GroupsAcl.Action.Read, GroupsAcl.Action.List], GroupsAcl.Scope.All()),
            ]
        )
        if not missing:
            print("  [bold green]OK[/] - can continue with checks.")
            return
        raise AuthorizationError(
            "Unable to continue, the service principal/application configured for this client does not"
            " have the basic read group access rights."
        )

    def check_identity_provider(self, ToolGlobals: CDFToolConfig, cdf_project: str) -> None:
        print("Checking identity provider settings...")
        project_info = ToolGlobals.toolkit_client.get(f"/api/v1/projects/{cdf_project}").json()
        oidc = project_info.get("oidcConfiguration", {})
        if "https://login.windows.net" in oidc.get("tokenUrl"):
            tenant_id = oidc.get("tokenUrl").split("/")[-3]
            print(f"  [bold green]OK[/]: Microsoft Entra ID (aka ActiveDirectory) with tenant id ({tenant_id}).")
        elif "auth0.com" in oidc.get("tokenUrl"):
            tenant_id = oidc.get("tokenUrl").split("/")[2].split(".")[0]
            print(f"  [bold green]OK[/] - Auth0 with tenant id ({tenant_id}).")
        else:
            self.warn(MediumSeverityWarning(f"Unknown identity provider {oidc.get('tokenUrl')}"))
        access_claims = [c.get("claimName") for c in oidc.get("accessClaims", {})]
        print(
            f"  Matching on CDF group sourceIds will be done on any of these claims from the identity provider: {access_claims}"
        )

    def check_count_group_memberships(self, user_group: GroupList) -> None:
        print("Checking CDF group memberships for the current client configured...")
        has_source_id = any(group.source_id for group in user_group)
        if has_source_id:
            table = Table(title="CDF Group ids, Names, and Source Ids")
            table.add_column("Id", justify="left")
            table.add_column("Name", justify="left")
            table.add_column("Source Id", justify="left")
            for group in user_group:
                name = group.name
                if group.name == TOOLKIT_SERVICE_PRINCIPAL_GROUP_NAME:
                    name = f"[bold]{group.name}[/]"
                table.add_row(str(group.id), name, group.source_id)
            print(table)
        else:
            table = Table(title="CDF Group ids and Names")
            table.add_column("Id", justify="left")
            table.add_column("Name", justify="left")
            for group in user_group:
                name = group.name
                if group.name == TOOLKIT_SERVICE_PRINCIPAL_GROUP_NAME:
                    name = f"[bold]{group.name}[/]"
                table.add_row(str(group.id), name)
            print(table)

        if len(user_group) > 1:
            self.warn(
                LowSeverityWarning(
                    "This service principal/application gets its access rights from more than one CDF group."
                    "\nThis is not recommended. The group matching the group config file is marked in "
                    "bold above if it is present."
                )
            )
        else:
            print("  [bold green]OK[/] - Only one group is used for this service principal/application.")

    def check_source_id_usage(self, all_groups: GroupList, cdf_toolkit_group: Group) -> None:
        reuse_source_id = [
            group.name
            for group in all_groups
            if group.source_id == cdf_toolkit_group.source_id and group.id != cdf_toolkit_group.id
        ]
        if reuse_source_id:
            group_names_str = humanize_collection(reuse_source_id)
            self.warn(
                MediumSeverityWarning(
                    f"The following groups have the same source id, {cdf_toolkit_group.source_id},\n"
                    f"as the {cdf_toolkit_group.name!r} group: \n    {group_names_str!r}.\n"
                    f"It is recommended that only the {cdf_toolkit_group.name!r} group has this source id."
                )
            )

    def check_members_usage(self, all_groups: GroupList, cdf_toolkit_group: Group) -> None:
        reuse_members = [
            group.name
            for group in all_groups
            if group.source_id == cdf_toolkit_group.source_id and group.id != cdf_toolkit_group.id
        ]
        if reuse_members:
            group_names_str = humanize_collection(reuse_members)
            self.warn(
                MediumSeverityWarning(
                    f"The following groups have the same membership, {cdf_toolkit_group.members},\n"
                    f"as the {cdf_toolkit_group.name!r} group: \n    {group_names_str!r}.\n"
                    f"It is recommended that only the {cdf_toolkit_group.name!r} group has this membership."
                )
            )

    def check_duplicated_names(self, all_groups: GroupList, cdf_toolkit_group: Group) -> GroupList:
        extra = GroupList(
            [group for group in all_groups if group.name == cdf_toolkit_group.name and group.id != cdf_toolkit_group.id]
        )
        if extra:
            self.warn(
                MediumSeverityWarning(
                    f"There are multiple groups with the same name {cdf_toolkit_group.name} in the CDF project."
                    "           It is recommended that this admin (CI/CD) application/service principal "
                    "only is member of one group in the identity provider. Suggest you delete all but one"
                    "           of the groups with the same name."
                )
            )

        return extra

    @staticmethod
    def _merge_capabilities(capability_list: list[Capability]) -> list[Capability]:
        """Merges capabilities that have the same ACL and Scope"""
        actions_by_scope_and_cls: dict[tuple[type[Capability], Capability.Scope], set[Capability.Action]] = defaultdict(
            set
        )
        for capability in capability_list:
            actions_by_scope_and_cls[(type(capability), capability.scope)].update(capability.actions)
        return [
            cap_cls(actions=list(actions), scope=scope, allow_unknown=False)
            for (cap_cls, scope), actions in actions_by_scope_and_cls.items()
        ]

    def check_function_service_status(
        self, client: ToolkitClient, dry_run: bool, has_added_capabilities: bool
    ) -> str | None:
        print("Checking function service status...")
        has_function_read_access = self.has_function_rights(client, [FunctionsAcl.Action.Read], has_added_capabilities)
        if not has_function_read_access:
            self.warn(HighSeverityWarning("Cannot check function service status, missing function read access."))
            return None
        try:
            function_status = client.functions.status()
        except CogniteAPIError as e:
            self.warn(HighSeverityWarning(f"Unable to check function service status.\n{e}"))
            return None

        if function_status.status == "requested":
            print("  [bold yellow]INFO:[/] Function service activation is in progress (may take up to 2 hours)...")
        elif dry_run and function_status.status != "activated":
            print(
                "  [bold yellow]INFO:[/] Function service has not been activated, "
                "would have activated (will take up to 2 hours)..."
            )
        elif not dry_run and function_status.status != "activated":
            has_function_write_access = self.has_function_rights(
                client, [FunctionsAcl.Action.Write], has_added_capabilities
            )
            if not has_function_write_access:
                self.warn(HighSeverityWarning("Cannot activate function service, missing function write access."))
                return function_status.status

            if client.config.is_private_link:
                print(
                    "  [bold yellow]INFO:[/] Function service has not been activated. "
                    "Function activation must be done manually."
                )
                return function_status.status
            try:
                client.functions.activate()
            except CogniteAPIError as e:
                self.warn(HighSeverityWarning(f"Unable to activate function service.\n{e}"))
                return function_status.status
            print(
                "  [bold green]OK[/] - Function service has been activated. This may take up to 2 hours to take effect."
            )
        else:
            print("  [bold green]OK[/] - Function service has been activated.")

        return function_status.status

    def has_function_rights(
        self, client: ToolkitClient, actions: list[FunctionsAcl.Action], has_added_capabilities: bool
    ) -> bool:
        t0 = time.perf_counter()
        while not (
            has_function_access := not client.iam.verify_capabilities(
                FunctionsAcl(actions, FunctionsAcl.Scope.All()),
            )
        ):
            if has_added_capabilities and (time.perf_counter() - t0 < 5.0):
                # Wait for the IAM service to update the capabilities
                sleep(1.0)
            else:
                break
        return has_function_access<|MERGE_RESOLUTION|>--- conflicted
+++ resolved
@@ -285,14 +285,9 @@
                 )
                 if not questionary.confirm("This is NOT recommended. Do you want to continue?", default=False).ask():
                     return None
-<<<<<<< HEAD
         else:  #authentication through cog idp (cdf)
             if auth_vars.client_id:
                 toolkit_group.members = [auth_vars.client_id]
-=======
-        else:  # authentication through cog idp (cdf)
-            toolkit_group.members = [auth_vars.client_id]
->>>>>>> 102fcdda
         return self._create_toolkit_group_in_cdf(ToolGlobals, toolkit_group)
 
     @staticmethod
