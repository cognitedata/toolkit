from __future__ import annotations

import difflib
import re
import uuid
from collections import UserList
from dataclasses import dataclass, field
from pathlib import Path
from typing import Any, Union
from unittest.mock import MagicMock

import questionary
import yaml
from cognite.client.data_classes._base import T_CogniteResourceList, T_WritableCogniteResource, T_WriteClass
from questionary import Choice
from rich import print
from rich.markdown import Markdown
from rich.panel import Panel

from cognite_toolkit._cdf_tk.data_classes import (
    BuiltFullResourceList,
    ModuleResources,
)
from cognite_toolkit._cdf_tk.exceptions import (
    ToolkitMissingResourceError,
    ToolkitValueError,
)
from cognite_toolkit._cdf_tk.hints import verify_module_directory
from cognite_toolkit._cdf_tk.loaders import ResourceLoader, TransformationLoader
from cognite_toolkit._cdf_tk.loaders._base_loaders import T_ID, T_WritableCogniteResourceList
from cognite_toolkit._cdf_tk.utils import CDFToolConfig, YAMLComment, YAMLWithComments, safe_read

from ._base import ToolkitCommand

_VARIABLE_PATTERN = re.compile(r"\{\{(.+?)\}\}")
# The encoding and newline characters to use when writing files
# These are hardcoded to ensure that running the pull command on different platforms
# will produce the same output. The motivation is when having local sources in
# version control, the diff will be easier to read.
ENCODING = "utf-8"
NEWLINE = "\n"


@dataclass
class Variable:
    placeholder: str | None = None
    name: str | None = None
    source_value: str | None = None


@dataclass
class ResourceProperty:
    """This represents a single property in a CDF resource file.

    Args:
        key_path: The path to the property in the resource file.
        build_value: The value of the property in the local resource file build file.
        cdf_value: The value of the property in the CDF resource.
        variables: A list of variables that are used in the property value.
    """

    key_path: tuple[str | int, ...]
    build_value: float | int | str | bool | None = None
    cdf_value: float | int | str | bool | None = None
    variables: list[Variable] = field(default_factory=list)

    @property
    def value(self) -> float | int | str | bool | None:
        if self.has_variables:
            return self.variables[0].source_value
        return self.cdf_value or self.build_value

    @property
    def has_variables(self) -> bool:
        return bool(self.variables)

    @property
    def is_changed(self) -> bool:
        return (
            self.build_value != self.cdf_value
            and self.build_value is not None
            and self.cdf_value is not None
            and not self.has_variables
        )

    @property
    def is_added(self) -> bool:
        return self.build_value is None and self.cdf_value is not None

    @property
    def is_cannot_change(self) -> bool:
        return (
            self.build_value != self.cdf_value
            and not self.has_variables
            and self.build_value is not None
            and self.cdf_value is not None
        )

    def __str__(self) -> str:
        key_str = ".".join(map(str, self.key_path))
        if self.is_added:
            return f"ADDED: '{key_str}: {self.cdf_value}'"
        elif self.is_changed:
            return f"CHANGED: '{key_str}: {self.build_value} -> {self.cdf_value}'"
        elif self.is_cannot_change:
            return f"CANNOT CHANGE (contains variables): '{key_str}: {self.build_value} -> {self.cdf_value}'"
        else:
            return f"UNCHANGED: '{key_str}: {self.build_value}'"


class ResourceYAMLDifference(YAMLWithComments[tuple[Union[str, int], ...], ResourceProperty]):
    """This represents a YAML file that contains resources and their properties.

    It is used to compare a local resource file with a CDF resource.
    """

    def __init__(
        self,
        items: dict[tuple[str | int, ...], ResourceProperty],
        comments: dict[tuple[str, ...], YAMLComment] | None = None,
    ) -> None:
        super().__init__(items or {})
        self._comments = comments or {}

    def _get_comment(self, key: tuple[str, ...]) -> YAMLComment | None:
        return self._comments.get(key)

    @classmethod
    def load(cls, build_content: str, source_content: str) -> ResourceYAMLDifference:
        comments = cls._extract_comments(build_content)
        build = yaml.safe_load(build_content)
        build_flatten = cls._flatten(build)
        items: dict[tuple[str | int, ...], ResourceProperty] = {}
        for key, value in build_flatten.items():
            items[key] = ResourceProperty(
                key_path=key,
                build_value=value,
            )

        source_content, variable_by_placeholder = cls._replace_variables(source_content)
        source = yaml.safe_load(source_content)
        source_items = cls._flatten(source)
        for key, value in source_items.items():
            for placeholder, variable in variable_by_placeholder.items():
                if placeholder in str(value):
                    items[key].variables.append(
                        Variable(
                            placeholder=placeholder,
                            name=variable_by_placeholder[placeholder],
                            source_value=str(value),
                        )
                    )
        return cls(items, comments)

    @classmethod
    def _flatten(
        cls, raw: dict[str, Any] | list[dict[str, Any]]
    ) -> dict[tuple[str | int, ...], str | int | float | bool | None]:
        if isinstance(raw, dict):
            return cls._flatten_dict(raw)
        elif isinstance(raw, list):
            raise NotImplementedError()
        else:
            raise ValueError(f"Expected a dictionary or list, got {type(raw)}")

    @classmethod
    def _flatten_dict(
        cls, raw: dict[str, Any], key_path: tuple[str | int, ...] = ()
    ) -> dict[tuple[str | int, ...], str | int | float | bool | None]:
        items: dict[tuple[str | int, ...], str | int | float | bool | None] = {}
        for key, value in raw.items():
            if key == "scopes":
                # Hack to handle that scopes is a list variable
                items[(*key_path, key)] = value
            elif isinstance(value, dict):
                items.update(cls._flatten_dict(value, (*key_path, key)))
            elif isinstance(value, list):
                for i, item in enumerate(value):
                    if isinstance(item, dict):
                        items.update(cls._flatten_dict(item, (*key_path, key, i)))
                    else:
                        items[(*key_path, key, i)] = item
            else:
                items[(*key_path, key)] = value
        return items

    @classmethod
    def _replace_variables(cls, content: str) -> tuple[str, dict[str, str]]:
        variable_by_placeholder: dict[str, str] = {}
        seen: set[str] = set()
        for match in _VARIABLE_PATTERN.finditer(content):
            variable = match.group(1)
            if variable in seen:
                continue
            placeholder = f"VARIABLE_{uuid.uuid4().hex[:8]}"
            content = content.replace(f"{{{{{variable}}}}}", placeholder)
            variable_by_placeholder[placeholder] = variable
            seen.add(variable)
        return content, variable_by_placeholder

    def update_cdf_resource(self, cdf_resource: dict[str, Any]) -> None:
        for key, value in self._flatten_dict(cdf_resource).items():
            if key in self:
                self[key].cdf_value = value
            else:
                self[key] = ResourceProperty(key_path=key, cdf_value=value)

    def dump(self) -> dict[Any, Any]:
        dumped: dict[Any, Any] = {}
        for key, prop in self.items():
            current = dumped
            for part, next_part in zip(key[:-1], key[1:]):
                if isinstance(part, int) and isinstance(current, list) and len(current) < part + 1:
                    current.append({})
                    current = current[part]
                elif isinstance(part, int) and isinstance(current, list) and part < len(current):
                    current = current[part]
                elif isinstance(part, str) and isinstance(next_part, str):
                    current = current.setdefault(part, {})
                elif isinstance(part, str) and isinstance(next_part, int):
                    current = current.setdefault(part, [])
                else:
                    raise ValueError(f"Expected a string or int, got {type(part)}")
            if isinstance(key[-1], int) and isinstance(current, list):
                current.append(prop.value)
            elif isinstance(key[-1], str) and isinstance(current, dict):
                current[key[-1]] = prop.value
            else:
                raise ValueError(f"Expected a string or int, got {type(key[-1])}")
        return dumped

    def dump_yaml_with_comments(self, indent_size: int = 2) -> str:
        """Dump a config dictionary to a yaml string"""
        dumped_with_comments = self._dump_yaml_with_comments(indent_size, False)
        for key, prop in self.items():
            for variable in prop.variables:
                if variable.placeholder:
                    dumped_with_comments = dumped_with_comments.replace(
                        variable.placeholder, f"{{{{{variable.name}}}}}"
                    )
        return dumped_with_comments

    def display(self, title: str | None = None) -> None:
        added = [prop for prop in self.values() if prop.is_added]
        changed = [prop for prop in self.values() if prop.is_changed]
        cannot_change = [prop for prop in self.values() if prop.is_cannot_change]
        unchanged = [
            prop for prop in self.values() if not prop.is_added and not prop.is_changed and not prop.is_cannot_change
        ]

        content: list[str] = []
        if added:
            content.append("\n**Added properties**(Either set in CDF UI or default values set by CDF):")
            content.extend([f" - {prop}" for prop in added])
        if changed:
            content.append("\n**Changed properties:**")
            content.extend([f" - {prop}" for prop in changed])
        if cannot_change:
            content.append("\n**Cannot change properties**")
            content.extend([f" - {prop}" for prop in cannot_change])
        if unchanged:
            content.append(f"\n**{len(unchanged)} properties unchanged**")

        print(Panel.fit(Markdown("\n".join(content), justify="left"), title=title or "Resource differences"))


@dataclass
class Line:
    line_no: int
    build_value: str | None = None
    source_value: str | None = None
    cdf_value: str | None = None
    variables: list[str] | None = None

    @property
    def value(self) -> str:
        if self.variables:
            if self.source_value is None:
                raise ValueError("Source value should be set if there are variables")
            return self.source_value
        value = self.cdf_value or self.build_value
        if value is None:
            raise ValueError("CDF value or build value should be set")
        return value

    @property
    def is_changed(self) -> bool:
        return (
            self.build_value != self.cdf_value
            and self.build_value is not None
            and self.cdf_value is not None
            and self.variables is None
        )

    @property
    def is_added(self) -> bool:
        return self.build_value is None and self.cdf_value is not None

    @property
    def is_cannot_change(self) -> bool:
        return (
            self.build_value != self.cdf_value
            and self.variables is not None
            and self.build_value is not None
            and self.cdf_value is not None
        )


class TextFileDifference(UserList):
    def __init__(self, lines: list[Line] | None) -> None:
        super().__init__(lines or [])

    @classmethod
    def load(cls, build_content: str, source_content: str) -> TextFileDifference:
        lines = []
        # Build and source content should have the same number of lines
        for no, (build, source) in enumerate(zip(build_content.splitlines(), source_content.splitlines())):
            variables = [v.group(1) for v in _VARIABLE_PATTERN.finditer(source)] or None
            lines.append(
                Line(
                    line_no=no + 1,
                    build_value=build,
                    source_value=source,
                    variables=variables,
                )
            )
        return cls(lines)

    def update_cdf_content(self, cdf_content: str) -> None:
        for i, line in enumerate(cdf_content.splitlines()):
            if i < len(self):
                self[i].cdf_value = line
            else:
                self.append(Line(cdf_value=line, line_no=i + 1))

    def dump(self) -> str:
        return "\n".join(line.value for line in self) + "\n"

    def display(self, title: str | None = None) -> None:
        added = [line for line in self if line.is_added]
        changed = [line for line in self if line.is_changed]
        cannot_change = [line for line in self if line.is_cannot_change]
        unchanged_count = len(self) - len(added) - len(changed) - len(cannot_change)

        content: list[str] = []
        if added:
            content.append("\n**Added lines**")
            if len(added) == 1:
                content.append(f" - Line {added[0].line_no}: '{added[0].cdf_value}'")
            else:
                content.append(f" - Line {added[0].line_no} - {added[-1].line_no}: {len(added)} lines")
        if changed:
            content.append("\n**Changed lines**")
            if len(changed) == 1:
                content.append(f" - Line {changed[0].line_no}: '{changed[0].source_value}' -> '{changed[0].cdf_value}'")
            else:
                content.append(f" - Line {changed[0].line_no} - {changed[-1].line_no}: {len(changed)} lines")
        if cannot_change:
            content.append("\n**Cannot change lines**")
            if len(cannot_change) == 1:
                content.append(
                    f" - Line {cannot_change[0].line_no}: '{cannot_change[0].source_value}' -> '{cannot_change[0].cdf_value}'"
                )
            else:
                content.append(
                    f" - Line {cannot_change[0].line_no} - {cannot_change[-1].line_no}: {len(cannot_change)} lines"
                )
        if unchanged_count != 0:
            content.append(f"\n**{unchanged_count} lines unchanged**")

        print(Panel.fit(Markdown("\n".join(content), justify="left"), title=title or "File differences"))


class PullCommand(ToolkitCommand):
    def execute(
        self,
        organization_dir: Path,
        id_: T_ID | None,
        env: str | None,
        dry_run: bool,
        verbose: bool,
        ToolGlobals: CDFToolConfig,
        Loader: type[
            ResourceLoader[
                T_ID, T_WriteClass, T_WritableCogniteResource, T_CogniteResourceList, T_WritableCogniteResourceList
            ]
        ],
    ) -> None:
        verify_module_directory(organization_dir, env)
        # The id_type is only used for type hints, so it is safe to ignore the type here
        local_resources: BuiltFullResourceList = ModuleResources(organization_dir, env).list_resources(
            None,  # type: ignore[arg-type]
            Loader.folder_name,  # type: ignore[arg-type]
            Loader.kind,
        )
        loader = Loader.create_loader(ToolGlobals, None)

        if id_ is None:
            resource_id = questionary.select(
                f"Select a {loader.display_name} to pull",
                choices=[
                    Choice(title=f"{r.identifier!r} - ({r.module_name})", value=r.identifier) for r in local_resources
                ],
            ).ask()
        elif id_ not in local_resources.identifiers:
            raise ToolkitMissingResourceError(
                f"No {loader.display_name} with external id {id_} found in the current configuration in {organization_dir}."
            )
        else:
            resource_id = id_

        print(f"[bold]Pulling {loader.display_name} {resource_id!r}...[/]")

        built_local = next(r for r in local_resources if r.identifier == resource_id)
        if sum(1 for r in local_resources if r.source.path == built_local.source.path) > 1:
            raise ToolkitValueError(f"Pull of {loader.display_name} only supports one resource per file.")

        local_resource_dict = built_local.load_resource_dict(ToolGlobals.environment_variables(), validate=True)

        filepath_mock = MagicMock(spec=Path)
        filepath_mock.read_text.return_value = yaml.safe_dump(local_resource_dict)
        filepath_mock.stem.return_value = "hack"
        filepath_mock.name = "hack.yaml"

        if Loader is TransformationLoader:
            # Todo Hack to pass in the local resource_dict
            query_file = Path(built_local.source.path.with_suffix(".sql"))
            if query_file.exists():
                query_content = built_local.build_variables.replace(safe_read(query_file))
                query_mock_file = MagicMock(spec=Path)
                query_mock_file.read_text.return_value = query_content
                local_resource_dict["queryFile"] = query_file.relative_to(built_local.source.path.parent).as_posix()
                filepath_mock.read_text.return_value = yaml.safe_dump(local_resource_dict)

<<<<<<< HEAD
                def _get_query_file(*args: Any, **kwargs: Any) -> Path:
                    return query_mock_file

                loader._get_query_file = _get_query_file  # type: ignore[attr-defined]

=======
>>>>>>> 83781568
        local_resource = loader.load_resource_file(filepath_mock, ToolGlobals, skip_validation=False)

        cdf_resources = loader.retrieve([resource_id])
        if not cdf_resources:
            raise ToolkitMissingResourceError(f"No {loader.display_name} with {id_} found in CDF.")

        cdf_resource = cdf_resources[0].as_write()
        if cdf_resource == local_resource:
            print(f"  [bold green]INFO:[/] {loader.display_name.capitalize()} {id_} is up to date.")
            return
        source_file = built_local.source.path

        # Todo: How to load the resource correctly with for example the .sql included in the resource.
        cdf_dumped, extra_files = loader.dump_resource(cdf_resource, source_file, local_resource)  # type: ignore[arg-type]

        # Using the ResourceYAML class to load and dump the file to preserve comments and detect changes
        built_content = built_local.build_variables.replace(safe_read(source_file))
        resource = ResourceYAMLDifference.load(built_content, safe_read(source_file))
        resource.update_cdf_resource(cdf_dumped)

        resource.display(title=f"Resource differences for {loader.display_name} {id_}")
        new_content = resource.dump_yaml_with_comments()

        if dry_run:
            print(
                f"[bold green]INFO:[/] {loader.display_name.capitalize()} {id_!r} will be updated in file "
                f"'{source_file.relative_to(organization_dir)}'."
            )

        if verbose:
            old_content = safe_read(source_file)
            print(
                Panel(
                    "\n".join(difflib.unified_diff(old_content.splitlines(), new_content.splitlines())),
                    title=f"Updates to file {source_file.name!r}",
                )
            )

        if not dry_run:
            with source_file.open(mode="w", encoding=ENCODING, newline=NEWLINE) as f:
                f.write(new_content)
            print(
                f"[bold green]INFO:[/] {loader.display_name.capitalize()} {id_} updated in "
                f"'{source_file.relative_to(organization_dir)}'."
            )

        if Loader is TransformationLoader:
            query_file = Path(built_local.source.path.with_suffix(".sql"))
            query_content2: str | None = None
            if query_file.exists():
                query_content2 = built_local.build_variables.replace(safe_read(query_file))

            for filepath, content in extra_files.items():
                if not filepath.exists():
                    print(f"[bold red]ERROR:[/] {filepath} does not exist.")
                    continue
                if query_content2 is None:
                    continue

                file_diffs = TextFileDifference.load(query_content2, safe_read(filepath))
                file_diffs.update_cdf_content(content)

                has_changed = any(line.is_added or line.is_changed for line in file_diffs)
                if dry_run:
                    if has_changed:
                        print(
                            f"[bold green]INFO:[/] In addition, would update file '{filepath.relative_to(organization_dir)}'."
                        )
                    else:
                        print(
                            f"[bold green]INFO:[/] File '{filepath.relative_to(organization_dir)}' has not changed, "
                            "thus no update would have been done."
                        )

                if verbose:
                    old_content = safe_read(filepath)
                    print(
                        Panel(
                            "\n".join(difflib.unified_diff(old_content.splitlines(), content.splitlines())),
                            title=f"Difference between local and CDF resource {filepath.name!r}",
                        )
                    )

                if not dry_run and has_changed:
                    with filepath.open(mode="w", encoding=ENCODING, newline=NEWLINE) as f:
                        f.write(content)
                    print(f"[bold green]INFO:[/] File '{filepath.relative_to(organization_dir)}' updated.")

        print("[bold green]INFO:[/] Pull complete. Cleaned up temporary files.")

    def pull_resources(
        self,
        organization_dir: Path,
        id_: T_ID | None,
        all_: bool,
        env: str | None,
        dry_run: bool,
        verbose: bool,
        ToolGlobals: CDFToolConfig,
        Loader: type[
            ResourceLoader[
                T_ID, T_WriteClass, T_WritableCogniteResource, T_CogniteResourceList, T_WritableCogniteResourceList
            ]
        ],
    ) -> None:
        verify_module_directory(organization_dir, env)

        local_resources: BuiltFullResourceList = ModuleResources(organization_dir, env).list_resources(
            None,  # type: ignore[arg-type]
            Loader.folder_name,  # type: ignore[arg-type]
            Loader.kind,
        )

        loader = Loader.create_loader(ToolGlobals, None)

        selected_resources = self._select_resource_ids(all_, id_, loader, local_resources, organization_dir)

        cdf_resources = loader.retrieve(selected_resources.identifiers)
        _ = {loader.get_id(r): r for r in cdf_resources}
        raise NotImplementedError()

    @staticmethod
    def _select_resource_ids(
        all_: bool, id_: T_ID, loader: ResourceLoader, local_resources: BuiltFullResourceList, organization_dir: Path
    ) -> BuiltFullResourceList:
        if all_:
            return local_resources
        if id_ is None:
            return questionary.select(
                f"Select a {loader.display_name} to pull",
                choices=[Choice(title=f"{r.identifier!r} - ({r.module_name})", value=r) for r in local_resources],
            ).ask()
        if id_ not in local_resources.identifiers:
            raise ToolkitMissingResourceError(
                f"No {loader.display_name} with external id {id_} found in the current configuration in {organization_dir}."
            )
        return BuiltFullResourceList([r for r in local_resources if r.identifier == id_])<|MERGE_RESOLUTION|>--- conflicted
+++ resolved
@@ -432,14 +432,6 @@
                 local_resource_dict["queryFile"] = query_file.relative_to(built_local.source.path.parent).as_posix()
                 filepath_mock.read_text.return_value = yaml.safe_dump(local_resource_dict)
 
-<<<<<<< HEAD
-                def _get_query_file(*args: Any, **kwargs: Any) -> Path:
-                    return query_mock_file
-
-                loader._get_query_file = _get_query_file  # type: ignore[attr-defined]
-
-=======
->>>>>>> 83781568
         local_resource = loader.load_resource_file(filepath_mock, ToolGlobals, skip_validation=False)
 
         cdf_resources = loader.retrieve([resource_id])
