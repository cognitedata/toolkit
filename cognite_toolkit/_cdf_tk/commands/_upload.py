--- conflicted
+++ resolved
@@ -81,21 +81,12 @@
                 console=console,
             )
             executor.run()
-<<<<<<< HEAD
             executor.raise_on_error()
-            console.print(f"Uploaded {file_display.as_posix()!r} successfully.")
-=======
-            if executor.error_occurred:
-                raise ToolkitValueError("An error occurred during the upload process: " + executor.error_message)
-            elif executor.stopped_by_user:
-                raise ToolkitValueError("The upload process was stopped by the user.")
-            else:
-                final_action = "Uploaded" if not dry_run else "Would upload"
-                suffix = " successfully" if not dry_run else ""
-                console.print(
-                    f"{final_action} {executor.total_items:,} {io.display_name} from {file_display.as_posix()!r}{suffix}."
-                )
->>>>>>> 9ef6ece5
+            final_action = "Uploaded" if not dry_run else "Would upload"
+            suffix = " successfully" if not dry_run else ""
+            console.print(
+                f"{final_action} {executor.total_items:,} {io.display_name} from {file_display.as_posix()!r}{suffix}."
+            )
 
     @staticmethod
     def _no_op(_: Any) -> None:
