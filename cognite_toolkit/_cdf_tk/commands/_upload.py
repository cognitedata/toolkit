from collections.abc import Hashable
from functools import partial
from pathlib import Path

from cognite.client.data_classes._base import CogniteResourceList, T_CogniteResourceList
from pydantic import ValidationError
from rich.console import Console

from cognite_toolkit._cdf_tk.client import ToolkitClient
<<<<<<< HEAD
from cognite_toolkit._cdf_tk.constants import DATA_METADATA_STEM, DATA_RESOURCE_DIR
from cognite_toolkit._cdf_tk.storageio import StorageIO, T_Selector, get_storage_io
=======
from cognite_toolkit._cdf_tk.constants import DATA_MANIFEST_STEM, DATA_RESOURCE_DIR
from cognite_toolkit._cdf_tk.storageio import StorageIO, T_Selector, are_same_kind, get_storage_io
>>>>>>> 08713669
from cognite_toolkit._cdf_tk.storageio.selectors import Selector, SelectorAdapter
from cognite_toolkit._cdf_tk.tk_warnings import HighSeverityWarning, MediumSeverityWarning
from cognite_toolkit._cdf_tk.tk_warnings.fileread import ResourceFormatWarning
from cognite_toolkit._cdf_tk.utils.auth import EnvironmentVariables
from cognite_toolkit._cdf_tk.utils.collection import chunker
from cognite_toolkit._cdf_tk.utils.file import read_yaml_file
from cognite_toolkit._cdf_tk.utils.fileio import FileReader
from cognite_toolkit._cdf_tk.utils.http_client import HTTPClient, ItemIDMessage, SuccessItem
from cognite_toolkit._cdf_tk.utils.producer_worker import ProducerWorkerExecutor
from cognite_toolkit._cdf_tk.utils.progress_tracker import ProgressTracker
from cognite_toolkit._cdf_tk.utils.useful_types import T_ID, JsonVal, T_WritableCogniteResourceList
from cognite_toolkit._cdf_tk.validation import humanize_validation_error

from ._base import ToolkitCommand
from .deploy import DeployCommand


class UploadCommand(ToolkitCommand):
    """Command for uploading data to CDF from files in a specified directory.

    This command reads files matching a specific pattern in the input directory,
    processes them using a StorageIO instance, and uploads the data to CDF.

    Attributes:
        _MAX_QUEUE_SIZE (int): The maximum size of the queue for processing items.
            Set to 80 to balance memory usage and processing speed.
    """

    _MAX_QUEUE_SIZE = 80
    _UPLOAD = "upload"

    def upload(
        self,
        input_dir: Path,
        client: ToolkitClient,
        deploy_resources: bool,
        dry_run: bool,
        verbose: bool,
        kind: str | None = None,
    ) -> None:
        """Uploads data from files in the specified input directory to CDF.

        Args:
            input_dir: The directory containing the files to upload. It is expected to
                have the structure defined below.
            client: An instance of ToolkitClient to interact with CDF.
            deploy_resources: If True, deploys resources from the 'resources' subdirectory.
            dry_run: If True, performs a dry run without actually uploading the data
                (or deploying resources).
            verbose: If True, prints detailed information about the upload process.
            kind: Optional; if provided, only data files of this kind will be processed.

        The expected structure of the input directory is as follows:
        ```
        input_dir/
        ├── resources/                # Optional, only if deploy_resources is True
        │   ├── raw/
        │   │   ├── table1.Table.yaml
        │   │   └── table2.Table.yaml
        │   └── ...
        ├── datafile1.kind.ndjson # Data file of a specific kind
        ├── datafile1.Metadata.yaml       # Metadata file for datafile1
        ├── datafile2.kind2.ndjson # Another data file of the same or different kind
        ├── datafile2.Metadata.yaml       # Metadata file for datafile2
        └── ...
        """
        console = Console()
        data_files_by_selector = self._find_data_files(input_dir, kind)

        self._deploy_resource_folder(input_dir / DATA_RESOURCE_DIR, deploy_resources, client, console, dry_run, verbose)

        self._upload_data(data_files_by_selector, client, dry_run, input_dir, console, verbose)

    def _find_data_files(
        self,
        input_dir: Path,
        kind: str | None = None,
    ) -> dict[Selector, list[Path]]:
        """Finds data files and their corresponding metadata files in the input directory."""
<<<<<<< HEAD
        metadata_file_endswith = f".{DATA_METADATA_STEM}.yaml"
        data_files_by_metadata: dict[Selector, list[Path]] = {}
        for metadata_file in input_dir.glob(f"*{metadata_file_endswith}"):
            data_file_prefix = metadata_file.name.removesuffix(metadata_file_endswith)
            data_files = [
                file
                for file in input_dir.glob(f"{data_file_prefix}*")
                if not file.name.endswith(metadata_file_endswith)
            ]
            if kind is not None and data_files:
                data_files = [data_file for data_file in data_files if data_file.stem.endswith(kind)]
=======
        manifest_file_endswith = f".{DATA_MANIFEST_STEM}.yaml"
        data_files_by_metadata: dict[Selector, list[Path]] = {}
        for metadata_file in input_dir.glob(f"*{manifest_file_endswith}"):
            data_file_prefix = metadata_file.name.removesuffix(manifest_file_endswith)
            data_files = [
                file
                for file in input_dir.glob(f"{data_file_prefix}*")
                if not file.name.endswith(manifest_file_endswith)
            ]
            if kind is not None and data_files:
                data_files = [data_file for data_file in data_files if are_same_kind(kind, data_file)]
>>>>>>> 08713669
                if not data_files:
                    continue
            if not data_files:
                self.warn(
                    MediumSeverityWarning(
                        f"Metadata file {metadata_file.as_posix()!r} has no corresponding data files, skipping.",
                    )
                )
                continue

            selector_dict = read_yaml_file(metadata_file, expected_output="dict")
            try:
                selector = SelectorAdapter.validate_python(selector_dict)
            except ValidationError as e:
                errors = humanize_validation_error(e)
                self.warn(
                    ResourceFormatWarning(
                        metadata_file, tuple(errors), text="Invalid selector in metadata file, skipping."
                    )
                )
                continue
            data_files_by_metadata[selector] = data_files
        return data_files_by_metadata

    def _deploy_resource_folder(
        self,
        resource_dir: Path,
        deploy_resources: bool,
        client: ToolkitClient,
        console: Console,
        dry_run: bool,
        verbose: bool,
    ) -> None:
        """Deploy resources from the specified resource directory if it exists and deployment is enabled."""
        if deploy_resources and resource_dir.exists():
            deploy_command = DeployCommand()
            deploy_results = deploy_command.deploy_all_resources(
                client=client,
                build_dir=resource_dir,
                env_vars=EnvironmentVariables.create_from_environment(),
                dry_run=dry_run,
                verbose=verbose,
            )
            self.warning_list.extend(deploy_command.warning_list)
            if deploy_results.has_counts:
                console.print(deploy_results.counts_table())
        elif deploy_resources:
            self.warn(
                MediumSeverityWarning(
                    f"Resource directory {resource_dir.as_posix()!r} does not exist, skipping resource deployment."
                )
            )

    def _upload_data(
        self,
        data_files_by_selector: dict[Selector, list[Path]],
        client: ToolkitClient,
        dry_run: bool,
        input_dir: Path,
        console: Console,
        verbose: bool,
    ) -> None:
        total_file_count = sum(len(files) for files in data_files_by_selector.values())
        if verbose:
            input_dir_display = self._path_as_display_name(input_dir)
            console.print(f"Found {total_file_count} files to upload in {input_dir_display.as_posix()!r}.")
        action = "Would upload" if dry_run else "Uploading"
        with HTTPClient(config=client.config) as upload_client:
            file_count = 1
            for selector, datafiles in data_files_by_selector.items():
                io = self._create_selected_io(selector, datafiles[0], client)
                if io is None:
                    continue
                for data_file in datafiles:
                    file_display = self._path_as_display_name(data_file)
                    if verbose:
                        console.print(f"{action} {io.DISPLAY_NAME} from {file_display.as_posix()!r}")
                    reader = FileReader.from_filepath(data_file)
                    tracker = ProgressTracker[Hashable]([self._UPLOAD])
                    executor = ProducerWorkerExecutor[list[dict[str, JsonVal]], CogniteResourceList](
                        download_iterable=chunker(reader.read_chunks(), io.CHUNK_SIZE),
                        process=io.json_chunk_to_data,
                        write=partial(
                            self._upload_items,
                            upload_client=upload_client,
                            io=io,
                            dry_run=dry_run,
                            selector=selector,
                            tracker=tracker,
                            console=console,
                        ),
                        iteration_count=None,
                        max_queue_size=self._MAX_QUEUE_SIZE,
                        download_description=f"Reading {file_count:,}/{total_file_count + 1:,}: {file_display.as_posix()!s}",
                        process_description="Processing",
                        write_description=f"{action} {io.DISPLAY_NAME!r}",
                        console=console,
                    )
                    executor.run()
                    file_count += 1
                    executor.raise_on_error()
                    final_action = "Uploaded" if not dry_run else "Would upload"
                    suffix = " successfully" if not dry_run else ""
                    results = tracker.aggregate()
                    success = results.get((self._UPLOAD, "success"), 0)
                    failed = results.get((self._UPLOAD, "failed"), 0)
                    if failed > 0:
                        suffix += f", {failed:,} failed"
                    console.print(
                        f"{final_action} {success:,} {io.DISPLAY_NAME} from {file_display.as_posix()!r}{suffix}."
                    )

    @staticmethod
    def _path_as_display_name(input_path: Path, cwd: Path = Path.cwd()) -> Path:
        display_name = input_path
        if input_path.is_relative_to(cwd):
            display_name = input_path.relative_to(cwd)
        return display_name

    def _create_selected_io(self, selector: Selector, data_file: Path, client: ToolkitClient) -> StorageIO | None:
        try:
<<<<<<< HEAD
            io_cls = get_storage_io(selector, kind=data_file)
=======
            io_cls = get_storage_io(type(selector), kind=data_file)
>>>>>>> 08713669
        except ValueError as e:
            self.warn(HighSeverityWarning(f"Could not find StorageIO for selector {selector}: {e}"))
            return None
        return io_cls(client)

    @classmethod
    def _upload_items(
        cls,
        data_chunk: T_CogniteResourceList,
        upload_client: HTTPClient,
        io: StorageIO[T_ID, T_Selector, T_CogniteResourceList, T_WritableCogniteResourceList],
        selector: T_Selector,
        dry_run: bool,
        tracker: ProgressTracker[T_ID],
        console: Console,
    ) -> None:
        if dry_run:
            for item in data_chunk:
                tracker.set_progress(io.as_id(item), cls._UPLOAD, "success")
            return
        results = io.upload_items(data_chunk, upload_client, selector)
        for item in results:
            if isinstance(item, SuccessItem):
                tracker.set_progress(item.id, step=cls._UPLOAD, status="success")
            elif isinstance(item, ItemIDMessage):
                tracker.set_progress(item.id, step=cls._UPLOAD, status="failed")
            else:
                console.log(f"[red]Unexpected result from upload: {str(item)!r}[/red]")<|MERGE_RESOLUTION|>--- conflicted
+++ resolved
@@ -7,13 +7,8 @@
 from rich.console import Console
 
 from cognite_toolkit._cdf_tk.client import ToolkitClient
-<<<<<<< HEAD
-from cognite_toolkit._cdf_tk.constants import DATA_METADATA_STEM, DATA_RESOURCE_DIR
-from cognite_toolkit._cdf_tk.storageio import StorageIO, T_Selector, get_storage_io
-=======
 from cognite_toolkit._cdf_tk.constants import DATA_MANIFEST_STEM, DATA_RESOURCE_DIR
 from cognite_toolkit._cdf_tk.storageio import StorageIO, T_Selector, are_same_kind, get_storage_io
->>>>>>> 08713669
 from cognite_toolkit._cdf_tk.storageio.selectors import Selector, SelectorAdapter
 from cognite_toolkit._cdf_tk.tk_warnings import HighSeverityWarning, MediumSeverityWarning
 from cognite_toolkit._cdf_tk.tk_warnings.fileread import ResourceFormatWarning
@@ -93,19 +88,6 @@
         kind: str | None = None,
     ) -> dict[Selector, list[Path]]:
         """Finds data files and their corresponding metadata files in the input directory."""
-<<<<<<< HEAD
-        metadata_file_endswith = f".{DATA_METADATA_STEM}.yaml"
-        data_files_by_metadata: dict[Selector, list[Path]] = {}
-        for metadata_file in input_dir.glob(f"*{metadata_file_endswith}"):
-            data_file_prefix = metadata_file.name.removesuffix(metadata_file_endswith)
-            data_files = [
-                file
-                for file in input_dir.glob(f"{data_file_prefix}*")
-                if not file.name.endswith(metadata_file_endswith)
-            ]
-            if kind is not None and data_files:
-                data_files = [data_file for data_file in data_files if data_file.stem.endswith(kind)]
-=======
         manifest_file_endswith = f".{DATA_MANIFEST_STEM}.yaml"
         data_files_by_metadata: dict[Selector, list[Path]] = {}
         for metadata_file in input_dir.glob(f"*{manifest_file_endswith}"):
@@ -117,7 +99,6 @@
             ]
             if kind is not None and data_files:
                 data_files = [data_file for data_file in data_files if are_same_kind(kind, data_file)]
->>>>>>> 08713669
                 if not data_files:
                     continue
             if not data_files:
@@ -239,11 +220,7 @@
 
     def _create_selected_io(self, selector: Selector, data_file: Path, client: ToolkitClient) -> StorageIO | None:
         try:
-<<<<<<< HEAD
-            io_cls = get_storage_io(selector, kind=data_file)
-=======
             io_cls = get_storage_io(type(selector), kind=data_file)
->>>>>>> 08713669
         except ValueError as e:
             self.warn(HighSeverityWarning(f"Could not find StorageIO for selector {selector}: {e}"))
             return None
