--- conflicted
+++ resolved
@@ -637,13 +637,6 @@
         """Run a transformation in CDF"""
         if isinstance(external_ids, str):
             external_ids = [external_ids]
-<<<<<<< HEAD
-=======
-        session = client.iam.sessions.create(session_type="ONESHOT_TOKEN_EXCHANGE")
-        if session is None:
-            print("[bold red]ERROR:[/] Could not get a oneshot session.")
-            return False
->>>>>>> f7ad946e
         try:
             transformations: TransformationList = client.transformations.retrieve_multiple(external_ids=external_ids)
         except CogniteAPIError as e:
@@ -653,16 +646,12 @@
         if transformations is None or len(transformations) == 0:
             print(f"[bold red]ERROR:[/] Could not find transformation with external_id {external_ids}")
             return False
-<<<<<<< HEAD
-=======
-        nonce = NonceCredentials(session_id=session.id, nonce=session.nonce, cdf_project_name=client.config.project)
->>>>>>> f7ad946e
         for transformation in transformations:
-            session = get_oneshot_session(ToolGlobals.toolkit_client)
+            session = client.iam.sessions.create(session_type="ONESHOT_TOKEN_EXCHANGE")
             if session is None:
                 print("[bold red]ERROR:[/] Could not get a oneshot session.")
                 return False
-            nonce = NonceCredentials(session_id=session.id, nonce=session.nonce, cdf_project_name=ToolGlobals.project)
+            nonce = NonceCredentials(session_id=session.id, nonce=session.nonce, cdf_project_name=client.config.project)
             transformation.source_nonce = nonce
             transformation.destination_nonce = nonce
         try:
