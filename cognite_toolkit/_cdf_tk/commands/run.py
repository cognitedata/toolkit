from __future__ import annotations

import ast
import datetime
import json
import os
import platform
import re
import shutil
import time
from dataclasses import dataclass, field
from pathlib import Path
from typing import Any, cast

import questionary
from cognite.client._api.functions import ALLOWED_HANDLE_ARGS
from cognite.client.credentials import OAuthClientCredentials, OAuthInteractive, Token
from cognite.client.data_classes import ClientCredentials, WorkflowTriggerUpsert
from cognite.client.data_classes.transformations import TransformationList
from cognite.client.data_classes.transformations.common import NonceCredentials
from cognite.client.data_classes.workflows import (
    FunctionTaskParameters,
    WorkflowVersionId,
    WorkflowVersionUpsert,
)
from cognite.client.exceptions import CogniteAPIError
from cognite.client.utils import ms_to_datetime
from rich import print
from rich.progress import Progress
from rich.table import Table

from cognite_toolkit._cdf_tk.client.data_classes.functions import FunctionScheduleID
from cognite_toolkit._cdf_tk.constants import _RUNNING_IN_BROWSER
from cognite_toolkit._cdf_tk.data_classes import BuiltResourceFull, ModuleResources
from cognite_toolkit._cdf_tk.exceptions import (
    ToolkitFileNotFoundError,
    ToolkitInvalidFunctionError,
    ToolkitMissingResourceError,
    ToolkitNotADirectoryError,
    ToolkitNotSupported,
    ToolkitValueError,
)
from cognite_toolkit._cdf_tk.feature_flags import Flags
from cognite_toolkit._cdf_tk.hints import verify_module_directory
from cognite_toolkit._cdf_tk.loaders import FunctionLoader, FunctionScheduleLoader, WorkflowVersionLoader
from cognite_toolkit._cdf_tk.loaders._resource_loaders.workflow_loaders import WorkflowTriggerLoader
from cognite_toolkit._cdf_tk.tk_warnings import MediumSeverityWarning
from cognite_toolkit._cdf_tk.utils import CDFToolConfig, get_oneshot_session

from ._base import ToolkitCommand


@dataclass
class FunctionCallArgs:
    data: dict[str, Any] = field(default_factory=dict)
    authentication: ClientCredentials | None = None
    client_id_env_name: str | None = None
    client_secret_env_name: str | None = None


class RunFunctionCommand(ToolkitCommand):
    virtual_env_folder = "function_local_venvs"
    default_readme_md = """# Local Function Quality Assurance

This directory contains virtual environments for running functions locally. This is
intended to test the function before deploying it to CDF or to debug issues with a deployed function.

"""
    import_check_py = """from cognite.client._api.functions import validate_function_folder


def main() -> None:
    validate_function_folder(
        root_path="local_code/",
        function_path="{handler_py}",
        skip_folder_validation=False,
    )

if __name__ == "__main__":
    main()
"""
    run_check_py = """import os
from pprint import pprint

from cognite.client import CogniteClient, ClientConfig
from cognite.client.credentials import {credentials_cls}

from local_code.{handler_import} import handle


def main() -> None:
    credentials = {credentials_cls}(
        {credentials_args}
    )

    client = CogniteClient(
        config=ClientConfig(
            client_name="{client_name}",
            project="{project}",
            base_url="{base_url}",
            credentials=credentials,
        )
    )

    print("{function_external_id} LOGS:")
    response = handle(
        {handler_args}
    )

    print("{function_external_id} RESPONSE:")
    pprint(response)


if __name__ == "__main__":
    main()
"""

    def run_cdf(
        self,
        ToolGlobals: CDFToolConfig,
        organization_dir: Path,
        build_env_name: str | None,
        external_id: str | None = None,
        data_source: str | WorkflowVersionId | None = None,
        wait: bool = False,
    ) -> bool:
        if organization_dir in {Path("."), Path("./")}:
            organization_dir = Path.cwd()
        verify_module_directory(organization_dir, build_env_name)

        resources = ModuleResources(organization_dir, build_env_name)
        is_interactive = external_id is None
        external_id = self._get_function(external_id, resources).identifier
        call_args = self._get_call_args(
            data_source, external_id, resources, ToolGlobals.environment_variables(), is_interactive
        )

        client = ToolGlobals.toolkit_client
        function = client.functions.retrieve(external_id=external_id)
        if function is None:
            raise ToolkitMissingResourceError(
                f"Could not find function with external id {external_id}. Have you deployed it?"
            )

        if is_interactive:
            wait = questionary.confirm("Do you want to wait for the function to complete?").ask()

        # Todo: Get one shot token using the call_args.authentication
        session = client.iam.sessions.create(session_type="ONESHOT_TOKEN_EXCHANGE")
        result = ToolGlobals.toolkit_client.functions.call(
            external_id=external_id, data=call_args.data, wait=False, nonce=session.nonce
        )

        table = Table(title=f"Function {external_id!r}, id {function.id!r}")
        table.add_column("Info", justify="left")
        table.add_column("Value", justify="left", style="green")
        table.add_row("Call id", str(result.id))
        table.add_row("Status", str(result.status))
        table.add_row("Created time", str(ms_to_datetime(result.start_time)))
        print(table)

        if not wait:
            return True

        max_time = client.functions.limits().timeout_minutes * 60
        with Progress() as progress:
            call_task = progress.add_task("Waiting for function call to complete...", total=max_time)
            start_time = time.time()
            duration = 0.0
            sleep_time = 1
            while result.status.casefold() == "running" and duration < max_time:
                time.sleep(sleep_time)
                sleep_time = min(sleep_time * 2, 60)
                result.update()
                duration = time.time() - start_time
                progress.advance(call_task, advance=duration)
            progress.advance(call_task, advance=max_time - duration)
            progress.stop()
        table = Table(title=f"Function {external_id}, id {function.id}")
        table.add_column("Info", justify="left")
        table.add_column("Value", justify="left", style="green")
        table.add_row("Call id", str(result.id))
        table.add_row("Status", str(result.status))
        created_time = ms_to_datetime(result.start_time)
        finished_time = ms_to_datetime(result.end_time or (datetime.datetime.now().timestamp() * 1000))
        table.add_row("Created time", str(created_time))
        table.add_row("Finished time", str(finished_time))
        run_time = finished_time - created_time
        table.add_row("Duration", f"{run_time.total_seconds():,} seconds")
        if result.error is not None:
            table.add_row("Error", str(result.error.get("message", "Empty error")))
            table.add_row("Error trace", str(result.error.get("trace", "Empty trace")))
        response = client.functions.calls.get_response(call_id=result.id or 0, function_id=function.id)
        table.add_row("Result", str(json.dumps(response, indent=2, sort_keys=True)))
        logs = ToolGlobals.toolkit_client.functions.calls.get_logs(call_id=result.id or 0, function_id=function.id)
        table.add_row("Logs", str(logs))
        print(table)
        return True

    @staticmethod
    def _get_function(external_id: str | None, resources: ModuleResources) -> BuiltResourceFull[str]:
        function_builds_by_identifier = {
            build.identifier: build for build in resources.list_resources(str, "functions", FunctionLoader.kind)
        }

        if len(function_builds_by_identifier) == 0:
            raise ToolkitMissingResourceError(
                "No functions found in modules. Suggest running `cdf modules list` to verify."
            )

        if external_id is None:
            # Interactive mode
            external_id = questionary.select(
                "Select function to run", choices=list(function_builds_by_identifier.keys())
            ).ask()
        elif external_id not in function_builds_by_identifier.keys():
            raise ToolkitMissingResourceError(f"Could not find function with external id {external_id}")
        return function_builds_by_identifier[external_id]

    @classmethod
    def _get_call_args(
        cls,
        data_source: str | WorkflowVersionId | None,
        function_external_id: str,
        resources: ModuleResources,
        environment_variables: dict[str, str | None],
        is_interactive: bool,
    ) -> FunctionCallArgs:
        if data_source is None and (
            not is_interactive or not questionary.confirm("Do you want to provide input data for the function?").ask()
        ):
            return FunctionCallArgs()
        if is_interactive:
            data, credentials = cls._get_call_args_interactive(function_external_id, resources)
        elif data_source is not None:
            data, credentials = cls._geta_call_args_from_data_source(data_source, function_external_id, resources)
        else:
            raise ToolkitValueError("Data source is required when not in interactive mode.")
        if credentials is None:
            return FunctionCallArgs(data)

        if cls._is_environ_var(credentials.client_id):
            env_var = cls._clean_environ_var(credentials.client_id)
            if not (client_id_value := environment_variables.get(env_var)):
                raise ToolkitValueError(f"Missing environment variable {env_var} for function client ID")
            client_id_name = env_var
        else:
            client_id_name = None
            client_id_value = credentials.client_id

        if cls._is_environ_var(credentials.client_secret):
            env_var = cls._clean_environ_var(credentials.client_secret)
            if not (client_secret_value := environment_variables.get(env_var)):
                raise ToolkitValueError(f"Missing environment variable {env_var} for function client secret")
            client_secret_name = env_var
        else:
            client_secret_name = None
            client_secret_value = credentials.client_secret

        return FunctionCallArgs(
            data, ClientCredentials(client_id_value, client_secret_value), client_id_name, client_secret_name
        )

    @staticmethod
    def _is_environ_var(value: str) -> bool:
        return value.startswith("${") and value.endswith("}")

    @staticmethod
    def _clean_environ_var(value: str) -> str:
        return value.removeprefix("${").removesuffix("}")

    @staticmethod
    def _get_call_args_interactive(
        function_external_id: str, resources: ModuleResources
    ) -> tuple[dict[str, Any], ClientCredentials | None]:
        schedules = resources.list_resources(FunctionScheduleID, "functions", FunctionScheduleLoader.kind)
        options: dict[str, Any] = {
            f"FunctionSchedule: {schedule.identifier.name}": schedule
            for schedule in schedules
            if schedule.identifier.function_external_id == function_external_id
        }
        if Flags.RUN_WORKFLOW.is_enabled():
            workflows = resources.list_resources(WorkflowVersionId, "workflows", WorkflowVersionLoader.kind)
            raw_trigger_by_workflow_id: dict[WorkflowVersionId, dict[str, Any]] = {}
            for trigger in resources.list_resources(str, "workflows", WorkflowTriggerLoader.kind):
                raw_trigger = trigger.load_resource_dict({}, validate=False)
                loaded_trigger = WorkflowTriggerUpsert.load(raw_trigger)
                raw_trigger_by_workflow_id[
                    WorkflowVersionId(loaded_trigger.workflow_external_id, loaded_trigger.workflow_version)
                ] = raw_trigger

            for workflow in workflows:
                raw_workflow = workflow.load_resource_dict({}, validate=False)
                loaded = WorkflowVersionUpsert.load(raw_workflow)
                for task in loaded.workflow_definition.tasks:
                    if (
                        isinstance(task.parameters, FunctionTaskParameters)
                        and task.parameters.external_id == function_external_id
                    ):
                        data = task.parameters.data if isinstance(task.parameters.data, dict) else {}
                        raw_trigger = raw_trigger_by_workflow_id.get(workflow.identifier, {})
                        options[f"Workflow: {workflow.identifier.workflow_external_id}"] = (
                            data,
                            raw_trigger.get("authentication"),
                        )

        if len(options) == 0:
            items = "schedules or workflows" if Flags.RUN_WORKFLOW.is_enabled() else "schedules"
            print(f"No {items} found for this {function_external_id} function.")
            return {}, None
        selected_name: str = questionary.select("Select schedule to run", choices=options).ask()  # type: ignore[arg-type]

        selected = options[selected_name]
        if isinstance(selected, BuiltResourceFull):
            # Schedule
            raw_schedule = selected.load_resource_dict({}, validate=False)
            return raw_schedule.get("data", {}), ClientCredentials.load(
                raw_schedule["authentication"]
            ) if "authentication" in raw_schedule else None
        elif (
            isinstance(selected, tuple)
            and len(selected) == 2
            and isinstance(selected[0], dict)
            and isinstance(selected[1], dict)
        ):
            return selected[0], ClientCredentials.load(selected[1]["authentication"]) if "authentication" in selected[
                1
            ] else None
        else:
            raise ToolkitValueError(f"Selected value {selected} is not a valid schedule or workflow.")

    @staticmethod
    def _geta_call_args_from_data_source(
        data_source: str | WorkflowVersionId, function_external_id: str, resources: ModuleResources
    ) -> tuple[dict[str, Any], ClientCredentials | None]:
        data: dict[str, Any] | None = None
        credentials: ClientCredentials | None = None
        if Flags.RUN_WORKFLOW.is_enabled():
            workflows = resources.list_resources(WorkflowVersionId, "workflows", WorkflowVersionLoader.kind)
            found = False
            for workflow in workflows:
                if (isinstance(data_source, str) and workflow.identifier.workflow_external_id == data_source) or (
                    isinstance(data_source, WorkflowVersionId) and workflow.identifier == data_source
                ):
                    raw_workflow = workflow.load_resource_dict({}, validate=False)
                    loaded = WorkflowVersionUpsert.load(raw_workflow)
                    for task in loaded.workflow_definition.tasks:
                        if (
                            isinstance(task.parameters, FunctionTaskParameters)
                            and task.parameters.external_id == function_external_id
                        ):
                            data = task.parameters.data if isinstance(task.parameters.data, dict) else {}
                            found = True
                            break
            for trigger in resources.list_resources(str, "workflows", WorkflowTriggerLoader.kind):
                raw_trigger = trigger.load_resource_dict({}, validate=False)
                loaded_trigger = WorkflowTriggerUpsert.load(raw_trigger)
                if (isinstance(data_source, str) and loaded_trigger.workflow_external_id == data_source) or (
                    isinstance(data_source, WorkflowVersionId)
                    and WorkflowVersionId(loaded_trigger.workflow_external_id, loaded_trigger.workflow_version)
                    == data_source
                ):
                    if "authentication" in raw_trigger:
                        try:
                            credentials = ClientCredentials.load(raw_trigger["authentication"])
                        except KeyError:
                            ...
                        else:
                            found = True
                    break
            if found:
                return data or {}, credentials

        if not isinstance(data_source, str):
            raise ToolkitValueError(f"Data source {data_source} is not a valid workflow external id.")

        for schedule in resources.list_resources(FunctionScheduleID, "functions", FunctionScheduleLoader.kind):
            if (
                schedule.identifier.function_external_id == function_external_id
                and schedule.identifier.name == data_source
            ):
                raw_schedule = schedule.load_resource_dict({}, validate=False)
                return raw_schedule.get("data", {}), ClientCredentials.load(
                    raw_schedule["authentication"]
                ) if "authentication" in raw_schedule else None
        raise ToolkitMissingResourceError(f"Could not find data for source {data_source}")

    def run_local(
        self,
        ToolGlobals: CDFToolConfig,
        organization_dir: Path,
        build_env_name: str | None,
        external_id: str | None = None,
        data_source: str | WorkflowVersionId | None = None,
        rebuild_env: bool = False,
    ) -> None:
        try:
            from ._virtual_env import FunctionVirtualEnvironment
        except ImportError:
            if _RUNNING_IN_BROWSER:
                raise ToolkitNotSupported("This functionality is not supported in a browser environment.")
            raise

        if organization_dir in {Path("."), Path("./")}:
            organization_dir = Path.cwd()
        verify_module_directory(organization_dir, build_env_name)

        resources = ModuleResources(organization_dir, build_env_name)
        function_build = self._get_function(external_id, resources)

        function_external_id = function_build.identifier

        virtual_envs_dir = organization_dir / self.virtual_env_folder
        virtual_envs_dir.mkdir(exist_ok=True)
        readme_overview = virtual_envs_dir / "README.md"
        if not readme_overview.exists():
            readme_overview.write_text(self.default_readme_md)

        function_venv = Path(virtual_envs_dir) / function_external_id
        function_source_code = function_build.source.path.parent / function_external_id
        if not function_source_code.exists():
            raise ToolkitNotADirectoryError(
                f"Could not find function code for {function_external_id}. Expected at {function_source_code.as_posix()}"
            )

        requirements_txt: Path | str = function_source_code / "requirements.txt"
        if not cast(Path, requirements_txt).exists():
            self.warn(
                MediumSeverityWarning(
                    "No requirements.txt found for function, "
                    "it is recommended that you have one and pin your "
                    "dependencies including the cognite-sdk"
                )
            )

            # Default to install only the SDK in the latest version
            requirements_txt = "cognite-sdk\n"

        print(f"Setting up virtual environment for function {function_external_id}...")
        # Todo: Ensure cognite-sdk is installed in the virtual environment?
        virtual_env = FunctionVirtualEnvironment(requirements_txt, rebuild_env)

        virtual_env.create(function_venv / ".venv")

        print(
            f"    [green]✓ 1/4[/green] Function {function_external_id!r} virtual environment setup complete: "
            f"'requirements.txt' file is valid."
        )

        function_destination_code = function_venv / "local_code"
        if function_destination_code.exists():
            shutil.rmtree(function_destination_code)
        shutil.copytree(function_source_code, function_destination_code)
        init_py = function_destination_code / "__init__.py"
        if not init_py.exists():
            # We need a __init__ to avoid import errors when running the function code.
            init_py.touch()

        function_dict = function_build.load_resource_dict(ToolGlobals.environment_variables(), validate=False)
        handler_file = function_dict.get("functionPath", "handler.py")
        handler_path = function_destination_code / handler_file
        if not handler_path.exists():
            raise ToolkitFileNotFoundError("Could not find handler.py file for function.")

        args = self._get_function_args(handler_path, function_name="handle")
        expected = ALLOWED_HANDLE_ARGS
        if not args <= ALLOWED_HANDLE_ARGS:
            raise ToolkitInvalidFunctionError(
                f"Function handle function should have arguments {expected}, got {list(args)}"
            )
        print(
            f"    [green]✓ 2/4[/green] Function {function_external_id!r} the {handler_file!r} "
            f"is valid with arguments {list(args)}."
        )

        import_check = "import_check.py"
        (function_venv / import_check).write_text(self.import_check_py.format(handler_py=handler_file))

        virtual_env.execute(Path(import_check), f"import_check {function_external_id}")

        print(f"    [green]✓ 3/4[/green] Function {function_external_id!r} successfully imported code.")

        is_interactive = external_id is None
        call_args = self._get_call_args(
            data_source, function_build.identifier, resources, ToolGlobals.environment_variables(), is_interactive
        )

        run_check_py, env = self._create_run_check_file_with_env(
            ToolGlobals, args, function_dict, function_external_id, handler_file, call_args
        )
        if platform.system() == "Windows":
            if system_root := os.environ.get("SYSTEMROOT"):
                # This is necessary to run python on Windows.
                # https://stackoverflow.com/questions/78652758/cryptic-oserror-winerror-10106-the-requested-service-provider-could-not-be-l
                env["SYSTEMROOT"] = system_root
            # In addition, we need to convert all values to strings.
            env = {k: str(v) for k, v in env.items()}

        run_check = "run_check.py"
        (function_venv / run_check).write_text(run_check_py)
        virtual_env.execute(Path(run_check), f"run_check {function_external_id}", env)

        print(f"    [green]✓ 4/4[/green] Function {function_external_id!r} successfully executed code.")

    def _create_run_check_file_with_env(
        self,
        ToolGlobals: CDFToolConfig,
        args: set[str],
        function_dict: dict[str, Any],
        function_external_id: str,
        handler_file: str,
        call_args: FunctionCallArgs,
    ) -> tuple[str, dict[str, str]]:
        if authentication := call_args.authentication:
            if authentication.client_id.startswith("${"):
<<<<<<< HEAD
                raise ToolkitInvalidFunctionError(
                    f"Missing environment variable for clientId in schedule authentication, {authentication.client_id}"
                )
            if authentication.client_secret.startswith("${"):
                raise ToolkitInvalidFunctionError(
=======
                raise ToolkitInvalidFunctionError(
                    f"Missing environment variable for clientId in schedule authentication, {authentication.client_id}"
                )
            if authentication.client_secret.startswith("${"):
                raise ToolkitInvalidFunctionError(
>>>>>>> 7495779c
                    f"Missing environment variable for clientSecret in schedule authentication, {authentication.client_secret}"
                )
            print(f"Using schedule authentication to run {function_external_id!r}.")
            secret_env_name = call_args.client_secret_env_name or "IDP_CLIENT_SECRET"
            credentials_args = {
                "token_url": f'"{ToolGlobals._token_url}"',
                "client_id": f'"{authentication.client_id}"',
                "client_secret": f'os.environ["{secret_env_name}"]',
                "scopes": str(ToolGlobals._scopes),
            }
            env = {
                secret_env_name: authentication.client_secret,
            }
            credentials_cls = OAuthClientCredentials.__name__
        else:
            print(f"Using Toolkit authentication to run {function_external_id!r}.")
            env = {}
            if ToolGlobals._login_flow == "token":
                credentials_cls = Token.__name__
                credentials_args = {"token": 'os.environ["CDF_TOKEN"]'}
                env["CDF_TOKEN"] = ToolGlobals._credentials_args["token"]
            elif ToolGlobals._login_flow == "interactive":
                credentials_cls = OAuthInteractive.__name__
                credentials_args = {
                    "authority_url": '"{}"'.format(ToolGlobals._credentials_args["authority_url"]),
                    "client_id": '"{}"'.format(ToolGlobals._credentials_args["client_id"]),
                    "scopes": str(ToolGlobals._scopes),
                }
            elif ToolGlobals._login_flow == "client_credentials":
                credentials_cls = OAuthClientCredentials.__name__
                credentials_args = {
                    "token_url": '"{}"'.format(ToolGlobals._credentials_args["token_url"]),
                    "client_id": '"{}"'.format(ToolGlobals._credentials_args["client_id"]),
                    "client_secret": 'os.environ["IDP_CLIENT_SECRET"]',
                    "scopes": str(ToolGlobals._scopes),
                }
                env["IDP_CLIENT_SECRET"] = ToolGlobals._credentials_args["client_secret"]
            else:
                raise ToolkitNotSupported(f"Login flow {ToolGlobals._login_flow} is not supported .")

        handler_args: dict[str, Any] = {}
        if "client" in args:
            handler_args["client"] = "client"
        if "data" in args:
            handler_args["data"] = str(call_args.data)
        if "secrets" in args:
            handler_args["secrets"] = str(function_dict.get("secrets", {}))
        if "function_call_info" in args:
            handler_args["function_call_info"] = str({"local": True})

        run_check_py = self.run_check_py.format(
            credentials_cls=credentials_cls,
            handler_import=re.sub(r"\.+", ".", handler_file.replace(".py", "").replace("/", ".")).removeprefix("."),
            client_name=ToolGlobals._client_name,
            project=ToolGlobals._project,
            base_url=ToolGlobals._cdf_url,
            credentials_args="\n        ".join(f"{k}={v}," for k, v in credentials_args.items()),
            handler_args="\n        ".join(f"{k}={v}," for k, v in handler_args.items()),
            function_external_id=function_external_id,
        )
        return run_check_py, env

    @staticmethod
    def _get_function_args(py_file: Path, function_name: str) -> set[str]:
        parsed = ast.parse(py_file.read_text())
        handle_function = next(
            (item for item in parsed.body if isinstance(item, ast.FunctionDef) and item.name == function_name), None
        )
        if handle_function is None:
            raise ToolkitInvalidFunctionError(f"No {function_name} function found in {py_file}")
        return {a.arg for a in handle_function.args.args}


class RunTransformationCommand(ToolkitCommand):
    def run_transformation(self, ToolGlobals: CDFToolConfig, external_ids: str | list[str]) -> bool:
        """Run a transformation in CDF"""
        if isinstance(external_ids, str):
            external_ids = [external_ids]
        session = get_oneshot_session(ToolGlobals.toolkit_client)
        if session is None:
            print("[bold red]ERROR:[/] Could not get a oneshot session.")
            return False
        try:
            transformations: TransformationList = ToolGlobals.toolkit_client.transformations.retrieve_multiple(
                external_ids=external_ids
            )
        except CogniteAPIError as e:
            print("[bold red]ERROR:[/] Could not retrieve transformations.")
            print(e)
            return False
        if transformations is None or len(transformations) == 0:
            print(f"[bold red]ERROR:[/] Could not find transformation with external_id {external_ids}")
            return False
        nonce = NonceCredentials(session_id=session.id, nonce=session.nonce, cdf_project_name=ToolGlobals.project)
        for transformation in transformations:
            transformation.source_nonce = nonce
            transformation.destination_nonce = nonce
        try:
            ToolGlobals.toolkit_client.transformations.update(transformations)
        except CogniteAPIError as e:
            print("[bold red]ERROR:[/] Could not update transformations with oneshot session.")
            print(e)
            return False
        for transformation in transformations:
            try:
                job = ToolGlobals.toolkit_client.transformations.run(
                    transformation_external_id=transformation.external_id, wait=False
                )
                print(f"Running transformation {transformation.external_id}, status {job.status}...")
            except CogniteAPIError as e:
                print(f"[bold red]ERROR:[/] Could not run transformation {transformation.external_id}.")
                print(e)
        return True


class RunWorkflowCommand(ToolkitCommand):
    def run_workflow(
        self,
        ToolGlobals: CDFToolConfig,
        organization_dir: Path,
        build_env_name: str | None,
        external_id: str | None,
        version: str | None,
        wait: bool,
    ) -> bool:
        """Run a workflow in CDF"""
        resources = ModuleResources(organization_dir, build_env_name)
        is_interactive = external_id is None
        workflows = resources.list_resources(WorkflowVersionId, "workflows", WorkflowVersionLoader.kind)
        if len(workflows) == 0:
            raise ToolkitMissingResourceError("No workflows found in modules.")
        if external_id is None:
            # Interactive mode
            choices = [questionary.Choice(title=f"{build.identifier!r}", value=build) for build in workflows]
            selected = questionary.select("Select workflow to run", choices=choices).ask()
        else:
            selected_ = next(
                (
                    build
                    for build in workflows
                    if build.identifier.workflow_external_id == external_id
                    and (version is None or (build.identifier.version == version))
                ),
                None,
            )
            if selected_ is None:
                raise ToolkitMissingResourceError(f"Could not find workflow with external id {external_id}")
            selected = selected_
        id_ = selected.identifier
        triggers = resources.list_resources(str, "workflows", WorkflowTriggerLoader.kind)

        credentials: ClientCredentials | None = None
        input_: dict | None = None
        for trigger in triggers:
            trigger_dict = trigger.load_resource_dict(ToolGlobals.environment_variables(), validate=False)
            if (
                trigger_dict["workflow_external_id"] == id_.workflow_external_id
                and trigger_dict["workflow_version"] == id_.version
            ):
                credentials = (
                    ClientCredentials.load(trigger_dict["authentication"]) if "authentication" in trigger_dict else None
                )
                input_ = trigger_dict.get("input")
                break

        if credentials:
            client = ToolGlobals.create_client(credentials)
            nonce = client.iam.sessions.create(session_type="ONESHOT_TOKEN_EXCHANGE").nonce
        else:
            nonce = ToolGlobals.toolkit_client.iam.sessions.create(session_type="ONESHOT_TOKEN_EXCHANGE").nonce

        if is_interactive:
            wait = questionary.confirm("Do you want to wait for the workflow to complete?").ask()
        if id_.version is None:
            raise ToolkitValueError("Version is required for workflow.")
        result = ToolGlobals.toolkit_client.workflows.executions.run(
            workflow_external_id=id_.workflow_external_id,
            version=id_.version,
            input=input_,
            nonce=nonce,
        )
        table = Table(title=f"Workflow {id_!r}")
        table.add_column("Info", justify="left")
        table.add_column("Value", justify="left", style="green")
        table.add_row("Execution id", str(result.id))
        table.add_row("Status", str(result.status))
        table.add_row("Created time", str(ms_to_datetime(result.start_time or 0)))
        print(table)

        if not wait:
            return True
        raise NotImplementedError("Waiting for workflow to complete is not yet implemented.")<|MERGE_RESOLUTION|>--- conflicted
+++ resolved
@@ -33,6 +33,7 @@
 from cognite_toolkit._cdf_tk.constants import _RUNNING_IN_BROWSER
 from cognite_toolkit._cdf_tk.data_classes import BuiltResourceFull, ModuleResources
 from cognite_toolkit._cdf_tk.exceptions import (
+    AuthorizationError,
     ToolkitFileNotFoundError,
     ToolkitInvalidFunctionError,
     ToolkitMissingResourceError,
@@ -513,19 +514,11 @@
     ) -> tuple[str, dict[str, str]]:
         if authentication := call_args.authentication:
             if authentication.client_id.startswith("${"):
-<<<<<<< HEAD
                 raise ToolkitInvalidFunctionError(
                     f"Missing environment variable for clientId in schedule authentication, {authentication.client_id}"
                 )
             if authentication.client_secret.startswith("${"):
                 raise ToolkitInvalidFunctionError(
-=======
-                raise ToolkitInvalidFunctionError(
-                    f"Missing environment variable for clientId in schedule authentication, {authentication.client_id}"
-                )
-            if authentication.client_secret.startswith("${"):
-                raise ToolkitInvalidFunctionError(
->>>>>>> 7495779c
                     f"Missing environment variable for clientSecret in schedule authentication, {authentication.client_secret}"
                 )
             print(f"Using schedule authentication to run {function_external_id!r}.")
@@ -682,26 +675,37 @@
         for trigger in triggers:
             trigger_dict = trigger.load_resource_dict(ToolGlobals.environment_variables(), validate=False)
             if (
-                trigger_dict["workflow_external_id"] == id_.workflow_external_id
-                and trigger_dict["workflow_version"] == id_.version
+                trigger_dict["workflowExternalId"] == id_.workflow_external_id
+                and trigger_dict["workflowVersion"] == id_.version
             ):
+                print(f"Found trigger {trigger.identifier!r} for workflow {id_!r}")
+                if (
+                    is_interactive
+                    and not questionary.confirm(
+                        "Do you want to use input data and authentication from this trigger?"
+                    ).ask()
+                ):
+                    break
                 credentials = (
                     ClientCredentials.load(trigger_dict["authentication"]) if "authentication" in trigger_dict else None
                 )
                 input_ = trigger_dict.get("input")
                 break
 
-        if credentials:
-            client = ToolGlobals.create_client(credentials)
-            nonce = client.iam.sessions.create(session_type="ONESHOT_TOKEN_EXCHANGE").nonce
-        else:
-            nonce = ToolGlobals.toolkit_client.iam.sessions.create(session_type="ONESHOT_TOKEN_EXCHANGE").nonce
+        try:
+            if credentials:
+                client = ToolGlobals.create_client(credentials)
+                nonce = client.iam.sessions.create(session_type="ONESHOT_TOKEN_EXCHANGE").nonce
+            else:
+                nonce = ToolGlobals.toolkit_client.iam.sessions.create(session_type="ONESHOT_TOKEN_EXCHANGE").nonce
+        except CogniteAPIError as e:
+            raise AuthorizationError(f"Could not create oneshot session for workflow {id_!r}: {e!s}") from e
 
         if is_interactive:
             wait = questionary.confirm("Do you want to wait for the workflow to complete?").ask()
         if id_.version is None:
             raise ToolkitValueError("Version is required for workflow.")
-        result = ToolGlobals.toolkit_client.workflows.executions.run(
+        execution = ToolGlobals.toolkit_client.workflows.executions.run(
             workflow_external_id=id_.workflow_external_id,
             version=id_.version,
             input=input_,
@@ -710,11 +714,60 @@
         table = Table(title=f"Workflow {id_!r}")
         table.add_column("Info", justify="left")
         table.add_column("Value", justify="left", style="green")
-        table.add_row("Execution id", str(result.id))
-        table.add_row("Status", str(result.status))
-        table.add_row("Created time", str(ms_to_datetime(result.start_time or 0)))
+        table.add_row("Execution id", str(execution.id))
+        table.add_row("Status", str(execution.status))
+        table.add_row("Created time", str(ms_to_datetime(execution.start_time or 0)))
         print(table)
 
         if not wait:
             return True
-        raise NotImplementedError("Waiting for workflow to complete is not yet implemented.")+
+        workflow = ToolGlobals.toolkit_client.workflows.versions.retrieve(id_.workflow_external_id, id_.version)
+        if workflow is None:
+            raise ToolkitMissingResourceError(f"Could not find workflow {id_!r}")
+
+        max_time = sum(t.timeout * t.retries for t in workflow.workflow_definition.tasks)
+        result = ToolGlobals.toolkit_client.workflows.executions.retrieve_detailed(execution.id)
+        with Progress() as progress:
+            call_task = progress.add_task("Waiting for workflow execution to complete...", total=max_time)
+            start_time = time.time()
+            duration = 0.0
+            sleep_time = 1
+            while (result is None or result.status.casefold() == "running") and duration < max_time:
+                time.sleep(sleep_time)
+                sleep_time = min(sleep_time * 2, 60)
+                result = ToolGlobals.toolkit_client.workflows.executions.retrieve_detailed(execution.id)
+                duration = time.time() - start_time
+                progress.advance(call_task, advance=duration)
+            progress.advance(call_task, advance=max_time - duration)
+            progress.stop()
+        if result is None:
+            print(f"Could not find execution {execution.id}")
+            return False
+
+        print(f"Workflow {id_!r} execution {execution.id} completed with status {result.status}")
+
+        table = Table(title=f"Workflow Tasks {id_!r}")
+        table.add_column("Task")
+        table.add_column("Status")
+        table.add_column("Start Time")
+        table.add_column("End Time")
+        table.add_column("Duration")
+        table.add_column("ReasonForIncompletion")
+
+        for task in result.executed_tasks:
+            task_duration = (
+                f"{datetime.timedelta(seconds=task.end_time - task.start_time).total_seconds()} seconds"
+                if task.end_time and task.start_time
+                else ""
+            )
+            table.add_row(
+                task.external_id,
+                task.status,
+                f"{ms_to_datetime(task.start_time):%Y-%m-%d %H:%M:%S}" if task.start_time else "",
+                f"{ms_to_datetime(task.end_time):%Y-%m-%d %H:%M:%S}" if task.end_time else "",
+                task_duration,
+                task.reason_for_incompletion,
+            )
+        print(table)
+        return True