--- conflicted
+++ resolved
@@ -565,11 +565,6 @@
 
 
 class ProfileAssetCentricCommand(ProfileCommand[str]):
-<<<<<<< HEAD
-    def __init__(self, print_warning: bool = True, skip_tracking: bool = False, silent: bool = False) -> None:
-        super().__init__(print_warning, skip_tracking, silent)
-        self.hierarchy: str | None = None
-=======
     def __init__(
         self,
         output_spreadsheet: Path | None = None,
@@ -578,7 +573,7 @@
         silent: bool = False,
     ) -> None:
         super().__init__(output_spreadsheet, print_warning, skip_tracking, silent)
->>>>>>> 865aca50
+        self.hierarchy: str | None = None
         self.table_title = "Asset Centric Profile"
         self.aggregators: dict[str, AssetCentricAggregator] = {}
 
