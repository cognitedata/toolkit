--- conflicted
+++ resolved
@@ -35,11 +35,7 @@
     TimeSeriesAggregator,
 )
 from cognite_toolkit._cdf_tk.utils.cdf import get_transformation_sources
-<<<<<<< HEAD
-from cognite_toolkit._cdf_tk.utils.interactive_select import AssetInteractiveSelect
-=======
 from cognite_toolkit._cdf_tk.utils.interactive_select import AssetCentricDestinationSelect, AssetInteractiveSelect
->>>>>>> 8503a432
 from cognite_toolkit._cdf_tk.utils.sql_parser import SQLParser, SQLTable
 from cognite_toolkit._cdf_tk.utils.useful_types import AssetCentricDestinationType
 
@@ -594,11 +590,6 @@
 
 
 class ProfileAssetCentricCommand(ProfileCommand[str]):
-<<<<<<< HEAD
-    def __init__(self, print_warning: bool = True, skip_tracking: bool = False, silent: bool = False) -> None:
-        super().__init__(print_warning, skip_tracking, silent)
-        self.hierarchy: str | None = None
-=======
     def __init__(
         self,
         output_spreadsheet: Path | None = None,
@@ -607,7 +598,7 @@
         silent: bool = False,
     ) -> None:
         super().__init__(output_spreadsheet, print_warning, skip_tracking, silent)
->>>>>>> 8503a432
+        self.hierarchy: str | None = None
         self.table_title = "Asset Centric Profile"
         self.aggregators: dict[str, AssetCentricAggregator] = {}
 
