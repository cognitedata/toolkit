import importlib.util
import itertools
from abc import ABC, abstractmethod
from collections import defaultdict
from collections.abc import Callable, Hashable, Iterable, Mapping
from concurrent.futures import ThreadPoolExecutor, as_completed
from dataclasses import dataclass
from functools import cached_property, partial
<<<<<<< HEAD
=======
from itertools import zip_longest
>>>>>>> ef23d51e
from pathlib import Path
from typing import TYPE_CHECKING, ClassVar, Generic, Literal, TypeAlias, TypeVar, overload
from zipfile import BadZipFile

import questionary
from cognite.client.data_classes import Transformation
from cognite.client.exceptions import CogniteException
from rich import box
from rich.console import Console
from rich.live import Live
from rich.spinner import Spinner
from rich.table import Table

from cognite_toolkit._cdf_tk.client import ToolkitClient
from cognite_toolkit._cdf_tk.client.data_classes.raw import RawProfileResults, RawTable
from cognite_toolkit._cdf_tk.exceptions import ToolkitMissingDependencyError, ToolkitValueError
<<<<<<< HEAD
from cognite_toolkit._cdf_tk.utils import humanize_collection
=======
>>>>>>> ef23d51e
from cognite_toolkit._cdf_tk.utils.aggregators import (
    AssetAggregator,
    AssetCentricAggregator,
    EventAggregator,
    FileAggregator,
    LabelAggregator,
    LabelCountAggregator,
    MetadataAggregator,
    RelationshipAggregator,
    SequenceAggregator,
    TimeSeriesAggregator,
)
from cognite_toolkit._cdf_tk.utils.cdf import get_transformation_sources
from cognite_toolkit._cdf_tk.utils.interactive_select import AssetCentricDestinationSelect, AssetInteractiveSelect
from cognite_toolkit._cdf_tk.utils.sql_parser import SQLParser, SQLTable
from cognite_toolkit._cdf_tk.utils.useful_types import AssetCentricDestinationType

from ._base import ToolkitCommand

if TYPE_CHECKING:
    from openpyxl.worksheet.worksheet import Worksheet


class WaitingAPICallClass:
    def __bool__(self) -> bool:
        return False


WaitingAPICall = WaitingAPICallClass()


PendingCellValue: TypeAlias = int | float | str | bool | None | WaitingAPICallClass
CellValue: TypeAlias = int | float | str | bool | None

T_Index = TypeVar("T_Index", bound=Hashable)


class ProfileCommand(ToolkitCommand, ABC, Generic[T_Index]):
<<<<<<< HEAD
    spreadsheet_max_column_with = 70.0
=======
    spreadsheet_max_column_width = 70.0
>>>>>>> ef23d51e

    def __init__(
        self,
        output_spreadsheet: Path | None = None,
        print_warning: bool = True,
        skip_tracking: bool = False,
        silent: bool = False,
    ) -> None:
        super().__init__(print_warning, skip_tracking, silent)
        self.table_title = self.__class__.__name__.removesuffix("Command")
        self.output_spreadsheet: Path | None = output_spreadsheet
        if output_spreadsheet is not None:
            self._validate_openpyxl_installed()

    class Columns:  # Placeholder for columns, subclasses should define their own Columns class
        ...

    spinner_args: ClassVar[Mapping] = dict(name="arc", text="loading...", style="bold green", speed=1.0)

    max_workers = 8
    is_dynamic_table = False

    @cached_property
    def columns(self) -> tuple[str, ...]:
        return (
            tuple([value for attr, value in self.Columns.__dict__.items() if not attr.startswith("_")])
            if hasattr(self, "Columns")
            else tuple()
        )

    @staticmethod
    def _validate_openpyxl_installed() -> None:
        """Ensure that openpyxl is installed if output_spreadsheet is set."""
        if importlib.util.find_spec("openpyxl") is None:
            raise ToolkitMissingDependencyError(
                "Writing to a spreadsheet requires 'openpyxl'. Install with 'pip install \"cognite-toolkit[table]\"'"
            )

    def create_profile_table(self, client: ToolkitClient, sheet: str | None = None) -> list[dict[str, CellValue]]:
        console = Console()
        with console.status("Setting up", spinner="aesthetic", speed=0.4) as _:
            table = self.create_initial_table(client)
        with (
            Live(self.draw_table(table), refresh_per_second=4, console=console) as live,
            ThreadPoolExecutor(max_workers=self.max_workers) as executor,
        ):
            while True:
                current_calls = {
                    #
                    executor.submit(self.create_api_callable(row, col, client)): (row, col)  # type: ignore[arg-type]
                    for (row, col), cell in table.items()
                    if cell is WaitingAPICall
                }
                if not current_calls:
                    break
                for future in as_completed(current_calls):
                    row, col = current_calls[future]
                    try:
                        result = future.result()
                    except CogniteException as e:
                        result = type(e).__name__
                    table[(row, col)] = self.format_result(result, row, col)
                    if self.is_dynamic_table:
                        table = self.update_table(table, result, row, col)
                    live.update(self.draw_table(table))
        result = self.as_record_format(table, allow_waiting_api_call=False)
        if self.output_spreadsheet is not None:
<<<<<<< HEAD
            self._write_to_spreadsheet(result, list(self.columns), self.output_spreadsheet, sheet=sheet)
=======
            self._write_to_spreadsheet(result, self.output_spreadsheet, sheet=sheet)
>>>>>>> ef23d51e
        return result

    @abstractmethod
    def create_initial_table(self, client: ToolkitClient) -> dict[tuple[T_Index, str], PendingCellValue]:
        """
        Create the initial table with placeholders for API calls.
        Each cell that requires an API call should be initialized with WaitingAPICall.
        """
        raise NotImplementedError("Subclasses must implement create_initial_table.")

    @abstractmethod
    def create_api_callable(self, row: T_Index, col: str, client: ToolkitClient) -> Callable:
        raise NotImplementedError("Subclasses must implement call_api.")

    def format_result(self, result: object, row: T_Index, col: str) -> CellValue:
        """
        Format the result of an API call for display in the table.
        This can be overridden by subclasses to customize formatting.
        """
        if isinstance(result, int | float | bool | str):
            return result
        raise NotImplementedError("Subclasses must implement format_result.")

    def update_table(
        self,
        current_table: dict[tuple[T_Index, str], PendingCellValue],
        result: object,
        row: T_Index,
        col: str,
    ) -> dict[tuple[T_Index, str], PendingCellValue]:
        raise NotImplementedError("Subclasses must implement update_table.")

    def draw_table(self, table: dict[tuple[T_Index, str], PendingCellValue]) -> Table:
        rich_table = Table(
            title=self.table_title,
            title_justify="left",
            show_header=True,
            header_style="bold magenta",
            box=box.MINIMAL,
        )
        for col in self.columns:
            rich_table.add_column(col)

        rows = self.as_record_format(table)

        last_row: list[str | Spinner] = []
        for row in rows:
            this_row = [self._as_cell(value) for value in row.values()]
            draw_row = self._create_draw_row(this_row, last_row)
            rich_table.add_row(*draw_row)
            last_row = this_row
        return rich_table

    @classmethod
    def _create_draw_row(cls, this_row: list[str | Spinner], last_row: list[str | Spinner]) -> list[str | Spinner]:
        """Creates the row to be drawn. This skips sequential cells that have not changed
        such that the table does not have too many repeated values and thus becomes easier to read.
        """
        draw_row: list[str | Spinner] = []
        row_has_changed = False
        for cell, last_cell in zip_longest(this_row, last_row, fillvalue=""):
            if not row_has_changed and cls._should_skip_drawing(cell, last_cell):
                cell = ""
            else:
                # If the first cell in the row has changed, all remaining cells in the row should be drawn.
                row_has_changed = True
            draw_row.append(cell)
        return draw_row

    @classmethod
    def _should_skip_drawing(cls, cell: str | Spinner, last_cell: str | Spinner) -> bool:
        return cell == last_cell or (isinstance(cell, Spinner) and isinstance(last_cell, Spinner))

    @classmethod
    @overload
    def as_record_format(
        cls, table: dict[tuple[T_Index, str], PendingCellValue], allow_waiting_api_call: Literal[True] = True
    ) -> list[dict[str, PendingCellValue]]: ...

    @classmethod
    @overload
    def as_record_format(
        cls,
        table: dict[tuple[T_Index, str], PendingCellValue],
        allow_waiting_api_call: Literal[False],
    ) -> list[dict[str, CellValue]]: ...

    @classmethod
    def as_record_format(
        cls,
        table: dict[tuple[T_Index, str], PendingCellValue],
        allow_waiting_api_call: bool = True,
    ) -> list[dict[str, PendingCellValue]] | list[dict[str, CellValue]]:
        rows: list[dict[str, PendingCellValue]] = []
        row_indices: dict[T_Index, int] = {}
        for (row, col), value in table.items():
            if value is WaitingAPICall and not allow_waiting_api_call:
                value = None
            if row not in row_indices:
                row_indices[row] = len(rows)
                rows.append({col: value})
            else:
                rows[row_indices[row]][col] = value
        return rows

    def _as_cell(self, value: PendingCellValue) -> str | Spinner:
        if isinstance(value, WaitingAPICallClass):
            return Spinner(**self.spinner_args)
        elif isinstance(value, int):
            return f"{value:,}"
        elif isinstance(value, float):
            return f"{value:.2f}"
        elif value is None:
            return "-"
        return str(value)

    def _write_to_spreadsheet(
<<<<<<< HEAD
        self, data: list[dict[str, CellValue]], columns: list[str], output_spreadsheet: Path, sheet: str | None = None
=======
        self, data: list[dict[str, CellValue]], output_spreadsheet: Path, sheet: str | None = None
>>>>>>> ef23d51e
    ) -> None:
        """Write the profile data to a spreadsheet."""
        # Local import as this is an optional dependency
        from openpyxl import Workbook, load_workbook

        sheet_name = (sheet or self.table_title)[:31]  # Limit title to 31 characters for Excel compatibility
        if output_spreadsheet.exists():
            try:
                workbook = load_workbook(output_spreadsheet)
            except (OSError, BadZipFile) as e:
                raise ToolkitValueError(
                    f"Failed to open {output_spreadsheet.as_posix()!r}. "
                    "Please ensure the file is not corrupted or open in another application."
                ) from e
            if sheet_name in workbook.sheetnames:
                raise ToolkitValueError(f"Sheet '{sheet_name}' already exists in {output_spreadsheet.as_posix()}.")
            worksheet = workbook.create_sheet(title=sheet_name)
        else:
            workbook = Workbook()
            worksheet = workbook.active
            worksheet.title = sheet_name

<<<<<<< HEAD
        worksheet.append(columns)
=======
        worksheet.append(self.columns)
>>>>>>> ef23d51e

        for row in data:
            worksheet.append(list(row.values()))

<<<<<<< HEAD
        self._style_sheet(worksheet, columns)
=======
        self._style_sheet(worksheet)
>>>>>>> ef23d51e

        try:
            workbook.save(output_spreadsheet)
        except OSError as e:
            raise ToolkitValueError(
                f"Failed to write to {output_spreadsheet.as_posix()!r}. "
                "Please ensure the file is not open, and that you have sufficient permissions and disk space."
            ) from e
        self.console(f"Profile data written to sheet {sheet!r} in {output_spreadsheet.as_posix()!r}")

<<<<<<< HEAD
    def _style_sheet(self, sheet: "Worksheet", columns: list[str]) -> None:
=======
    def _style_sheet(self, sheet: "Worksheet") -> None:
>>>>>>> ef23d51e
        """Styles the sheet with the given headers.

        Args:
            sheet: The sheet to style.
            headers: The headers to style.
        """
        # Local import as this is an optional dependency
        from openpyxl.cell import MergedCell
        from openpyxl.styles import Font, PatternFill

        # This freezes all rows above the given row
        sheet.freeze_panes = "A2"

        # Make the header row bold, larger, and colored
<<<<<<< HEAD
        for cell, *_ in sheet.iter_cols(min_row=1, max_row=1, min_col=1, max_col=len(columns)):
=======
        for cell, *_ in sheet.iter_cols(min_row=1, max_row=1, min_col=1, max_col=len(self.columns)):
>>>>>>> ef23d51e
            cell.font = Font(bold=True, size=15)
            cell.fill = PatternFill(fgColor="A9DFBF", patternType="solid")
        # Adjust columns width based on widest cell in each column
        for column_cells in sheet.columns:
            try:
                max_length = max(len(str(cell.value)) for cell in column_cells if cell.value is not None)
            except ValueError:
                max_length = 0

            # Find first non-merged cell to safely get column letter
            safe_cell = next((c for c in column_cells if not isinstance(c, MergedCell)), None)
            if safe_cell is None:
                continue  # Skip if no such cell is found

            column_letter = safe_cell.column_letter
            current = sheet.column_dimensions[column_letter].width or (max_length + 0.5)
            sheet.column_dimensions[column_letter].width = min(
<<<<<<< HEAD
                max(current, max_length + 0.5), self.spreadsheet_max_column_with
            )

    def _ask_store_file(self) -> None:
        if questionary.confirm("Do you want to save the profile to a spreadsheet?").ask():
            self.output_spreadsheet = Path(questionary.path("Where do you want to save the profile?").ask())

=======
                max(current, max_length + 0.5), self.spreadsheet_max_column_width
            )

>>>>>>> ef23d51e

@dataclass(frozen=True)
class AssetIndex:
    aggregator: str
    data_set_external_id: str | None = None
    source: RawTable | None = None


class ProfileAssetCommand(ProfileCommand[AssetIndex]):
    def __init__(
        self,
        output_spreadsheet: Path | None = None,
        print_warning: bool = True,
        skip_tracking: bool = False,
        silent: bool = False,
    ) -> None:
        super().__init__(output_spreadsheet, print_warning, skip_tracking, silent)
        self.table_title = "Asset Profile for Hierarchy"
        self.hierarchy: str | None = None
        self.aggregators: dict[str, MetadataAggregator] = {}

    class Columns:
        Resource = "Resource"
        Count = "Count"
        DataSets = "DataSet"
        DataSetCount = "DataSet Count"
        Transformations = "Transformation"
        RawTable = "Raw Table"
        RowCount = "Rows"
        ColumnCount = "Columns"

    is_dynamic_table = True
    profile_row_limit = 10_000  # The number of rows to profile to get the number of columns.
    # The actual limit is 1 million, we typically run this against 30 tables and that high limit
    # will cause 504 errors.
    profile_timeout_seconds = 60 * 4  # Timeout for the profiling operation in seconds,

    def assets(
        self, client: ToolkitClient, hierarchy: str | None = None, verbose: bool = False
    ) -> list[dict[str, CellValue]]:
        """
        Profile assets in the given hierarchy.
        This method will create a table with the count of assets, events, files, timeseries, sequences,
        relationships, and labels in the specified hierarchy.
        """
        if hierarchy is None:
            self.hierarchy = AssetInteractiveSelect(client, "profile").select_hierarchy(allow_empty=False)
            self._ask_store_file()
        else:
            self.hierarchy = hierarchy
        self.table_title = f"Asset Profile for Hierarchy: {self.hierarchy}"
        self.aggregators = {
            agg.display_name: agg
            for agg in [
                AssetAggregator(client),
                EventAggregator(client),
                FileAggregator(client),
                TimeSeriesAggregator(client),
                SequenceAggregator(client),
            ]
        }
        return self.create_profile_table(client, sheet=hierarchy)

    def create_initial_table(self, client: ToolkitClient) -> dict[tuple[AssetIndex, str], PendingCellValue]:
        table: dict[tuple[AssetIndex, str], PendingCellValue] = {}
        for index, aggregator in self.aggregators.items():
            asset_index = AssetIndex(aggregator=index, data_set_external_id=None, source=None)
            table[(asset_index, self.Columns.Resource)] = aggregator.display_name
            table[(asset_index, self.Columns.Count)] = WaitingAPICall
            table[(asset_index, self.Columns.DataSets)] = None
            table[(asset_index, self.Columns.DataSetCount)] = None
            table[(asset_index, self.Columns.Transformations)] = None
            table[(asset_index, self.Columns.RawTable)] = None
            table[(asset_index, self.Columns.RowCount)] = None
            table[(asset_index, self.Columns.ColumnCount)] = None
        return table

    def create_api_callable(self, row: AssetIndex, col: str, client: ToolkitClient) -> Callable:
        aggregator = self.aggregators[row.aggregator]
        if col == self.Columns.Count:
            return partial(aggregator.count, hierarchy=self.hierarchy)
        elif col == self.Columns.DataSets:
            return partial(aggregator.used_data_sets, hierarchy=self.hierarchy)
        elif col == self.Columns.DataSetCount:
            if row.data_set_external_id is None:
                raise ValueError(f"DataSet external ID is required for {row!s} in column {col}.")
            return partial(aggregator.count, data_set_external_id=row.data_set_external_id, hierarchy=self.hierarchy)
        elif col == self.Columns.Transformations:
            if row.data_set_external_id is None:
                raise ValueError(f"DataSet external ID is required for {row!s} in column {col}.")
            return partial(aggregator.used_transformations, data_set_external_ids=[row.data_set_external_id])
        elif col == self.Columns.RowCount:
            if row.source is None:
                raise ValueError(f"Database and table name are required for {row!s} in column {col}.")
            source = row.source
            return partial(
                client.raw.profile,
                database=source.db_name,
                table=source.table_name,
                limit=self.profile_row_limit,
                timeout_seconds=self.profile_timeout_seconds,
            )
        raise ValueError(f"Unexpected API Call for row {row} and column {col}.")

    def format_result(self, result: object, row: AssetIndex, col: str) -> CellValue:
        if isinstance(result, int | float | bool | str):
            return result
        elif col == self.Columns.DataSets:
            return result[0] if isinstance(result, list) and result and isinstance(result[0], str) else None
        elif col == self.Columns.Transformations:
            if isinstance(result, list) and len(result) > 0 and isinstance(result[0], Transformation):
                return f"{result[0].name} ({result[0].external_id})"
            return None
        elif col == self.Columns.RowCount:
            if isinstance(result, RawProfileResults):
                return result.row_count
            return None
        raise ValueError(f"unexpected result type {type(result)} for row {row!s} and column {col}.")

    def update_table(
        self,
        current_table: dict[tuple[AssetIndex, str], PendingCellValue],
        result: object,
        selected_row: AssetIndex,
        selected_col: str,
    ) -> dict[tuple[AssetIndex, str], PendingCellValue]:
        handlers: Mapping[
            str,
            Callable[
                [dict[tuple[AssetIndex, str], PendingCellValue], object, AssetIndex],
                dict[tuple[AssetIndex, str], PendingCellValue],
            ],
        ] = {
            self.Columns.Count: self._update_count,
            self.Columns.DataSets: self._update_datasets,
            self.Columns.DataSetCount: self._update_dataset_count,
            self.Columns.Transformations: self._update_transformations,
            self.Columns.RowCount: self._update_row_count,
        }
        handler = handlers.get(selected_col)
        if handler:
            return handler(current_table, result, selected_row)
        return current_table

    def _update_count(
        self,
        current_table: dict[tuple[AssetIndex, str], PendingCellValue],
        result: object,
        selected_row: AssetIndex,
    ) -> dict[tuple[AssetIndex, str], PendingCellValue]:
        new_table: dict[tuple[AssetIndex, str], PendingCellValue] = {}
        for (row, col), value in current_table.items():
            if row == selected_row and col == self.Columns.DataSets:
                new_table[(row, col)] = WaitingAPICall
            else:
                new_table[(row, col)] = value
        return new_table

    def _update_datasets(
        self,
        current_table: dict[tuple[AssetIndex, str], PendingCellValue],
        result: object,
        selected_row: AssetIndex,
    ) -> dict[tuple[AssetIndex, str], PendingCellValue]:
        if not (isinstance(result, list) and len(result) > 0 and all(isinstance(item, str) for item in result)):
            return current_table
        new_table: dict[tuple[AssetIndex, str], PendingCellValue] = {}
        for (row, col), value in current_table.items():
            if row != selected_row:
                new_table[(row, col)] = value
                continue
            for data_set in result:
                new_index = AssetIndex(
                    aggregator=selected_row.aggregator, source=selected_row.source, data_set_external_id=data_set
                )
                if col == self.Columns.DataSetCount:
                    new_table[(new_index, col)] = WaitingAPICall
                elif col == self.Columns.DataSets:
                    new_table[(new_index, col)] = data_set
                else:
                    new_table[(new_index, col)] = value
        return new_table

    def _update_dataset_count(
        self,
        current_table: dict[tuple[AssetIndex, str], PendingCellValue],
        result: object,
        selected_row: AssetIndex,
    ) -> dict[tuple[AssetIndex, str], PendingCellValue]:
        if not isinstance(result, int):
            return current_table
        new_table: dict[tuple[AssetIndex, str], PendingCellValue] = {}
        for (row, col), value in current_table.items():
            if row != selected_row:
                new_table[(row, col)] = value
                continue
            if col == self.Columns.Transformations:
                new_table[(row, col)] = WaitingAPICall
            else:
                new_table[(row, col)] = value
        return new_table

    def _update_transformations(
        self,
        current_table: dict[tuple[AssetIndex, str], PendingCellValue],
        result: object,
        selected_row: AssetIndex,
    ) -> dict[tuple[AssetIndex, str], PendingCellValue]:
        if not (
            isinstance(result, list) and len(result) > 0 and all(isinstance(item, Transformation) for item in result)
        ):
            return current_table
        sources_by_transformation_id = {
            transformation.id: [
                s for s in get_transformation_sources(transformation.query or "") if isinstance(s, RawTable)
            ]
            for transformation in result
        }
        new_table: dict[tuple[AssetIndex, str], PendingCellValue] = {}
        for (row, col), value in current_table.items():
            if row != selected_row:
                new_table[(row, col)] = value
                continue
            for transformation in result:
                sources = sources_by_transformation_id[transformation.id]
                if not sources:
                    new_table[(row, col)] = value
                    continue
                for source in sources:
                    new_index = AssetIndex(
                        aggregator=selected_row.aggregator,
                        data_set_external_id=selected_row.data_set_external_id,
                        source=source,
                    )
                    if col == self.Columns.RawTable:
                        new_table[(new_index, col)] = str(source)
                    elif col == self.Columns.RowCount:
                        new_table[(new_index, col)] = WaitingAPICall
                    elif col == self.Columns.ColumnCount:
                        new_table[(new_index, col)] = None
                    elif col == self.Columns.Transformations:
                        new_table[(new_index, col)] = f"{transformation.name} ({transformation.external_id})"
                    else:
                        new_table[(new_index, col)] = value
        return new_table

    def _update_row_count(
        self,
        current_table: dict[tuple[AssetIndex, str], PendingCellValue],
        result: object,
        selected_row: AssetIndex,
    ) -> dict[tuple[AssetIndex, str], PendingCellValue]:
        if not isinstance(result, RawProfileResults):
            return current_table
        new_table: dict[tuple[AssetIndex, str], PendingCellValue] = {}
        for (row, col), value in current_table.items():
            if row != selected_row:
                new_table[(row, col)] = value
                continue
            is_complete = result.is_complete and result.row_count < self.profile_row_limit
            if col == self.Columns.RowCount:
                new_table[(row, col)] = result.row_count if is_complete else f"≥{result.row_count:,}"
            elif col == self.Columns.ColumnCount:
                new_table[(row, col)] = result.column_count if is_complete else f"≥{result.column_count:,}"
            else:
                new_table[(row, col)] = value
        return new_table


class ProfileAssetCentricCommand(ProfileCommand[str]):
    def __init__(
        self,
        output_spreadsheet: Path | None = None,
        print_warning: bool = True,
        skip_tracking: bool = False,
        silent: bool = False,
    ) -> None:
        super().__init__(output_spreadsheet, print_warning, skip_tracking, silent)
        self.hierarchy: str | None = None
        self.table_title = "Asset Centric Profile"
        self.aggregators: dict[str, AssetCentricAggregator] = {}

    class Columns:
        Resource = "Resource"
        Count = "Count"
        MetadataKeyCount = "Metadata Key Count"
        LabelCount = "Label Count"
        Transformation = "Transformations"

    def asset_centric(
        self, client: ToolkitClient, hierarchy: str | None = None, select_all: bool = False, verbose: bool = False
    ) -> list[dict[str, CellValue]]:
        if hierarchy is None and not select_all:
            self.hierarchy = AssetInteractiveSelect(client, "profile").select_hierarchy(allow_empty=True)
            self._ask_store_file()
        else:
            self.hierarchy = hierarchy
        if self.hierarchy is not None:
            self.table_title = f"Asset Centric Profile: {self.hierarchy}"
        self.aggregators.update(
            {
                agg.display_name: agg
                for agg in [
                    AssetAggregator(client),
                    EventAggregator(client),
                    FileAggregator(client),
                    TimeSeriesAggregator(client),
                    SequenceAggregator(client),
                ]
            }
        )
        if self.hierarchy is None:
            # Relationship and Labels does not belong to a specific hierarchy
            self.aggregators.update(
                {
                    agg.display_name: agg
                    for agg in [
                        RelationshipAggregator(client),
                        LabelCountAggregator(client),
                    ]
                }
            )
        result = self.create_profile_table(client, sheet=self.table_title)
        if self.output_spreadsheet:
            for aggregator in self.aggregators.values():
                if isinstance(aggregator, MetadataAggregator):
                    used_metadata_keys = aggregator.used_metadata_keys(hierarchy=self.hierarchy)
                    self._write_to_spreadsheet(
                        [{"Metadata Key": key, "Count": count} for key, count in used_metadata_keys],
                        ["Metadata Key", "Count"],
                        self.output_spreadsheet,
                        sheet=aggregator.display_name,
                    )
        return result

    def create_initial_table(self, client: ToolkitClient) -> dict[tuple[str, str], PendingCellValue]:
        table: dict[tuple[str, str], str | int | float | bool | None | WaitingAPICallClass] = {}
        for index, aggregator in self.aggregators.items():
            table[(index, self.Columns.Resource)] = aggregator.display_name
            table[(index, self.Columns.Count)] = WaitingAPICall
            # Metadata Key count is only valid if we aggregate for all resources or assets.
            # Events/Files/TimeSeries/Sequences do not have a rootId to filter on.
            if isinstance(aggregator, MetadataAggregator) and (
                isinstance(aggregator, AssetAggregator) or self.hierarchy is None
            ):
                table[(index, self.Columns.MetadataKeyCount)] = WaitingAPICall
            else:
                table[(index, self.Columns.MetadataKeyCount)] = None
            if isinstance(aggregator, LabelAggregator) and (
                isinstance(aggregator, AssetAggregator) or self.hierarchy is None
            ):
                table[(index, self.Columns.LabelCount)] = WaitingAPICall
            else:
                table[(index, self.Columns.LabelCount)] = None
            table[(index, self.Columns.Transformation)] = WaitingAPICall if self.hierarchy is None else None
        return table

    def create_api_callable(self, row: str, col: str, client: ToolkitClient) -> Callable:
        aggregator = self.aggregators[row]
        if col == self.Columns.Count:
            return partial(aggregator.count, hierarchy=self.hierarchy)
        elif col == self.Columns.MetadataKeyCount and isinstance(aggregator, MetadataAggregator):
            return aggregator.metadata_key_count
        elif col == self.Columns.LabelCount and isinstance(aggregator, LabelAggregator):
            return aggregator.label_count
        elif col == self.Columns.Transformation:
            return aggregator.transformation_count
        raise ValueError(f"Unknown column: {col} for row: {row}")


class ProfileTransformationCommand(ProfileCommand[str]):
<<<<<<< HEAD
    valid_destinations: frozenset[str] = frozenset({"assets", "files", "events", "timeseries", "sequences"})

=======
>>>>>>> ef23d51e
    def __init__(
        self,
        output_spreadsheet: Path | None = None,
        print_warning: bool = True,
        skip_tracking: bool = False,
        silent: bool = False,
    ) -> None:
        super().__init__(output_spreadsheet, print_warning, skip_tracking, silent)
        self.table_title = "Transformation Profile"
        self.destination_type: AssetCentricDestinationType | None = None

    class Columns:
        Transformation = "Transformation"
        Source = "Sources"
        DestinationColumns = "Destination Columns"
        Destination = "Destination"
        ConflictMode = "Conflict Mode"
        IsPaused = "Is Paused"

    def transformation(
        self, client: ToolkitClient, destination_type: str | None = None, verbose: bool = False
    ) -> list[dict[str, CellValue]]:
<<<<<<< HEAD
        self.destination_type = self._validate_destination_type(destination_type)
        return self.create_profile_table(client, sheet=self.destination_type)

    @classmethod
    def _validate_destination_type(
        cls, destination_type: str | None
    ) -> Literal["assets", "files", "events", "timeseries", "sequences"]:
        if destination_type is None or destination_type not in cls.valid_destinations:
            raise ToolkitValueError(
                f"Invalid destination type: {destination_type}. Must be one of {humanize_collection(cls.valid_destinations)}."
            )
        # We validated the destination type above
        return destination_type  # type: ignore[return-value]
=======
        self.destination_type = AssetCentricDestinationSelect.get(destination_type)
        self.table_title = f"Transformation Profile destination: {self.destination_type}"
        return self.create_profile_table(client, sheet=self.destination_type)
>>>>>>> ef23d51e

    def create_initial_table(self, client: ToolkitClient) -> dict[tuple[str, str], PendingCellValue]:
        if self.destination_type is None:
            raise ToolkitValueError("Destination type must be set before calling create_initial_table.")
        iterable: Iterable[Transformation] = client.transformations.list(
            destination_type=self.destination_type, limit=-1
        )
        if self.destination_type == "assets":
            iterable = itertools.chain(iterable, client.transformations(destination_type="asset_hierarchy", limit=-1))
        table: dict[tuple[str, str], PendingCellValue] = {}
        for transformation in iterable:
            sources: list[SQLTable] = []
            destination_columns: list[str] = []
            if transformation.query:
                parser = SQLParser(transformation.query, operation="Profile transformations")
                sources = parser.sources
                destination_columns = parser.destination_columns
            index = str(transformation.id)
            table[(index, self.Columns.Transformation)] = transformation.name or transformation.external_id or "Unknown"
            table[(index, self.Columns.Source)] = ", ".join(map(str, sources))
            table[(index, self.Columns.DestinationColumns)] = (
                ", ".join(destination_columns) or None if destination_columns else None
            )
            table[(index, self.Columns.Destination)] = (
                transformation.destination.type or "Unknown" if transformation.destination else "Unknown"
            )
            table[(index, self.Columns.ConflictMode)] = transformation.conflict_mode or "Unknown"
            table[(index, self.Columns.IsPaused)] = (
                str(transformation.schedule.is_paused) if transformation.schedule else "No schedule"
            )
        return table

    def create_api_callable(self, row: str, col: str, client: ToolkitClient) -> Callable:
        raise NotImplementedError(f"{type(self).__name__} does not support API calls for {col} in row {row}.")


@dataclass(frozen=True)
class RawProfileIndex:
    raw_table: RawTable
    transformation_id: int | None = None


class ProfileRawCommand(ProfileCommand[RawProfileIndex]):
    class Columns:
        RAW = "Raw"
        Rows = "Rows"
        Columns = "Columns"
        Transformation = "Transformation"
        Destination = "Destination"
        ConflictMode = "ConflictMode"

    profile_row_limit = 10_000  # The number of rows to profile to get the number of columns.
    # The actual limit is 1 million, we typically run this against 30 tables and that high limit
    # will cause 504 errors.
    profile_timeout_seconds = 60 * 4  # Timeout for the profiling operation in seconds,
    # This is the same ase the run/query maximum timeout.

    is_dynamic_table = True

    def __init__(
        self,
        output_spreadsheet: Path | None = None,
        print_warning: bool = True,
        skip_tracking: bool = False,
        silent: bool = False,
    ) -> None:
        super().__init__(output_spreadsheet, print_warning, skip_tracking, silent)
        self.table_title = "RAW Profile"
        self.destination_type: AssetCentricDestinationType | None = None
        self.client: ToolkitClient | None = None

    def raw(
        self,
        client: ToolkitClient,
        destination_type: str | None = None,
        verbose: bool = False,
    ) -> list[dict[str, CellValue]]:
<<<<<<< HEAD
        self.table_title = f"RAW Profile destination: {destination_type}"
        self.destination_type = destination_type
=======
        self.destination_type = AssetCentricDestinationSelect.get(destination_type)
        self.table_title = f"RAW Profile destination: {self.destination_type}"
>>>>>>> ef23d51e
        return self.create_profile_table(client, sheet=self.destination_type)

    def create_initial_table(self, client: ToolkitClient) -> dict[tuple[RawProfileIndex, str], PendingCellValue]:
        if self.destination_type is None:
            raise ToolkitValueError("Destination type must be set before calling create_initial_table.")
        table: dict[tuple[RawProfileIndex, str], PendingCellValue] = {}
        existing_tables = self._get_existing_tables(client)
        transformations_by_raw_table = self._get_transformations_by_raw_table(client, self.destination_type)
        for raw_id, transformations in transformations_by_raw_table.items():
            is_missing = raw_id not in existing_tables
            missing_str = " (missing)" if is_missing else ""
            for transformation in transformations:
                index = RawProfileIndex(raw_table=raw_id, transformation_id=transformation.id)
                table[(index, self.Columns.RAW)] = f"{raw_id!s}{missing_str}"
                if is_missing:
                    table[(index, self.Columns.Rows)] = "N/A"
                    table[(index, self.Columns.Columns)] = "N/A"
                else:
                    table[(index, self.Columns.Rows)] = WaitingAPICall
                    table[(index, self.Columns.Columns)] = None
                table[(index, self.Columns.Transformation)] = f"{transformation.name} ({transformation.external_id})"
                table[(index, self.Columns.Destination)] = (
                    transformation.destination.type if transformation.destination else "Unknown"
                )
                table[(index, self.Columns.ConflictMode)] = transformation.conflict_mode
        return table

    def create_api_callable(self, row: RawProfileIndex, col: str, client: ToolkitClient) -> Callable:
        if col == self.Columns.Rows:
            return partial(
                client.raw.profile,
                database=row.raw_table.db_name,
                table=row.raw_table.table_name,
                limit=self.profile_row_limit,
                timeout_seconds=self.profile_timeout_seconds,
            )
        raise ValueError(f"There are no API calls for {row} in column {col}.")

    def format_result(self, result: object, row: RawProfileIndex, col: str) -> CellValue:
        if isinstance(result, int | float | bool | str) or result is None:
            return result
        elif isinstance(result, RawProfileResults):
            return result.row_count
        raise ValueError(f"Unknown result type: {type(result)} for {row!s} in column {col}.")

    def update_table(
        self,
        current_table: dict[tuple[RawProfileIndex, str], PendingCellValue],
        result: object,
        selected_row: RawProfileIndex,
        selected_col: str,
    ) -> dict[tuple[RawProfileIndex, str], PendingCellValue]:
        if not isinstance(result, RawProfileResults) or selected_col != self.Columns.Rows:
            return current_table
        is_complete = result.is_complete and result.row_count < self.profile_row_limit
        new_table: dict[tuple[RawProfileIndex, str], PendingCellValue] = {}
        for (row, col), value in current_table.items():
            if row == selected_row and col == self.Columns.Rows:
                new_table[(row, col)] = result.row_count if is_complete else f"≥{result.row_count:,}"
            elif row == selected_row and col == self.Columns.Columns:
                new_table[(row, col)] = result.column_count if is_complete else f"≥{result.column_count:,}"
            else:
                new_table[(row, col)] = value
        return new_table

    @classmethod
    def _get_existing_tables(cls, client: ToolkitClient) -> set[RawTable]:
        existing_tables: set[RawTable] = set()
        databases = client.raw.databases.list(limit=-1)
        for database in databases:
            if database.name is None:
                continue
            tables = client.raw.tables.list(db_name=database.name, limit=-1)
            for table in tables:
                if table.name is None:
                    continue
                existing_tables.add(RawTable(db_name=database.name, table_name=table.name))
        return existing_tables

    @classmethod
    def _get_transformations_by_raw_table(
        cls, client: ToolkitClient, destination_type: str
    ) -> dict[RawTable, list[Transformation]]:
        transformations = client.transformations.list(destination_type=destination_type)
        if destination_type == "assets":
            transformations.extend(client.transformations.list(destination_type="asset_hierarchy"))
        transformations_by_raw_table: dict[RawTable, list[Transformation]] = defaultdict(list)
        for transformation in transformations:
            if transformation.query is None:
                # No query means no source table.
                continue
            sources = get_transformation_sources(transformation.query)
            for source in sources:
                if isinstance(source, RawTable):
                    transformations_by_raw_table[source].append(transformation)
        return transformations_by_raw_table<|MERGE_RESOLUTION|>--- conflicted
+++ resolved
@@ -6,10 +6,7 @@
 from concurrent.futures import ThreadPoolExecutor, as_completed
 from dataclasses import dataclass
 from functools import cached_property, partial
-<<<<<<< HEAD
-=======
 from itertools import zip_longest
->>>>>>> ef23d51e
 from pathlib import Path
 from typing import TYPE_CHECKING, ClassVar, Generic, Literal, TypeAlias, TypeVar, overload
 from zipfile import BadZipFile
@@ -26,10 +23,6 @@
 from cognite_toolkit._cdf_tk.client import ToolkitClient
 from cognite_toolkit._cdf_tk.client.data_classes.raw import RawProfileResults, RawTable
 from cognite_toolkit._cdf_tk.exceptions import ToolkitMissingDependencyError, ToolkitValueError
-<<<<<<< HEAD
-from cognite_toolkit._cdf_tk.utils import humanize_collection
-=======
->>>>>>> ef23d51e
 from cognite_toolkit._cdf_tk.utils.aggregators import (
     AssetAggregator,
     AssetCentricAggregator,
@@ -68,11 +61,7 @@
 
 
 class ProfileCommand(ToolkitCommand, ABC, Generic[T_Index]):
-<<<<<<< HEAD
-    spreadsheet_max_column_with = 70.0
-=======
     spreadsheet_max_column_width = 70.0
->>>>>>> ef23d51e
 
     def __init__(
         self,
@@ -140,11 +129,7 @@
                     live.update(self.draw_table(table))
         result = self.as_record_format(table, allow_waiting_api_call=False)
         if self.output_spreadsheet is not None:
-<<<<<<< HEAD
             self._write_to_spreadsheet(result, list(self.columns), self.output_spreadsheet, sheet=sheet)
-=======
-            self._write_to_spreadsheet(result, self.output_spreadsheet, sheet=sheet)
->>>>>>> ef23d51e
         return result
 
     @abstractmethod
@@ -262,11 +247,7 @@
         return str(value)
 
     def _write_to_spreadsheet(
-<<<<<<< HEAD
         self, data: list[dict[str, CellValue]], columns: list[str], output_spreadsheet: Path, sheet: str | None = None
-=======
-        self, data: list[dict[str, CellValue]], output_spreadsheet: Path, sheet: str | None = None
->>>>>>> ef23d51e
     ) -> None:
         """Write the profile data to a spreadsheet."""
         # Local import as this is an optional dependency
@@ -289,20 +270,12 @@
             worksheet = workbook.active
             worksheet.title = sheet_name
 
-<<<<<<< HEAD
         worksheet.append(columns)
-=======
-        worksheet.append(self.columns)
->>>>>>> ef23d51e
 
         for row in data:
             worksheet.append(list(row.values()))
 
-<<<<<<< HEAD
         self._style_sheet(worksheet, columns)
-=======
-        self._style_sheet(worksheet)
->>>>>>> ef23d51e
 
         try:
             workbook.save(output_spreadsheet)
@@ -313,11 +286,7 @@
             ) from e
         self.console(f"Profile data written to sheet {sheet!r} in {output_spreadsheet.as_posix()!r}")
 
-<<<<<<< HEAD
     def _style_sheet(self, sheet: "Worksheet", columns: list[str]) -> None:
-=======
-    def _style_sheet(self, sheet: "Worksheet") -> None:
->>>>>>> ef23d51e
         """Styles the sheet with the given headers.
 
         Args:
@@ -332,11 +301,7 @@
         sheet.freeze_panes = "A2"
 
         # Make the header row bold, larger, and colored
-<<<<<<< HEAD
         for cell, *_ in sheet.iter_cols(min_row=1, max_row=1, min_col=1, max_col=len(columns)):
-=======
-        for cell, *_ in sheet.iter_cols(min_row=1, max_row=1, min_col=1, max_col=len(self.columns)):
->>>>>>> ef23d51e
             cell.font = Font(bold=True, size=15)
             cell.fill = PatternFill(fgColor="A9DFBF", patternType="solid")
         # Adjust columns width based on widest cell in each column
@@ -354,19 +319,13 @@
             column_letter = safe_cell.column_letter
             current = sheet.column_dimensions[column_letter].width or (max_length + 0.5)
             sheet.column_dimensions[column_letter].width = min(
-<<<<<<< HEAD
-                max(current, max_length + 0.5), self.spreadsheet_max_column_with
+                max(current, max_length + 0.5), self.spreadsheet_max_column_width
             )
 
     def _ask_store_file(self) -> None:
         if questionary.confirm("Do you want to save the profile to a spreadsheet?").ask():
             self.output_spreadsheet = Path(questionary.path("Where do you want to save the profile?").ask())
 
-=======
-                max(current, max_length + 0.5), self.spreadsheet_max_column_width
-            )
-
->>>>>>> ef23d51e
 
 @dataclass(frozen=True)
 class AssetIndex:
@@ -738,11 +697,6 @@
 
 
 class ProfileTransformationCommand(ProfileCommand[str]):
-<<<<<<< HEAD
-    valid_destinations: frozenset[str] = frozenset({"assets", "files", "events", "timeseries", "sequences"})
-
-=======
->>>>>>> ef23d51e
     def __init__(
         self,
         output_spreadsheet: Path | None = None,
@@ -765,25 +719,9 @@
     def transformation(
         self, client: ToolkitClient, destination_type: str | None = None, verbose: bool = False
     ) -> list[dict[str, CellValue]]:
-<<<<<<< HEAD
-        self.destination_type = self._validate_destination_type(destination_type)
-        return self.create_profile_table(client, sheet=self.destination_type)
-
-    @classmethod
-    def _validate_destination_type(
-        cls, destination_type: str | None
-    ) -> Literal["assets", "files", "events", "timeseries", "sequences"]:
-        if destination_type is None or destination_type not in cls.valid_destinations:
-            raise ToolkitValueError(
-                f"Invalid destination type: {destination_type}. Must be one of {humanize_collection(cls.valid_destinations)}."
-            )
-        # We validated the destination type above
-        return destination_type  # type: ignore[return-value]
-=======
         self.destination_type = AssetCentricDestinationSelect.get(destination_type)
         self.table_title = f"Transformation Profile destination: {self.destination_type}"
         return self.create_profile_table(client, sheet=self.destination_type)
->>>>>>> ef23d51e
 
     def create_initial_table(self, client: ToolkitClient) -> dict[tuple[str, str], PendingCellValue]:
         if self.destination_type is None:
@@ -861,13 +799,8 @@
         destination_type: str | None = None,
         verbose: bool = False,
     ) -> list[dict[str, CellValue]]:
-<<<<<<< HEAD
-        self.table_title = f"RAW Profile destination: {destination_type}"
-        self.destination_type = destination_type
-=======
         self.destination_type = AssetCentricDestinationSelect.get(destination_type)
         self.table_title = f"RAW Profile destination: {self.destination_type}"
->>>>>>> ef23d51e
         return self.create_profile_table(client, sheet=self.destination_type)
 
     def create_initial_table(self, client: ToolkitClient) -> dict[tuple[RawProfileIndex, str], PendingCellValue]:
