from __future__ import annotations

import itertools
from collections.abc import Iterator, MutableSequence
from functools import lru_cache
from pathlib import Path

from packaging.version import Version
from packaging.version import parse as parse_version

from cognite_toolkit._cdf_tk.utils import iterate_modules, read_yaml_file, safe_read
from cognite_toolkit._version import __version__


class Change:
    """A change is a single migration step that can be applied to a project."""

    deprecated_from: Version
    required_from: Version | None = None
    has_file_changes: bool = False

    def __init__(self, organization_dir: Path) -> None:
        self._organization_dir = organization_dir


class AutomaticChange(Change):
    """An automatic change is a change that can be applied automatically to a project."""

    def do(self) -> set[Path]:
        return set()


class ManualChange(Change):
    """A manual change is a change that requires manual intervention to be applied to a project."""

    def needs_to_change(self) -> set[Path]:
        return set()

    def instructions(self, files: set[Path]) -> str:
        return ""


<<<<<<< HEAD
class DeployCleanInteractiveFlagRemoved(AutomaticChange):
    """The `--interactive` flag has been removed from the `cdf deploy` and `cdf clean` commands.
    """

    deprecated_from = Version("0.3.0a4")
    required_from = Version("0.3.0a4")
    has_file_changes = False


class SharedVerboseFlagRemoved(AutomaticChange):
    """The shared `--verbose` flag been removed. Now each command has its own `--verbose` flag.

For example, before:
```bash
    cdf --verbose deploy
```

After:
```bash
    cdf deploy --verbose
```
=======
class AuthVerifySplit(AutomaticChange):
    """The `cdf auth verify` has been split into `cdf auth init` and `cdf auth verify`.

The `cdf auth init` command initializes the authorization for a user/service principal to run the CDF Toolkit commands,
it will by default also verify the capabilities after the initialization. Thus it replaces the `cdf auth verify` command.
In addition, the `cdf auth verify` command will only verify the capabilities without initializing the authorization.
>>>>>>> 121e1bb3
    """

    deprecated_from = Version("0.3.0a4")
    required_from = Version("0.3.0a4")
    has_file_changes = False


<<<<<<< HEAD

=======
>>>>>>> 121e1bb3
class RenamedOrganizationDirInCDFToml(AutomaticChange):
    """In the cdf.toml file, the 'organization_dir' field in the 'cdf' section has been renamed to
'default_organization_dir'.

In cdf.toml, before:
```toml
[cdf]
organization_dir = "my_organization"
```
After:
```toml
[cdf]
default_organization_dir = "my_organization"
```
"""

    deprecated_from = Version("0.3.0a3")
    required_from = Version("0.3.0a3")
    has_file_changes = True

    def do(self) -> set[Path]:
        cdf_toml = Path.cwd() / "cdf.toml"
        if not cdf_toml.exists():
            return set()
        raw = safe_read(cdf_toml)
        new_cdf_toml = []
        changes: set[Path] = set()
        # We do not parse the TOML file to avoid removing comments
        is_after_cdf_section=False
        for line in raw.splitlines():
            if line.startswith("[cdf]"):
                is_after_cdf_section = True
            if line.startswith("organization_dir = ") and is_after_cdf_section:
                new_line = line.replace("organization_dir", "default_organization_dir")
                new_cdf_toml.append(new_line)
                if new_line != line:
                    changes.add(cdf_toml)
            else:
                new_cdf_toml.append(line)
        cdf_toml.write_text("\n".join(new_cdf_toml))
        return changes


class InitCommandReplaced(AutomaticChange):
    """The `cdf-tk init` has been replaced by `cdf repo init` and `cdf modules init`.

The `cdf repo init` command initializer the current directory with config and git files such as .gitignore.
The `cdf modules init` has an interactive prompt for the user to select the modules to include.
    """

    deprecated_from = Version("0.3.0a1")
    required_from = Version("0.3.0a1")
    has_file_changes = False


class SystemYAMLReplaced(AutomaticChange):
    """The _system.yaml file is now replaced by cdf.toml in the cwd of the project.

Before:
```bash
    my_organization/
        _system.yaml
```
After:
```bash
    cdf.toml
    my_organization/
```
    """

    deprecated_from = Version("0.3.0a1")
    required_from = Version("0.3.0a1")
    has_file_changes = True

    def do(self) -> set[Path]:
        from cognite_toolkit._cdf_tk.commands import RepoCommand

        system_yaml = self._organization_dir / "_system.yaml"
        if not system_yaml.exists():
            system_yaml = self._organization_dir / "cognite_modules" / "_system.yaml"
            if not system_yaml.exists():
                return set()
        content = read_yaml_file(system_yaml)
        current_version = content.get("cdf_toolkit_version", __version__)

        cdf_toml_source = RepoCommand()._repo_files / "cdf.toml"
        cdf_toml_content = cdf_toml_source.read_text()
        cdf_toml_content = cdf_toml_content.replace(f'version = "{__version__}"', f'version = "{current_version}"')

        cdf_toml_path = Path.cwd() / "cdf.toml"
        cdf_toml_path.write_text(cdf_toml_content)

        return {cdf_toml_path}


class ResourceFolderLabelsRenamed(AutomaticChange):
    """The resource folder 'labels' have been renamed to 'classic'.

Before:
```bash
    my_module/
       labels/
          my_labels.Label.yaml
```
After:
```bash
    my_module/
       classic/
          my_labels.Label.yaml
```
    """

    deprecated_from = Version("0.3.0a1")
    required_from = Version("0.3.0a1")
    has_file_changes = True

    def do(self) -> set[Path]:
        changed = set()
        for module, source_files in iterate_modules(self._organization_dir):
            for resource_dir in module.iterdir():
                if resource_dir.name == "labels":
                    (module / "classic").mkdir(exist_ok=True)
                    for files in resource_dir.rglob("*"):
                        target = module / "classic" / files.relative_to(resource_dir)
                        target.parent.mkdir(exist_ok=True, parents=True)
                        files.rename(target)
                        changed.add(target)
        return changed


class RenamedModulesSection(AutomaticChange):
    """The 'modules' section in the config files has been renamed to 'variables'.
This change updates the config files to use the new name.

For example in config.dev.yaml, before:
```yaml
    modules:
      cognite_modules:
        cdf_cluster: ${CDF_CLUSTER}
        cicd_clientId: ${IDP_CLIENT_ID}
        cicd_clientSecret: ${IDP_CLIENT_SECRET}
```
After:
```yaml
    variables:
      cognite_modules:
        cdf_cluster: ${CDF_CLUSTER}
        cicd_clientId: ${IDP_CLIENT_ID}
        cicd_clientSecret: ${IDP_CLIENT_SECRET}
```
    """

    deprecated_from = Version("0.2.0a3")
    required_from = Version("0.2.0a3")
    has_file_changes = True

    def do(self) -> set[Path]:
        changed: set[Path] = set()
        for config_yaml in self._organization_dir.glob("config.*.yaml"):
            data_raw = safe_read(config_yaml)
            # We do not parse the YAML file to avoid removing comments
            updated_file: list[str] = []
            for line in data_raw.splitlines():
                if line.startswith("modules:"):
                    changed.add(config_yaml)
                    updated_file.append(line.replace("modules:", "variables:"))
                else:
                    updated_file.append(line)
            config_yaml.write_text("\n".join(updated_file))
        return changed


class BuildCleanFlag(AutomaticChange):
    """The `cdf-tk build` command no longer accepts the `--clean` flag.

The build command now always cleans the build directory before building.
To avoid cleaning the build directory, you can use the `--no-clean` flag.
    """

    deprecated_from = Version("0.2.0a3")
    required_from = Version("0.2.0a3")
    has_file_changes = False


class CommonFunctionCodeNotSupported(ManualChange):
    """."""

    deprecated_from = Version("0.2.0a4")
    required_from = Version("0.2.0a4")
    has_file_changes = True

    def needs_to_change(self) -> set[Path]:
        common_function_code = self._organization_dir / "common_function_code"
        if not common_function_code.exists():
            return set()
        needs_change = {common_function_code}
        for py_file in self._organization_dir.rglob("*.py"):
            content = safe_read(py_file).splitlines()
            use_common_function_code = any(
                (line.startswith("from common") or line.startswith("import common")) for line in content
            )
            if use_common_function_code:
                needs_change.add(py_file)
        return needs_change

    def instructions(self, files: set[Path]) -> str:
        to_update = []
        for module, py_files in itertools.groupby(sorted(files, key=self.get_module_name), key=self.get_module_name):
            if module == Path("."):
                # This is the common_function_code folder
                continue
            to_update.append(f"  - In module {module.relative_to(self._organization_dir).as_posix()!r}:")
            for py_file in py_files:
                to_update.append(f"    - In file {py_file.relative_to(module).as_posix()!r}")
        to_update_str = "\n".join(to_update)
        return (
            "Cognite-Toolkit no longer supports the common functions code.\n"
            f"Please update the following files to not use 'common' module:\n{to_update_str}"
            f"\n\nThen remove the '{self._organization_dir.name}/common_function_code' folder."
        )

    @staticmethod
    @lru_cache(maxsize=128)
    def get_module_name(file_path: Path) -> Path:
        while file_path.parent != file_path:
            if file_path.name == "functions":
                return file_path.parent
            file_path = file_path.parent
        return Path(".")


class FunctionExternalDataSetIdRenamed(AutomaticChange):
    """The 'externalDataSetId' field in function YAML files has been renamed to 'dataSetExternalId'.
This change updates the function YAML files to use the new name.

The motivation for this change is to make the naming consistent with the rest of the Toolkit.

For example, in functions/my_function.yaml, before:
```yaml
externalDataSetId: my_external_id
```
After:
```yaml
dataSetExternalId: my_external_id
```
    """

    deprecated_from = Version("0.2.0a5")
    required_from = Version("0.2.0a5")
    has_file_changes = True

    def do(self) -> set[Path]:
        changed: set[Path] = set()
        for resource_yaml in self._organization_dir.glob("*.yaml"):
            if resource_yaml.parent == "functions":
                content = safe_read(resource_yaml)
                if "externalDataSetId" in content:
                    changed.add(resource_yaml)
                    content = content.replace("externalDataSetId", "dataSetExternalId")
                    resource_yaml.write_text(content)
        return changed


class ConfigYAMLSelectedRenaming(AutomaticChange):
    """The 'environment.selected_modules_and_packages' field in the config.yaml files has been
renamed to 'selected'.
This change updates the config files to use the new name.

For example, in config.dev.yaml, before:
```yaml
environment:
  selected_modules_and_packages:
    - my_module
```
After:
```yaml
environment:
  selected:
    - my_module
```
    """

    deprecated_from = Version("0.2.0b1")
    has_file_changes = True

    def do(self) -> set[Path]:
        changed = set()
        for config_yaml in self._organization_dir.glob("config.*.yaml"):
            data = safe_read(config_yaml)
            if "selected_modules_and_packages" in data:
                changed.add(config_yaml)
                data = data.replace("selected_modules_and_packages", "selected")
                config_yaml.write_text(data)
        return changed


class RequiredFunctionLocation(AutomaticChange):
    """Function Resource YAML files are now expected to be in the 'functions' folder.
Before they could be in subfolders inside the 'functions' folder.

This change moves the function YAML files to the 'functions' folder.

For example, before:
```bash
    modules/
      my_module/
          functions/
            some_subdirectory/
                my_function.yaml
```
After:
```bash
    modules/
      my_module/
          functions/
            my_function.yaml
```
    """

    deprecated_from = Version("0.2.0b3")
    required_from = Version("0.2.0b3")
    has_file_changes = True

    def do(self) -> set[Path]:
        changed = set()
        for resource_yaml in self._organization_dir.glob("functions/**/*.yaml"):
            if self._is_function(resource_yaml):
                new_path = self._new_path(resource_yaml)
                if new_path != resource_yaml:
                    resource_yaml.rename(new_path)
                    changed.add(new_path)
        return changed

    @staticmethod
    def _is_function(resource_yaml: Path) -> bool:
        # Functions require a 'name' field and to distinguish from a FunctionSchedule
        # we check that the 'cronExpression' field is not present
        parsed = read_yaml_file(resource_yaml)
        if isinstance(parsed, dict):
            return "name" in parsed and "cronExpression" not in parsed
        elif isinstance(parsed, list):
            return all("name" in item and "cronExpression" not in item for item in parsed)
        return False

    @staticmethod
    def _new_path(resource_yaml: Path) -> Path:
        # Search the path for the 'functions' folder and move the file there
        for parent in resource_yaml.parents:
            if parent.name == "functions":
                return parent / resource_yaml.name
        return resource_yaml


class UpdateModuleVersion(AutomaticChange):
    deprecated_from = parse_version(__version__)
    required_from = parse_version(__version__)
    has_file_changes = True

    def do(self) -> set[Path]:
        cdf_toml = Path.cwd() / "cdf.toml"
        if not cdf_toml.exists():
            return set()
        raw = safe_read(cdf_toml)
        new_cdf_toml = []
        changes: set[Path] = set()
        # We do not parse the TOML file to avoid removing comments
        is_after_module_section=False
        for line in raw.splitlines():
            if line.startswith("[modules]"):
                is_after_module_section = True
            if line.startswith("version = ") and is_after_module_section:
                new_line = f'version = "{__version__}"'
                new_cdf_toml.append(new_line)
                if new_line != line:
                    changes.add(cdf_toml)
            else:
                new_cdf_toml.append(line)
        cdf_toml.write_text("\n".join(new_cdf_toml))
        return changes


UPDATE_MODULE_VERSION_DOCSTRING = """In the cdf.toml file, the 'version' field in the 'module' section has been updated to the same version as the CLI.

This change updated the 'version' field in the cdf.toml file to the same version as the CLI.

In cdf.toml, before:
```toml
[modules]
version = "{module_version}"
```
After:
```toml
[modules]
version = "{cli_version}"
```
    """
UpdateModuleVersion.__doc__ = UPDATE_MODULE_VERSION_DOCSTRING


_CHANGES: list[type[Change]] = [
    change for change in itertools.chain(AutomaticChange.__subclasses__(), ManualChange.__subclasses__())
]


class Changes(list, MutableSequence[Change]):
    @classmethod
    def load(cls, module_version: Version, project_path: Path) -> Changes:
        return cls([change(project_path) for change in _CHANGES if change.deprecated_from >= module_version])

    @property
    def required_changes(self) -> Changes:
        return Changes([change for change in self if change.required_from is not None])

    @property
    def optional_changes(self) -> Changes:
        return Changes([change for change in self if change.required_from is None])

    def __iter__(self) -> Iterator[Change]:
        return super().__iter__()<|MERGE_RESOLUTION|>--- conflicted
+++ resolved
@@ -40,9 +40,12 @@
         return ""
 
 
-<<<<<<< HEAD
-class DeployCleanInteractiveFlagRemoved(AutomaticChange):
-    """The `--interactive` flag has been removed from the `cdf deploy` and `cdf clean` commands.
+class AuthVerifySplit(AutomaticChange):
+    """The `cdf auth verify` has been split into `cdf auth init` and `cdf auth verify`.
+
+The `cdf auth init` command initializes the authorization for a user/service principal to run the CDF Toolkit commands,
+it will by default also verify the capabilities after the initialization. Thus it replaces the `cdf auth verify` command.
+In addition, the `cdf auth verify` command will only verify the capabilities without initializing the authorization.
     """
 
     deprecated_from = Version("0.3.0a4")
@@ -50,26 +53,8 @@
     has_file_changes = False
 
 
-class SharedVerboseFlagRemoved(AutomaticChange):
-    """The shared `--verbose` flag been removed. Now each command has its own `--verbose` flag.
-
-For example, before:
-```bash
-    cdf --verbose deploy
-```
-
-After:
-```bash
-    cdf deploy --verbose
-```
-=======
-class AuthVerifySplit(AutomaticChange):
-    """The `cdf auth verify` has been split into `cdf auth init` and `cdf auth verify`.
-
-The `cdf auth init` command initializes the authorization for a user/service principal to run the CDF Toolkit commands,
-it will by default also verify the capabilities after the initialization. Thus it replaces the `cdf auth verify` command.
-In addition, the `cdf auth verify` command will only verify the capabilities without initializing the authorization.
->>>>>>> 121e1bb3
+class DeployCleanInteractiveFlagRemoved(AutomaticChange):
+    """The `--interactive` flag has been removed from the `cdf deploy` and `cdf clean` commands.
     """
 
     deprecated_from = Version("0.3.0a4")
@@ -77,10 +62,26 @@
     has_file_changes = False
 
 
-<<<<<<< HEAD
-
-=======
->>>>>>> 121e1bb3
+class SharedVerboseFlagRemoved(AutomaticChange):
+    """The shared `--verbose` flag been removed. Now each command has its own `--verbose` flag.
+
+For example, before:
+```bash
+    cdf --verbose deploy
+```
+
+After:
+```bash
+    cdf deploy --verbose
+```
+    """
+
+    deprecated_from = Version("0.3.0a4")
+    required_from = Version("0.3.0a4")
+    has_file_changes = False
+
+
+
 class RenamedOrganizationDirInCDFToml(AutomaticChange):
     """In the cdf.toml file, the 'organization_dir' field in the 'cdf' section has been renamed to
 'default_organization_dir'.
