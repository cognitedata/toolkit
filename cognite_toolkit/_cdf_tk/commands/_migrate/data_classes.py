--- conflicted
+++ resolved
@@ -39,10 +39,10 @@
     instance_id: NodeId
     id: int
     data_set_id: int | None = None
+
     ingestion_view: str | None = None
     preferred_consumer_view: ViewId | None = None
 
-<<<<<<< HEAD
     @classmethod
     def load_row(cls, data: dict[str, Any], resource_type: str) -> Self:
         """Load the MigrationMapping from a JSON-like structure."""
@@ -62,8 +62,6 @@
             preferred_consumer_view=preferred_consumer_view,
         )
 
-=======
->>>>>>> cf6dab83
 
 class MigrationMappingList(list, Sequence[MigrationMapping]):
     REQUIRED_HEADER = (
@@ -129,7 +127,6 @@
             raise ToolkitFileNotFoundError(f"Mapping file {mapping_file} does not exist.")
         if mapping_file.suffix != ".csv":
             raise ToolkitValueError(f"Mapping file {mapping_file} must be a CSV file.")
-<<<<<<< HEAD
 
         schema = CSVReader.sniff_schema(mapping_file, sniff_rows=1000)
         schema = cls._ensure_version_column_is_string(schema)
@@ -148,13 +145,6 @@
                 continue
             mappings.append(mapping)
         return cls(mappings, failed_rows=failed_rows)
-=======
-        with mapping_file.open(mode="r", encoding="utf-8-sig") as f:
-            csv_file = csv.reader(f)
-            header = next(csv_file, None)
-            cls._validate_csv_header(header)
-            return cls._read_migration_mapping(csv_file, resource_type)
->>>>>>> cf6dab83
 
     @classmethod
     def _validate_header(cls, schema: list[SchemaColumn]) -> None:
@@ -164,15 +154,10 @@
         expected_dtype_by_name = {col.name: col.type for col in cls.REQUIRED_HEADER + cls.OPTIONAL_HEADER}
         if not schema:
             errors.append(
-<<<<<<< HEAD
                 f"Mapping file must have at least 3 columns: {humanize_collection(required_names, sort=False)}"
-=======
-                f"Mapping file must have at least 3 columns: id, space, externalId. Got {len(header)} columns."
->>>>>>> cf6dab83
             )
         if missing := [col.name for col in cls.REQUIRED_HEADER if col.name not in dtype_by_name]:
             errors.append(
-<<<<<<< HEAD
                 f"Mapping file must have the following columns: {humanize_collection(required_names, sort=False)}. "
                 f"Missing: {humanize_collection(missing, sort=False)}."
             )
@@ -199,37 +184,4 @@
                 output.append(SchemaColumn(name=col.name, type="string"))
             else:
                 output.append(col)
-        return output
-=======
-                "Mapping file must have at most 4 columns: "
-                f"id, dataSetId, space, externalId. Got {len(header)} columns."
-            )
-        if len(header) >= 1 and header[0] != "id":
-            errors.append(f"First column must be 'id'. Got {header[0]!r}.")
-        if len(header) == 4 and header[1] != "dataSetId":
-            errors.append(f"If there are 4 columns, the second column must be 'dataSetId'. Got {header[1]!r}.")
-        if len(header) >= 2 and header[-2:] != ["space", "externalId"]:
-            errors.append(f"Last two columns must be 'space' and 'externalId'. Got {header[-2]!r} and {header[-1]!r}.")
-        if errors:
-            error_str = "\n - ".join(errors)
-            raise ToolkitValueError(f"Invalid mapping file header:\n - {error_str}")
-        return header
-
-    @classmethod
-    def _read_migration_mapping(cls, csv_file: Iterator[list[str]], resource_type: str) -> Self:
-        """Read a CSV file with ID mappings."""
-        mappings = cls()
-        for no, row in enumerate(csv_file, 1):
-            try:
-                id_ = int(row[0])
-                data_set_id = int(row[1]) if len(row) == 4 and row[1] else None
-            except ValueError as e:
-                raise ToolkitValueError(
-                    f"Invalid ID or dataSetId in row {no}: {row}. ID and dataSetId must be integers."
-                ) from e
-            instance_id = NodeId(*row[-2:])
-            mappings.append(
-                MigrationMapping(resource_type=resource_type, id=id_, instance_id=instance_id, data_set_id=data_set_id)
-            )
-        return mappings
->>>>>>> cf6dab83
+        return output