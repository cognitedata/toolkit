--- conflicted
+++ resolved
@@ -1,9 +1,5 @@
-<<<<<<< HEAD
-from abc import ABC, abstractmethod
+from abc import ABC
 from typing import TypeVar
-=======
-from abc import ABC
->>>>>>> 0c8db9a2
 
 from cognite.client.data_classes import Asset, Event, FileMetadata, Sequence, TimeSeries
 from cognite.client.data_classes.capabilities import (
