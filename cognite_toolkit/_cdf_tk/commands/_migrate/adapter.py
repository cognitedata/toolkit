from abc import ABC, abstractmethod
from collections.abc import Iterable, Iterator
from dataclasses import dataclass
from functools import cached_property
from pathlib import Path
from typing import Generic

from cognite.client.data_classes import Asset, Event, FileMetadata, TimeSeries
from cognite.client.data_classes._base import (
    T_CogniteResourceList,
    T_WritableCogniteResource,
    T_WriteClass,
    WriteableCogniteResource,
    WriteableCogniteResourceList,
)
from cognite.client.data_classes.data_modeling import EdgeId, InstanceApply, NodeId
from cognite.client.utils._identifier import InstanceId
from rich.console import Console

from cognite_toolkit._cdf_tk.client import ToolkitClient
from cognite_toolkit._cdf_tk.client.data_classes.instances import InstanceApplyList
from cognite_toolkit._cdf_tk.cruds._base_cruds import T_ID
from cognite_toolkit._cdf_tk.exceptions import ToolkitNotImplementedError
from cognite_toolkit._cdf_tk.storageio import (
    AssetCentricSelector,
    BaseAssetCentricIO,
    InstanceIO,
    InstanceSelector,
    TableStorageIO,
)
from cognite_toolkit._cdf_tk.storageio._base import StorageIOConfig, T_WritableCogniteResourceList
from cognite_toolkit._cdf_tk.utils.collection import chunker_sequence
from cognite_toolkit._cdf_tk.utils.fileio import SchemaColumn
from cognite_toolkit._cdf_tk.utils.useful_types import JsonVal

from .data_classes import MigrationMapping, MigrationMappingList


@dataclass(frozen=True)
class MigrationSelector(AssetCentricSelector, InstanceSelector, ABC):
    @abstractmethod
    def get_ingestion_views(self) -> list[str]:
        raise NotImplementedError()


@dataclass(frozen=True)
class MigrationCSVFileSelector(MigrationSelector):
    datafile: Path
    resource_type: str

    def get_schema_spaces(self) -> list[str] | None:
        return None

    def get_instance_spaces(self) -> list[str] | None:
        return sorted({item.instance_id.space for item in self.items})

    def get_ingestion_views(self) -> list[str]:
        views = {item.get_ingestion_view() for item in self.items}
        return sorted(views)

    @cached_property
    def items(self) -> MigrationMappingList:
        return MigrationMappingList.read_mapping_file(self.datafile, resource_type=self.resource_type)


@dataclass
class AssetCentricMapping(Generic[T_WritableCogniteResource], WriteableCogniteResource[InstanceApply]):
    mapping: MigrationMapping
    resource: T_WritableCogniteResource

    def as_write(self) -> InstanceApply:
        raise NotImplementedError()

    def dump(self, camel_case: bool = True) -> dict[str, JsonVal]:
        return {
            "mapping": self.mapping.model_dump(exclude_unset=True, by_alias=camel_case),
            "resource": self.resource.dump(camel_case=camel_case),
        }


class AssetCentricMappingList(
    WriteableCogniteResourceList[InstanceApply, AssetCentricMapping[T_WritableCogniteResource]]
):
    _RESOURCE: type = AssetCentricMapping

    def as_write(self) -> InstanceApplyList:
        return InstanceApplyList([item.as_write() for item in self])


class AssetCentricMigrationIOAdapter(
    Generic[T_ID, T_WriteClass, T_WritableCogniteResource, T_CogniteResourceList, T_WritableCogniteResourceList],
    TableStorageIO[int, MigrationSelector, InstanceApplyList, AssetCentricMappingList],
):
    folder_name = "migration"
    kind = "AssetCentricMigration"
    display_name = "Asset-Centric Migration"
    supported_download_formats = frozenset({".parquet", ".csv", ".ndjson"})
    supported_compressions = frozenset({".gz"})
    supported_read_formats = frozenset({".parquet", ".csv", ".ndjson", ".yaml", ".yml"})
    chunk_size = 1000
    UPLOAD_ENDPOINT = InstanceIO.UPLOAD_ENDPOINT

    def __init__(
        self,
        client: ToolkitClient,
        base: BaseAssetCentricIO[
            T_ID, T_WriteClass, T_WritableCogniteResource, T_CogniteResourceList, T_WritableCogniteResourceList
        ],
        instance: InstanceIO,
    ) -> None:
        super().__init__(client)
        self.base = base
        self.instance = instance
        # Used to cache the mapping between instance IDs and asset-centric IDs.
        # This is used in the as_id method to track the same object as it is converted to an instance.
        self._id_by_instance_id: dict[InstanceId, int] = {}

    def get_schema(self, selector: MigrationSelector) -> list[SchemaColumn]:
        raise ToolkitNotImplementedError("get_schema is not implemented for AssetCentricMigrationIOAdapter")

    def as_id(self, item: dict[str, JsonVal] | object) -> int:
        if isinstance(item, AssetCentricMapping):
            instance_id = item.mapping.instance_id
            id_ = item.mapping.id
            if instance_id not in self._id_by_instance_id:
                self._id_by_instance_id[instance_id] = id_
            return id_
        elif isinstance(item, Event | Asset | TimeSeries | FileMetadata):
            if item.id is None:
                raise TypeError(f"Resource of type {type(item).__name__!r} is missing an 'id'.")
            return item.id
        elif isinstance(item, InstanceApply):
            instance_id_ = InstanceId(item.space, item.external_id)
            if instance_id_ not in self._id_by_instance_id:
                raise ValueError(f"Missing mapping for instance {instance_id_!r}")
            return self._id_by_instance_id[instance_id_]
        elif isinstance(item, dict) and isinstance(item.get("id"), int):
            # MyPy checked above.
<<<<<<< HEAD
            return item["id"]  # type: ignore[arg-type, return-value]
        elif (
            isinstance(item, dict)
            and isinstance(item.get("space"), str)
            and isinstance(item.get("externalId"), str)
            and isinstance(item.get("instanceType"), str)
        ):
            instance: InstanceId
            if item["instanceType"] == "node":
                # MyPy checked above.
                instance = NodeId.load(item)  # type: ignore[arg-type]
            elif item["instanceType"] == "edge":
                instance = EdgeId.load(item)  # type: ignore[arg-type]
            else:
                raise ValueError(f"Unknown instance type {item['instanceType']!r}")
            if instance not in self._id_by_instance_id:
                raise ValueError(f"Missing mapping for instance {instance!r}")
            return self._id_by_instance_id[instance]
=======
            return item["id"]  # type: ignore[return-value]
>>>>>>> 79e3870e
        raise TypeError(f"Cannot extract ID from item of type {type(item).__name__!r}")

    def download_iterable(
        self, selector: MigrationSelector, limit: int | None = None
    ) -> Iterator[AssetCentricMappingList]:
        if not isinstance(selector, MigrationCSVFileSelector):
            raise ToolkitNotImplementedError(f"Selector {type(selector)} is not supported for download_iterable")
        items = selector.items
        if limit is not None:
            items = MigrationMappingList(items[:limit])
        chunk: list[AssetCentricMapping[T_WritableCogniteResource]] = []
        for current_batch in chunker_sequence(items, self.chunk_size):
            resources = self.base.retrieve(current_batch.get_ids())
            for mapping, resource in zip(current_batch, resources, strict=True):
                chunk.append(AssetCentricMapping(mapping=mapping, resource=resource))
            if chunk:
                yield AssetCentricMappingList(chunk)
                chunk = []

    def count(self, selector: AssetCentricSelector) -> int | None:
        return self.base.count(selector)

    def upload_items(self, data_chunk: InstanceApplyList, selector: MigrationSelector) -> None:
        self.instance.upload_items(data_chunk, selector)

    def data_to_json_chunk(self, data_chunk: AssetCentricMappingList) -> list[dict[str, JsonVal]]:
        return data_chunk.dump()

    def json_chunk_to_data(self, data_chunk: list[dict[str, JsonVal]]) -> InstanceApplyList:
        return self.instance.json_chunk_to_data(data_chunk)

    def load_selector(self, datafile: Path) -> MigrationSelector:
        raise ToolkitNotImplementedError("load_selector is not implemented for AssetCentricMigrationIOAdapter")

    def configurations(self, selector: MigrationSelector) -> Iterable[StorageIOConfig]:
        raise ToolkitNotImplementedError("configurations is not implemented for AssetCentricMigrationIOAdapter")

    def ensure_configurations(self, selector: MigrationSelector, console: Console | None = None) -> None:
        raise ToolkitNotImplementedError("ensure_configurations is not implemented for AssetCentricMappingList")<|MERGE_RESOLUTION|>--- conflicted
+++ resolved
@@ -136,8 +136,7 @@
             return self._id_by_instance_id[instance_id_]
         elif isinstance(item, dict) and isinstance(item.get("id"), int):
             # MyPy checked above.
-<<<<<<< HEAD
-            return item["id"]  # type: ignore[arg-type, return-value]
+            return item["id"]  # type: ignore[return-value]
         elif (
             isinstance(item, dict)
             and isinstance(item.get("space"), str)
@@ -155,9 +154,6 @@
             if instance not in self._id_by_instance_id:
                 raise ValueError(f"Missing mapping for instance {instance!r}")
             return self._id_by_instance_id[instance]
-=======
-            return item["id"]  # type: ignore[return-value]
->>>>>>> 79e3870e
         raise TypeError(f"Cannot extract ID from item of type {type(item).__name__!r}")
 
     def download_iterable(
