--- conflicted
+++ resolved
@@ -89,17 +89,8 @@
 
             for module in modules:
                 print(f"{INDENT*2}[{'yellow' if mode == 'overwrite' else 'green'}]Creating module {module}[/]")
-<<<<<<< HEAD
-                organization_dir = Path(_packages.__file__).parent / package / module
-                if not organization_dir.exists():
-                    print(f"{INDENT*3}[red]Module {module} not found in package {package}. Skipping...[/]")
-                    continue
-                module_dir = modules_root_dir / package / module
-                if Path(module_dir).exists() and mode == "update":
-=======
                 target_dir = modules_root_dir / module.name
                 if Path(target_dir).exists() and mode == "update":
->>>>>>> 6f6114db
                     if questionary.confirm(
                         f"{INDENT}Module {module} already exists in folder {target_dir}. Would you like to overwrite?",
                         default=False,
@@ -108,11 +99,7 @@
                     else:
                         continue
 
-<<<<<<< HEAD
-                shutil.copytree(organization_dir, module_dir, ignore=shutil.ignore_patterns("default.*"))
-=======
                 shutil.copytree(module.path, target_dir, ignore=shutil.ignore_patterns("default.*"))
->>>>>>> 6f6114db
 
         for environment in environments:
             # if mode == "update":
