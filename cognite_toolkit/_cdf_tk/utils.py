--- conflicted
+++ resolved
@@ -1247,17 +1247,6 @@
     raise ValueError("Path does not contain a resource folder")
 
 
-<<<<<<< HEAD
-# Spaces are allowed, but we replace them as well
-_ILLEGAL_CHARACTERS = re.compile(r"[<>:\"/\\|?*\s]")
-
-
-def to_directory_compatible(text: str) -> str:
-    """Convert a string to be compatible with directory names on all platforms"""
-    cleaned = _ILLEGAL_CHARACTERS.sub("_", text)
-    # Replace multiple underscores with a single one
-    return re.sub(r"_+", "_", cleaned)
-=======
 def find_directory_with_subdirectories(
     directory_name: str | None, root_directory: Path
 ) -> tuple[Path | None, list[str]]:
@@ -1275,4 +1264,14 @@
                 return root, [d.name for d in root.iterdir() if d.is_dir()]
             search.append(root)
     return None, []
->>>>>>> 345f9d40
+
+
+# Spaces are allowed, but we replace them as well
+_ILLEGAL_CHARACTERS = re.compile(r"[<>:\"/\\|?*\s]")
+
+
+def to_directory_compatible(text: str) -> str:
+    """Convert a string to be compatible with directory names on all platforms"""
+    cleaned = _ILLEGAL_CHARACTERS.sub("_", text)
+    # Replace multiple underscores with a single one
+    return re.sub(r"_+", "_", cleaned)