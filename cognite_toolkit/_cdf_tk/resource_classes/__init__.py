--- conflicted
+++ resolved
@@ -9,12 +9,9 @@
 
 from .asset import AssetYAML
 from .base import BaseModelResource, ToolkitResource
-<<<<<<< HEAD
+from .containers import ContainerYAML
 from .data_model import DataModelYAML
-=======
-from .containers import ContainerYAML
 from .datapoint_subscription import DatapointSubscriptionYAML
->>>>>>> 7a464087
 from .dataset import DataSetYAML
 from .event import EventYAML
 from .extraction_pipeline import ExtractionPipelineYAML
@@ -42,11 +39,8 @@
 __all__ = [
     "AssetYAML",
     "BaseModelResource",
-<<<<<<< HEAD
+    "ContainerYAML",
     "DataModelYAML",
-=======
-    "ContainerYAML",
->>>>>>> 7a464087
     "DataSetYAML",
     "DatabaseYAML",
     "DatapointSubscriptionYAML",
