import re
import sys
from types import MappingProxyType
from typing import Any, ClassVar, Literal, cast

from pydantic import Field, ModelWrapValidatorHandler, model_serializer, model_validator
from pydantic_core.core_schema import SerializerFunctionWrapHandler

from cognite_toolkit._cdf_tk.constants import (
    CONTAINER_AND_VIEW_PROPERTIES_IDENTIFIER_PATTERN,
    DM_EXTERNAL_ID_PATTERN,
    DM_VERSION_PATTERN,
    SPACE_FORMAT_PATTERN,
)
from cognite_toolkit._cdf_tk.utils.collection import humanize_collection

from .base import BaseModelResource
from .container_field_definitions import ContainerReference

if sys.version_info < (3, 11):
    from typing_extensions import Self
else:
    from typing import Self

KEY_PATTERN = re.compile(CONTAINER_AND_VIEW_PROPERTIES_IDENTIFIER_PATTERN)


class ViewReference(BaseModelResource):
    type: Literal["view"] = "view"
    space: str = Field(
        description="Id of the space that the view belongs to.",
        min_length=1,
        max_length=43,
        pattern=SPACE_FORMAT_PATTERN,
    )
    external_id: str = Field(
        description="External-id of the view.",
        min_length=1,
        max_length=255,
        pattern=DM_EXTERNAL_ID_PATTERN,
    )
    version: str = Field(
        description="Version of the view.",
        max_length=43,
        pattern=DM_VERSION_PATTERN,
    )


class DirectRelationReference(BaseModelResource):
    space: str = Field(
        description="Id of the space that the instance belongs to.",
        min_length=1,
        max_length=43,
        pattern=SPACE_FORMAT_PATTERN,
    )
    external_id: str = Field(
        description="External-id of the instance.",
        min_length=1,
        max_length=255,
<<<<<<< HEAD
        pattern=DM_EXTERNAL_ID_PATTERN,
=======
>>>>>>> 7a464087
    )


class ThroughRelationReference(BaseModelResource):
    source: ViewReference | ContainerReference = Field(
        description="Reference to the view or container from where this relation is inherited.",
    )
    identifier: str = Field(
        description="Identifier of the relation in the source view or container.",
        min_length=1,
        max_length=255,
    )


class ViewProperty(BaseModelResource):
    name: str | None = Field(
        default=None,
        description="Name of the property.",
        max_length=255,
    )
    description: str | None = Field(
        default=None,
        description="Description of the content and suggested use for this property..",
        max_length=1024,
    )

    @model_validator(mode="wrap")
    @classmethod
    def find_property_type_cls(cls, data: Any, handler: ModelWrapValidatorHandler[Self]) -> Self:
        if isinstance(data, ViewProperty):
            return cast(Self, data)
        if not isinstance(data, dict):
            raise ValueError(f"Invalid property type data '{type(data)}' expected dict")

        if cls is not ViewProperty:
            data_copy = dict(data)
            if cls in _CONNECTION_DEFINITION_CLASS_BY_TYPE.values():
                data_copy.pop("connectionType", None)
            return handler(data_copy)

        cls_: type[ContainerViewProperty] | type[ConnectionDefinition]
        if "container" in data:
            cls_ = ContainerViewProperty
        elif "connectionType" in data:
            connection_type = data.get("connectionType")
            if connection_type is None:
                raise ValueError("Missing 'connectionType' field in connection definition data")
            if connection_type not in _CONNECTION_DEFINITION_CLASS_BY_TYPE:
                raise ValueError(
                    f"invalid connection type '{connection_type}'. Expected one of {humanize_collection(_CONNECTION_DEFINITION_CLASS_BY_TYPE.keys(), bind_word='or')}"
                )
            cls_ = _CONNECTION_DEFINITION_CLASS_BY_TYPE[connection_type]
        else:
            raise ValueError(
                "Invalid Property data. If it is a connection definition, it must contain 'connectionType' field. If it is a view property, it must contain 'container' and 'containerPropertIdentifier' field."
            )

        data_copy = dict(data)
        data_copy.pop("connectionType", None)
        return cast(Self, cls_.model_validate(data_copy))

    @model_serializer(mode="wrap", when_used="always", return_type=dict)
    def serialize_property_type(self, handler: SerializerFunctionWrapHandler) -> dict:
        serialized_data = handler(self)
        if hasattr(self, "connection_type"):
            serialized_data["connectionType"] = self.__class__.connection_type
        return serialized_data


class ContainerViewProperty(ViewProperty):
    container: ContainerReference = Field(
        description="Reference to the container where this property is defined.",
    )
    container_property_identifier: str = Field(
        description="Identifier of the property in the container.",
        min_length=1,
        max_length=255,
        pattern=CONTAINER_AND_VIEW_PROPERTIES_IDENTIFIER_PATTERN,
    )
    source: ViewReference | None = Field(
        default=None,
        description="Indicates on what type a referenced direct relation is expected to be. Only applicable for direct relation properties.",
    )


class ConnectionDefinition(ViewProperty):
    connection_type: ClassVar[str]
    source: ViewReference = Field(
        description="Indicates the view which is either the target node(s) or the node(s) containing the direct relation property."
    )


class EdgeConnectionDefinition(ConnectionDefinition):
    connection_type: ClassVar[Literal["single_edge_connection", "multi_edge_connection"]]
    type: DirectRelationReference = Field(
        description="Reference to the node pointed to by the direct relation.",
    )
    edge_source: ViewReference | None = Field(
        default=None,
        description="Reference to the view from where this edge connection is inherited.",
    )
    direction: Literal["outwards", "inwards"]


class SingleEdgeConnectionDefinition(EdgeConnectionDefinition):
    connection_type = "single_edge_connection"


class MultiEdgeConnectionDefinition(EdgeConnectionDefinition):
    connection_type = "multi_edge_connection"


class ReverseDirectRelationConnectionDefinition(ConnectionDefinition):
    connection_type: ClassVar[Literal["single_reverse_direct_relation", "multi_reverse_direct_relation"]]
    through: ThroughRelationReference = Field(
        description="The view or container of the node containing the direct relation property.",
    )


class SingleReverseDirectRelationConnectionDefinition(ReverseDirectRelationConnectionDefinition):
    connection_type = "single_reverse_direct_relation"


class MultiReverseDirectRelationConnectionDefinition(ReverseDirectRelationConnectionDefinition):
    connection_type = "multi_reverse_direct_relation"


def get_connection_definition_type_leaf_classes(base_class: type[ConnectionDefinition]) -> list:
    subclasses = base_class.__subclasses__()
    result = []

    if not subclasses:
        if base_class is not ConnectionDefinition:
            result.append(base_class)
    else:
        for subclass in subclasses:
            result.extend(get_connection_definition_type_leaf_classes(subclass))

    return result


_CONNECTION_DEFINITION_CLASS_BY_TYPE: MappingProxyType[str, type[ConnectionDefinition]] = MappingProxyType(
    {
        c.connection_type: c
        for c in get_connection_definition_type_leaf_classes(ConnectionDefinition)
        if hasattr(c, "connection_type") and c.connection_type is not None
    }
)<|MERGE_RESOLUTION|>--- conflicted
+++ resolved
@@ -57,10 +57,7 @@
         description="External-id of the instance.",
         min_length=1,
         max_length=255,
-<<<<<<< HEAD
         pattern=DM_EXTERNAL_ID_PATTERN,
-=======
->>>>>>> 7a464087
     )
 
 
