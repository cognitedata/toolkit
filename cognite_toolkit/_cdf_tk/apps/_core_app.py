"""This is the core functionality of the Cognite Data Fusion Toolkit."""

import contextlib
from dataclasses import dataclass
from pathlib import Path
from typing import Annotated, Optional, Union

import typer
from dotenv import load_dotenv
from rich import print
from rich.panel import Panel

from cognite_toolkit._cdf_tk.cdf_toml import CDFToml
from cognite_toolkit._cdf_tk.commands import BuildCommand, CleanCommand, DeployCommand
from cognite_toolkit._cdf_tk.exceptions import (
    ToolkitFileNotFoundError,
    ToolkitValidationError,
)
from cognite_toolkit._cdf_tk.loaders import LOADER_BY_FOLDER_NAME
from cognite_toolkit._cdf_tk.utils import CDFToolConfig
from cognite_toolkit._version import __version__ as current_version


# Common parameters handled in common callback
@dataclass
class Common:
    override_env: bool
    mockToolGlobals: Optional[CDFToolConfig]


CDF_TOML = CDFToml.load(Path.cwd())
_AVAILABLE_DATA_TYPES: tuple[str, ...] = tuple(LOADER_BY_FOLDER_NAME)


def _version_callback(value: bool) -> None:
    if value:
        typer.echo(f"CDF-Toolkit version: {current_version}.")
        raise typer.Exit()


class CoreApp(typer.Typer):
    def __init__(self, *args, **kwargs) -> None:  # type: ignore
        super().__init__(*args, **kwargs)
        self.callback(invoke_without_command=True)(self.common)
        self.command()(self.build)
        self.command()(self.deploy)
        self.command()(self.clean)

    def common(
        self,
        ctx: typer.Context,
        override_env: Annotated[
            bool,
            typer.Option(
                help="Load the .env file in this or the parent directory, but also override currently set environment variables",
            ),
        ] = False,
        env_path: Annotated[
            Optional[str],
            typer.Option(
                help="Path to .env file to load. Defaults to .env in current or parent directory.",
            ),
        ] = None,
        version: Annotated[
            bool,
            typer.Option(
                "--version",
                help="See which version of the tooklit and the templates are installed.",
                callback=_version_callback,
            ),
        ] = False,
    ) -> None:
        """
        Docs: https://docs.cognite.com/cdf/deploy/cdf_toolkit/\n
        Template reference documentation: https://developer.cognite.com/sdks/toolkit/references/configs
        """
        if ctx.invoked_subcommand is None:
            print(
                Panel(
                    "\n".join(
                        [
                            "The Cognite Data Fusion Toolkit supports configuration of CDF projects from the command line or in CI/CD pipelines.",
                            "",
                            "[bold]Setup:[/]",
                            "1. Run [underline]cdf repo init[/] [italic]<directory name>[/] to set up a work directory.",
                            "2. Run [underline]cdf modules init[/] [italic]<directory name>[/] to initialise configuration modules.",
                            "",
                            "[bold]Configuration steps:[/]",
                            "3. Run [underline]cdf build[/] [italic]<directory name>[/] to verify the configuration for your project. Repeat for as many times as needed.",
                            "   Tip:[underline]cdf modules list[/] [italic]<directory name>[/] gives an overview of all your modules and their status.",
                            "",
                            "[bold]Deployment steps:[/]",
                            "4. Commit the [italic]<directory name>[/] to version control",
                            "5. Run [underline]cdf auth verify --interactive[/] to check that you have access to the relevant CDF project. ",
                            "    or [underline]cdf auth verify[/] if you have a .env file",
                            "6. Run [underline]cdf deploy --dry-run[/] to simulate the deployment of the configuration to the CDF project. Review the report provided.",
                            "7. Run [underline]cdf deploy[/] to deploy the configuration to the CDF project.",
                        ]
                    ),
                    title="Getting started",
                    style="green",
                    padding=(1, 2),
                )
            )
            return
        if override_env:
            print("  [bold yellow]WARNING:[/] Overriding environment variables with values from .env file...")

        if env_path is not None:
            if not (dotenv_file := Path(env_path)).is_file():
                raise ToolkitFileNotFoundError(env_path)

        else:
            if not (dotenv_file := Path.cwd() / ".env").is_file():
                if not (dotenv_file := Path.cwd().parent / ".env").is_file():
                    print("[bold yellow]WARNING:[/] No .env file found in current or parent directory.")

        if dotenv_file.is_file():
            has_loaded = load_dotenv(dotenv_file, override=override_env)
            if not has_loaded:
                print("  [bold yellow]WARNING:[/] No environment variables found in .env file.")

        ctx.obj = Common(
            override_env=override_env,
            mockToolGlobals=None,
        )

    def build(
        self,
        ctx: typer.Context,
        organization_dir: Annotated[
            Path,
            typer.Option(
                "--organization-dir",
                "-o",
                help="Where to find the module templates to build from",
            ),
        ] = CDF_TOML.cdf.default_organization_dir,
        build_dir: Annotated[
            Path,
            typer.Option(
                "--build-dir",
                "-b",
                help="Where to save the built module files",
            ),
        ] = Path("./build"),
<<<<<<< HEAD
=======
        selected: Annotated[
            Optional[list[str]],
            typer.Option(
                "--modules",
                "-m",
                help="Specify paths or names to the modules to build",
            ),
        ] = None,
>>>>>>> 3c0e9436
        build_env_name: Annotated[
            Optional[str],
            typer.Option(
                "--env",
                "-e",
                help="The name of the environment to build",
            ),
        ] = CDF_TOML.cdf.default_env,
        no_clean: Annotated[
            bool,
            typer.Option(
                "--no-clean",
                "-c",
                help="Whether not to delete the build directory before building the configurations",
            ),
        ] = False,
        verbose: Annotated[
            bool,
            typer.Option(
                "--verbose",
                "-v",
                help="Turn on to get more verbose output when running the command",
            ),
        ] = False,
    ) -> None:
        """Build configuration files from the modules to the build directory."""
        ToolGlobals: Union[CDFToolConfig, None] = None
        with contextlib.redirect_stdout(None), contextlib.suppress(Exception):
            # Remove the Error message from failing to load the config
            # This is verified in check_auth
            ToolGlobals = CDFToolConfig()

        cmd = BuildCommand()
        cmd.run(
            lambda: cmd.execute(
                verbose,
                organization_dir,
                build_dir,
<<<<<<< HEAD
=======
                selected,
>>>>>>> 3c0e9436
                build_env_name,
                no_clean,
                ToolGlobals,
            )
        )

    def deploy(
        self,
        ctx: typer.Context,
        build_dir: Annotated[
            Path,
            typer.Argument(
                help="Where to find the module templates to deploy from. Defaults to current directory.",
                allow_dash=True,
            ),
        ] = Path("./build"),
        build_env_name: Annotated[
            Optional[str],
            typer.Option(
                "--env",
                "-e",
                help="CDF project environment to use for deployment. This is optional and "
                "if passed it is used to verify against the build environment",
            ),
        ] = None,
        drop: Annotated[
            bool,
            typer.Option(
                "--drop",
                "-d",
                help="Whether to drop existing configurations, drop per resource if present.",
            ),
        ] = False,
        drop_data: Annotated[
            bool,
            typer.Option(
                "--drop-data",
                help="Whether to drop existing data in data model containers and spaces.",
            ),
        ] = False,
        dry_run: Annotated[
            bool,
            typer.Option(
                "--dry-run",
                "-r",
                help="Whether to do a dry-run, do dry-run if present.",
            ),
        ] = False,
        include: Annotated[
            Optional[list[str]],
            typer.Option(
                "--include",
                help=f"Specify which resources to deploy, available options: {_AVAILABLE_DATA_TYPES}.",
            ),
        ] = None,
        verbose: Annotated[
            bool,
            typer.Option(
                "--verbose",
                "-v",
                help="Turn on to get more verbose output when running the command",
            ),
        ] = False,
    ) -> None:
        """Deploys the configuration files in the build directory to the CDF project."""
        cmd = DeployCommand(print_warning=True)
        include = _process_include(include)
        ToolGlobals = CDFToolConfig.from_context(ctx)
        cmd.run(
            lambda: cmd.execute(
                ToolGlobals,
                build_dir,
                build_env_name,
                dry_run,
                drop,
                drop_data,
                include,
                verbose,
            )
        )

    def clean(
        self,
        ctx: typer.Context,
        build_dir: Annotated[
            str,
            typer.Argument(
                help="Where to find the module templates to clean from. Defaults to ./build directory.",
                allow_dash=True,
            ),
        ] = "./build",
        build_env_name: Annotated[
            Optional[str],
            typer.Option(
                "--env",
                "-e",
                help="CDF project environment to use for cleaning. This is optional and "
                "if passed it is used to verify against the build environment",
            ),
        ] = None,
        dry_run: Annotated[
            bool,
            typer.Option(
                "--dry-run",
                "-r",
                help="Whether to do a dry-run, do dry-run if present",
            ),
        ] = False,
        include: Annotated[
            Optional[list[str]],
            typer.Option(
                "--include",
                help=f"Specify which resource types to deploy, supported types: {_AVAILABLE_DATA_TYPES}",
            ),
        ] = None,
        verbose: Annotated[
            bool,
            typer.Option(
                "--verbose",
                "-v",
                help="Turn on to get more verbose output when running the command",
            ),
        ] = False,
    ) -> None:
        """Cleans the resources in the build directory from the CDF project."""
        # Override cluster and project from the options/env variables
        cmd = CleanCommand(print_warning=True)
        include = _process_include(include)
        ToolGlobals = CDFToolConfig.from_context(ctx)
        cmd.run(
            lambda: cmd.execute(
                ToolGlobals,
                build_dir,
                build_env_name,
                dry_run,
                include,
                verbose,
            )
        )


def _process_include(include: Optional[list[str]]) -> list[str]:
    if include and (invalid_types := set(include).difference(_AVAILABLE_DATA_TYPES)):
        raise ToolkitValidationError(
            f"Invalid resource types specified: {invalid_types}, available types: {_AVAILABLE_DATA_TYPES}"
        )
    include = include or list(_AVAILABLE_DATA_TYPES)
    return include<|MERGE_RESOLUTION|>--- conflicted
+++ resolved
@@ -144,8 +144,6 @@
                 help="Where to save the built module files",
             ),
         ] = Path("./build"),
-<<<<<<< HEAD
-=======
         selected: Annotated[
             Optional[list[str]],
             typer.Option(
@@ -154,7 +152,6 @@
                 help="Specify paths or names to the modules to build",
             ),
         ] = None,
->>>>>>> 3c0e9436
         build_env_name: Annotated[
             Optional[str],
             typer.Option(
@@ -193,10 +190,7 @@
                 verbose,
                 organization_dir,
                 build_dir,
-<<<<<<< HEAD
-=======
                 selected,
->>>>>>> 3c0e9436
                 build_env_name,
                 no_clean,
                 ToolGlobals,
