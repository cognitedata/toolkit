--- conflicted
+++ resolved
@@ -21,13 +21,8 @@
         # Uncomment when command is ready.
         # self.command("assets")(self.assets)
         self.command("timeseries")(self.timeseries)
-<<<<<<< HEAD
+        self.command("files")(self.files)
         self.command("canvas")(self.canvas)
-=======
-        self.command("files")(self.files)
-        # Uncomment when the Canvas migration command is ready
-        # self.command("canvas")(self.canvas)
->>>>>>> fb4c3530
 
     def main(self, ctx: typer.Context) -> None:
         """Migrate resources from Asset-Centric to data modeling in CDF."""
