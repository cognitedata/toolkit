--- conflicted
+++ resolved
@@ -3,15 +3,12 @@
 import typer
 from rich import print
 
-<<<<<<< HEAD
-from cognite_toolkit._cdf_tk.commands import ProfileAssetCentricCommand, ProfileRawCommand, ProfileTransformationCommand
-=======
 from cognite_toolkit._cdf_tk.commands import (
     ProfileAssetCentricCommand,
     ProfileAssetCommand,
+    ProfileRawCommand,
     ProfileTransformationCommand,
 )
->>>>>>> 98387d22
 from cognite_toolkit._cdf_tk.utils.auth import EnvironmentVariables
 
 
