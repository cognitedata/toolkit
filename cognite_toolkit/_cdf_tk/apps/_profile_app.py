--- conflicted
+++ resolved
@@ -67,7 +67,6 @@
     @staticmethod
     def asset_centric(
         ctx: typer.Context,
-<<<<<<< HEAD
         hierarchy: Annotated[
             str | None,
             typer.Option(
@@ -75,14 +74,14 @@
                 "-h",
                 help="The asset hierarchy to profile. This should be the externalId of the root asset. If not provided,"
                 " an interactive prompt will be used to select the hierarchy (or select all assets-centric assets).",
-=======
+            ),
+        ] = None,
         output_spreadsheet: Annotated[
             Path | None,
             typer.Option(
                 "--output-spreadsheet",
                 "-o",
                 help="The path to the output spreadsheet. If not provided, the output will only be printed to the console.",
->>>>>>> 865aca50
             ),
         ] = None,
         verbose: bool = False,
