from pathlib import Path
from typing import Annotated, Any, Union

import typer
from cognite.client.data_classes import WorkflowVersionId
from cognite.client.data_classes.data_modeling import DataModelId, ViewId
from rich import print

from cognite_toolkit._cdf_tk.commands import DumpDataCommand, DumpResourceCommand
from cognite_toolkit._cdf_tk.commands.dump_data import (
    AssetFinder,
    EventFinder,
    FileMetadataFinder,
    TimeSeriesFinder,
)
from cognite_toolkit._cdf_tk.commands.dump_resource import (
    AgentFinder,
    DataModelFinder,
    DataSetFinder,
    ExtractionPipelineFinder,
    FunctionFinder,
    GroupFinder,
    LocationFilterFinder,
    NodeFinder,
    StreamlitFinder,
    TransformationFinder,
    WorkflowFinder,
)
from cognite_toolkit._cdf_tk.exceptions import ToolkitRequiredValueError
from cognite_toolkit._cdf_tk.feature_flags import Flags
from cognite_toolkit._cdf_tk.utils.auth import EnvironmentVariables
from cognite_toolkit._cdf_tk.utils.interactive_select import (
    AssetInteractiveSelect,
    EventInteractiveSelect,
    FileMetadataInteractiveSelect,
    TimeSeriesInteractiveSelect,
)


class DumpApp(typer.Typer):
    def __init__(self, *args: Any, **kwargs: Any) -> None:
        super().__init__(*args, **kwargs)
        self.callback(invoke_without_command=True)(self.dump_main)
        if Flags.DUMP_DATA.is_enabled():
            self.add_typer(DumpDataApp(*args, **kwargs), name="data")
            self.add_typer(DumpConfigApp(*args, **kwargs), name="config")
        else:
            self.command("datamodel")(DumpConfigApp.dump_datamodel_cmd)

            self.command("asset")(DumpDataApp.dump_asset_cmd)
            self.command("timeseries")(DumpDataApp.dump_timeseries_cmd)

            self.command("workflow")(DumpConfigApp.dump_workflow)
            self.command("transformation")(DumpConfigApp.dump_transformation)
            self.command("group")(DumpConfigApp.dump_group)
            self.command("node")(DumpConfigApp.dump_node)

            if Flags.DUMP_EXTENDED.is_enabled():
                self.command("location-filter")(DumpConfigApp.dump_location_filters)
                self.command("extraction-pipeline")(DumpConfigApp.dump_extraction_pipeline)
                self.command("functions")(DumpConfigApp.dump_functions)
<<<<<<< HEAD
                self.command("streamlit")(DumpConfigApp.dump_streamlit)
=======
                self.command("datasets")(DumpConfigApp.dump_datasets)
>>>>>>> 1507b28a

            if Flags.AGENTS.is_enabled() and Flags.DUMP_EXTENDED.is_enabled():
                self.command("agents")(DumpConfigApp.dump_agents)

    @staticmethod
    def dump_main(ctx: typer.Context) -> None:
        """Commands to dump resource configurations from CDF into a temporary directory."""
        if ctx.invoked_subcommand is None:
            print("Use [bold yellow]cdf dump --help[/] for more information.")
        return None


class DumpConfigApp(typer.Typer):
    def __init__(self, *args: Any, **kwargs: Any) -> None:
        super().__init__(*args, **kwargs)
        self.callback(invoke_without_command=True)(self.dump_config_main)

        self.command("datamodel")(self.dump_datamodel_cmd)
        self.command("workflow")(self.dump_workflow)
        self.command("transformation")(self.dump_transformation)
        self.command("group")(self.dump_group)
        self.command("node")(self.dump_node)
        if Flags.DUMP_EXTENDED.is_enabled():
            self.command("location-filters")(self.dump_location_filters)
            self.command("extraction-pipeline")(self.dump_extraction_pipeline)
            self.command("datasets")(DumpConfigApp.dump_datasets)
            self.command("functions")(self.dump_functions)
            self.command("streamlit")(DumpConfigApp.dump_streamlit)
        if Flags.DUMP_EXTENDED.is_enabled() and Flags.AGENTS.is_enabled():
            self.command("agents")(self.dump_agents)

    @staticmethod
    def dump_config_main(ctx: typer.Context) -> None:
        """Commands to dump resource configurations from CDF into a temporary directory."""
        if ctx.invoked_subcommand is None:
            print("Use [bold yellow]cdf dump config --help[/] for more information.")
        return None

    @staticmethod
    def dump_datamodel_cmd(
        ctx: typer.Context,
        data_model_id: Annotated[
            list[str] | None,
            typer.Argument(
                help="Data model ID to dump. Format: space external_id version. Example: 'my_space my_external_id v1'. "
                "Note that version is optional and defaults to the latest published version. If nothing is provided,"
                "an interactive prompt will be shown to select the data model.",
            ),
        ] = None,
        output_dir: Annotated[
            Path,
            typer.Option(
                "--output-dir",
                "-o",
                help="Where to dump the datamodel files.",
                allow_dash=True,
            ),
        ] = Path("tmp"),
        include_global: Annotated[
            bool,
            typer.Option(
                "--include-global",
                "-i",
                help="Include global containers, views, spaces in the dump. "
                "If this flag is not set, the global resources will be skipped.",
            ),
        ] = False,
        clean: Annotated[
            bool,
            typer.Option(
                "--clean",
                "-c",
                help="Delete the output directory before dumping the datamodel.",
            ),
        ] = False,
        verbose: Annotated[
            bool,
            typer.Option(
                "--verbose",
                "-v",
                help="Turn on to get more verbose output when running the command",
            ),
        ] = False,
    ) -> None:
        """This command will dump the selected data model as yaml to the folder specified, defaults to /tmp."""
        selected_data_model: Union[DataModelId, None] = None
        if data_model_id is not None:
            if len(data_model_id) < 2:
                raise ToolkitRequiredValueError(
                    "Data model ID must have at least 2 parts: space, external_id, and, optionally, version."
                )
            selected_data_model = DataModelId(*data_model_id)
        client = EnvironmentVariables.create_from_environment().get_client()

        cmd = DumpResourceCommand()
        cmd.run(
            lambda: cmd.dump_to_yamls(
                DataModelFinder(client, selected_data_model, include_global=include_global),
                output_dir=output_dir,
                clean=clean,
                verbose=verbose,
            )
        )

    @staticmethod
    def dump_workflow(
        ctx: typer.Context,
        workflow_id: Annotated[
            list[str] | None,
            typer.Argument(
                help="Workflow ID to dump. Format: external_id version. Example: 'my_external_id v1'. "
                "If nothing is provided, an interactive prompt will be shown to select the workflow",
            ),
        ] = None,
        output_dir: Annotated[
            Path,
            typer.Option(
                "--output-dir",
                "-o",
                help="Where to dump the workflow files.",
                allow_dash=True,
            ),
        ] = Path("tmp"),
        clean: Annotated[
            bool,
            typer.Option(
                "--clean",
                "-c",
                help="Delete the output directory before dumping the workflow.",
            ),
        ] = False,
        verbose: Annotated[
            bool,
            typer.Option(
                "--verbose",
                "-v",
                help="Turn on to get more verbose output when running the command",
            ),
        ] = False,
    ) -> None:
        """This command will dump the selected workflow as yaml to the folder specified, defaults to /tmp."""
        selected_workflow: Union[WorkflowVersionId, None] = None
        if workflow_id is not None:
            if len(workflow_id) <= 1:
                raise ToolkitRequiredValueError(
                    "Workflow ID must have at least 1 part: external_id and, optionally, version."
                )
            selected_workflow = WorkflowVersionId(*workflow_id)
        client = EnvironmentVariables.create_from_environment().get_client()

        cmd = DumpResourceCommand()
        cmd.run(
            lambda: cmd.dump_to_yamls(
                WorkflowFinder(client, selected_workflow),
                output_dir=output_dir,
                clean=clean,
                verbose=verbose,
            )
        )

    @staticmethod
    def dump_transformation(
        ctx: typer.Context,
        transformation_id: Annotated[
            list[str] | None,
            typer.Argument(
                help="Transformation IDs to dump. Format: external_id. Example: 'my_external_id'. "
                "If nothing is provided, an interactive prompt will be shown to select the transformation(s).",
            ),
        ] = None,
        output_dir: Annotated[
            Path,
            typer.Option(
                "--output-dir",
                "-o",
                help="Where to dump the transformation files.",
                allow_dash=True,
            ),
        ] = Path("tmp"),
        clean: Annotated[
            bool,
            typer.Option(
                "--clean",
                "-c",
                help="Delete the output directory before dumping the transformation.",
            ),
        ] = False,
        verbose: Annotated[
            bool,
            typer.Option(
                "--verbose",
                "-v",
                help="Turn on to get more verbose output when running the command",
            ),
        ] = False,
    ) -> None:
        """This command will dump the selected transformation as yaml to the folder specified, defaults to /tmp."""
        client = EnvironmentVariables.create_from_environment().get_client()

        cmd = DumpResourceCommand()
        cmd.run(
            lambda: cmd.dump_to_yamls(
                TransformationFinder(client, tuple(transformation_id) if transformation_id else None),
                output_dir=output_dir,
                clean=clean,
                verbose=verbose,
            )
        )

    @staticmethod
    def dump_group(
        ctx: typer.Context,
        group_name: Annotated[
            list[str] | None,
            typer.Argument(
                help="Group name(s) to dump. Format: name. Example: 'my_group'. "
                "If nothing is provided, an interactive prompt will be shown to select the group(s).",
            ),
        ] = None,
        output_dir: Annotated[
            Path,
            typer.Option(
                "--output-dir",
                "-o",
                help="Where to dump the group files.",
                allow_dash=True,
            ),
        ] = Path("tmp"),
        clean: Annotated[
            bool,
            typer.Option(
                "--clean",
                "-c",
                help="Delete the output directory before dumping the group.",
            ),
        ] = False,
        verbose: Annotated[
            bool,
            typer.Option(
                "--verbose",
                "-v",
                help="Turn on to get more verbose output when running the command",
            ),
        ] = False,
    ) -> None:
        """This command will dump the selected group as yaml to the folder specified, defaults to /tmp."""
        client = EnvironmentVariables.create_from_environment().get_client()

        cmd = DumpResourceCommand()
        cmd.run(
            lambda: cmd.dump_to_yamls(
                GroupFinder(client, tuple(group_name) if group_name else None),
                output_dir=output_dir,
                clean=clean,
                verbose=verbose,
            )
        )

    @staticmethod
    def dump_agents(
        ctx: typer.Context,
        external_id: Annotated[
            list[str] | None,
            typer.Argument(
                help="The external IDs of the agents you want to dump. You can provide multiple external IDs separated by spaces. "
                "If nothing is provided, an interactive prompt will be shown to select the agents.",
            ),
        ] = None,
        output_dir: Annotated[
            Path,
            typer.Option(
                "--output-dir",
                "-o",
                help="Where to dump the agent files.",
                allow_dash=True,
            ),
        ] = Path("tmp"),
        clean: Annotated[
            bool,
            typer.Option(
                "--clean",
                "-c",
                help="Delete the output directory before dumping the agents.",
            ),
        ] = False,
        verbose: Annotated[
            bool,
            typer.Option(
                "--verbose",
                "-v",
                help="Turn on to get more verbose output when running the command",
            ),
        ] = False,
    ) -> None:
        """Dump on or more agents as yaml to the specified folder, defaults to /tmp."""

        client = EnvironmentVariables.create_from_environment().get_client()
        cmd = DumpResourceCommand()
        cmd.run(
            lambda: cmd.dump_to_yamls(
                AgentFinder(client, tuple(external_id) if external_id else None),
                output_dir=output_dir,
                clean=clean,
                verbose=verbose,
            )
        )

    @staticmethod
    def dump_node(
        ctx: typer.Context,
        view_id: Annotated[
            list[str] | None,
            typer.Argument(
                help="The view with the node properties you want to dump. Format: space externalId version. Example: 'my_space my_external_id version'. "
                "If nothing is provided, an interactive prompt will be shown to select the view.",
            ),
        ] = None,
        output_dir: Annotated[
            Path,
            typer.Option(
                "--output-dir",
                "-o",
                help="Where to dump the node files.",
                allow_dash=True,
            ),
        ] = Path("tmp"),
        clean: Annotated[
            bool,
            typer.Option(
                "--clean",
                "-c",
                help="Delete the output directory before dumping the node.",
            ),
        ] = False,
        verbose: Annotated[
            bool,
            typer.Option(
                "--verbose",
                "-v",
                help="Turn on to get more verbose output when running the command",
            ),
        ] = False,
    ) -> None:
        """This command will dump the selected node as yaml to the folder specified, defaults to /tmp.
        The intended use case is to dump nodes which are used as configuration. It is not intended to dump
        large amounts of data.
        """
        client = EnvironmentVariables.create_from_environment().get_client()
        selected_view_id: Union[None, ViewId] = None
        if view_id is not None:
            if len(view_id) <= 2:
                raise ToolkitRequiredValueError(
                    "View ID must have at least 2 parts: space, external_id and, optionally, version."
                )
            selected_view_id = ViewId(*view_id)

        cmd = DumpResourceCommand()
        cmd.run(
            lambda: cmd.dump_to_yamls(
                NodeFinder(client, selected_view_id),
                output_dir=output_dir,
                clean=clean,
                verbose=verbose,
            )
        )

    @staticmethod
    def dump_location_filters(
        ctx: typer.Context,
        external_id: Annotated[
            list[str] | None,
            typer.Argument(
                help="The external IDs of the location filters you want to dump. You can provide multiple external IDs separated by spaces. "
                "If nothing is provided, an interactive prompt will be shown to select the location filters.",
            ),
        ] = None,
        output_dir: Annotated[
            Path,
            typer.Option(
                "--output-dir",
                "-o",
                help="Where to dump the location filters.",
                allow_dash=True,
            ),
        ] = Path("tmp"),
        clean: Annotated[
            bool,
            typer.Option(
                "--clean",
                "-c",
                help="Delete the output directory before dumping the location filters.",
            ),
        ] = False,
        verbose: Annotated[
            bool,
            typer.Option(
                "--verbose",
                "-v",
                help="Turn on to get more verbose output when running the command",
            ),
        ] = False,
    ) -> None:
        """This command will dump the selected location filters as yaml to the folder specified, defaults to /tmp."""
        client = EnvironmentVariables.create_from_environment().get_client()
        cmd = DumpResourceCommand()
        cmd.run(
            lambda: cmd.dump_to_yamls(
                LocationFilterFinder(client, tuple(external_id) if external_id else None),
                output_dir=output_dir,
                clean=clean,
                verbose=verbose,
            )
        )

    @staticmethod
    def dump_extraction_pipeline(
        ctx: typer.Context,
        external_id: Annotated[
            list[str] | None,
            typer.Argument(
                help="The external ID(s) of the extraction pipeline you want to dump. "
                "If nothing is provided, an interactive prompt will be shown to select the extraction pipeline.",
            ),
        ] = None,
        output_dir: Annotated[
            Path,
            typer.Option(
                "--output-dir",
                "-o",
                help="Where to dump the extraction pipeline files.",
                allow_dash=True,
            ),
        ] = Path("tmp"),
        clean: Annotated[
            bool,
            typer.Option(
                "--clean",
                "-c",
                help="Delete the output directory before dumping the extraction pipeline.",
            ),
        ] = False,
        verbose: Annotated[
            bool,
            typer.Option(
                "--verbose",
                "-v",
                help="Turn on to get more verbose output when running the command",
            ),
        ] = False,
    ) -> None:
        """This command will dump the selected extraction pipeline as yaml to the folder specified, defaults to /tmp."""
        client = EnvironmentVariables.create_from_environment().get_client()
        cmd = DumpResourceCommand()
        cmd.run(
            lambda: cmd.dump_to_yamls(
                ExtractionPipelineFinder(client, tuple(external_id) if external_id else None),
                output_dir=output_dir,
                clean=clean,
                verbose=verbose,
            )
        )

    @staticmethod
    def dump_datasets(
        ctx: typer.Context,
        external_id: Annotated[
            list[str] | None,
            typer.Argument(
                help="The external ID(s) of the datasets you want to dump. "
                "If nothing is provided, an interactive prompt will be shown to select the datasets.",
            ),
        ] = None,
        output_dir: Annotated[
            Path,
            typer.Option(
                "--output-dir",
                "-o",
                help="Where to dump the dataset files.",
                allow_dash=True,
            ),
        ] = Path("tmp"),
        clean: Annotated[
            bool,
            typer.Option(
                "--clean",
                "-c",
                help="Delete the output directory before dumping the datasets.",
            ),
        ] = False,
        verbose: Annotated[
            bool,
            typer.Option(
                "--verbose",
                "-v",
                help="Turn on to get more verbose output when running the command",
            ),
        ] = False,
    ) -> None:
        """This command will dump the selected datasets as yaml to the folder specified, defaults to /tmp."""
        client = EnvironmentVariables.create_from_environment().get_client()
        cmd = DumpResourceCommand()
        cmd.run(
            lambda: cmd.dump_to_yamls(
                DataSetFinder(client, tuple(external_id) if external_id else None),
                output_dir=output_dir,
                clean=clean,
                verbose=verbose,
            )
        )

    @staticmethod
    def dump_functions(
        ctx: typer.Context,
        external_id: Annotated[
            list[str] | None,
            typer.Argument(
                help="The external ID(s) of the functions you want to dump. "
                "If nothing is provided, an interactive prompt will be shown to select the functions.",
            ),
        ] = None,
        output_dir: Annotated[
            Path,
            typer.Option(
                "--output-dir",
                "-o",
                help="Where to dump the function files.",
                allow_dash=True,
            ),
        ] = Path("tmp"),
        clean: Annotated[
            bool,
            typer.Option(
                "--clean",
                "-c",
                help="Delete the output directory before dumping the functions.",
            ),
        ] = False,
        verbose: Annotated[
            bool,
            typer.Option(
                "--verbose",
                "-v",
                help="Turn on to get more verbose output when running the command",
            ),
        ] = False,
    ) -> None:
        """This command will dump the selected functions as yaml to the folder specified, defaults to /tmp."""
        client = EnvironmentVariables.create_from_environment().get_client()
        cmd = DumpResourceCommand()
        cmd.run(
            lambda: cmd.dump_to_yamls(
                FunctionFinder(client, tuple(external_id) if external_id else None),
                output_dir=output_dir,
                clean=clean,
                verbose=verbose,
            )
        )

    @staticmethod
    def dump_streamlit(
        ctx: typer.Context,
        external_id: Annotated[
            list[str] | None,
            typer.Argument(
                help="The external ID(s) of the Streamlit apps you want to dump. "
                "If nothing is provided, an interactive prompt will be shown to select the Streamlit apps.",
            ),
        ] = None,
        output_dir: Annotated[
            Path,
            typer.Option(
                "--output-dir",
                "-o",
                help="Where to dump the Streamlit app files.",
                allow_dash=True,
            ),
        ] = Path("tmp"),
        clean: Annotated[
            bool,
            typer.Option(
                "--clean",
                "-c",
                help="Delete the output directory before dumping the Streamlit apps.",
            ),
        ] = False,
        verbose: Annotated[
            bool,
            typer.Option(
                "--verbose",
                "-v",
                help="Turn on to get more verbose output when running the command",
            ),
        ] = False,
    ) -> None:
        """This command will dump the selected Streamlit apps as yaml to the folder specified, defaults to /tmp."""
        client = EnvironmentVariables.create_from_environment().get_client()
        cmd = DumpResourceCommand()
        cmd.run(
            lambda: cmd.dump_to_yamls(
                StreamlitFinder(client, tuple(external_id) if external_id else None),
                output_dir=output_dir,
                clean=clean,
                verbose=verbose,
            )
        )


class DumpDataApp(typer.Typer):
    def __init__(self, *args: Any, **kwargs: Any) -> None:
        super().__init__(*args, **kwargs)
        self.callback(invoke_without_command=True)(self.dump_data_main)
        self.command("asset")(self.dump_asset_cmd)
        self.command("files-metadata")(self.dump_files_cmd)
        self.command("timeseries")(self.dump_timeseries_cmd)
        self.command("event")(self.dump_event_cmd)

    @staticmethod
    def dump_data_main(ctx: typer.Context) -> None:
        """Commands to dump data from CDF into a temporary directory."""
        if ctx.invoked_subcommand is None:
            print("Use [bold yellow]cdf dump data --help[/] for more information.")
        return None

    @staticmethod
    def dump_asset_cmd(
        ctx: typer.Context,
        hierarchy: Annotated[
            list[str] | None,
            typer.Option(
                "--hierarchy",
                "-h",
                help="Hierarchy to dump.",
            ),
        ] = None,
        data_set: Annotated[
            list[str] | None,
            typer.Option(
                "--data-set",
                "-d",
                help="Data set to dump. If neither hierarchy nor data set is provided, the user will be prompted"
                "to select which assets to dump",
            ),
        ] = None,
        format_: Annotated[
            str,
            typer.Option(
                "--format",
                "-f",
                help="Format to dump the assets in. Supported formats: csv, and parquet.",
            ),
        ] = "csv",
        limit: Annotated[
            int | None,
            typer.Option(
                "--limit",
                "-l",
                help="Limit the number of assets to dump.",
            ),
        ] = None,
        output_dir: Annotated[
            Path,
            typer.Option(
                "--output-dir",
                "-o",
                help="Where to dump the asset files.",
                allow_dash=True,
            ),
        ] = Path("tmp"),
        clean: Annotated[
            bool,
            typer.Option(
                "--clean",
                "-c",
                help="Delete the output directory before dumping the asset.",
            ),
        ] = False,
        verbose: Annotated[
            bool,
            typer.Option(
                "--verbose",
                "-v",
                help="Turn on to get more verbose output when running the command",
            ),
        ] = False,
    ) -> None:
        """This command will dump the selected assets in the selected format to the folder specified, defaults to /tmp."""
        cmd = DumpDataCommand()
        client = EnvironmentVariables.create_from_environment().get_client()
        if hierarchy is None and data_set is None:
            hierarchy, data_set = AssetInteractiveSelect(client, "dump").select_hierarchies_and_data_sets()

        cmd.run(
            lambda: cmd.dump_table(
                AssetFinder(client, hierarchy or [], data_set or []),
                output_dir,
                clean,
                limit,
                format_,  # type: ignore [arg-type]
                verbose,
            )
        )

    @staticmethod
    def dump_files_cmd(
        ctx: typer.Context,
        hierarchy: Annotated[
            list[str] | None,
            typer.Option(
                "--hierarchy",
                "-h",
                help="Asset hierarchy (sub-trees) to dump filemetadata from.",
            ),
        ] = None,
        data_set: Annotated[
            list[str] | None,
            typer.Option(
                "--data-set",
                "-d",
                help="Data set to dump. If neither hierarchy nor data set is provided, the user will be prompted.",
            ),
        ] = None,
        format_: Annotated[
            str,
            typer.Option(
                "--format",
                "-f",
                help="Format to dump the filemetadata in. Supported formats: csv, and parquet.",
            ),
        ] = "csv",
        limit: Annotated[
            int | None,
            typer.Option(
                "--limit",
                "-l",
                help="Limit the number of filemetadata to dump.",
            ),
        ] = None,
        output_dir: Annotated[
            Path,
            typer.Option(
                "--output-dir",
                "-o",
                help="Where to dump the filemetadata files.",
                allow_dash=True,
            ),
        ] = Path("tmp"),
        clean: Annotated[
            bool,
            typer.Option(
                "--clean",
                "-c",
                help="Delete the output directory before dumping the filemetadata.",
            ),
        ] = False,
        verbose: Annotated[
            bool,
            typer.Option(
                "--verbose",
                "-v",
                help="Turn on to get more verbose output when running the command",
            ),
        ] = False,
    ) -> None:
        """This command will dump the selected events to the selected format in the folder specified, defaults to /tmp."""
        cmd = DumpDataCommand()
        cmd.validate_directory(output_dir, clean)
        client = EnvironmentVariables.create_from_environment().get_client()
        if hierarchy is None and data_set is None:
            hierarchy, data_set = FileMetadataInteractiveSelect(client, "dump").select_hierarchies_and_data_sets()
        cmd.run(
            lambda: cmd.dump_table(
                FileMetadataFinder(client, hierarchy or [], data_set or []),
                output_dir,
                clean,
                limit,
                format_,  # type: ignore [arg-type]
                verbose,
            )
        )

    @staticmethod
    def dump_timeseries_cmd(
        ctx: typer.Context,
        hierarchy: Annotated[
            list[str] | None,
            typer.Option(
                "--hierarchy",
                "-h",
                help="Asset hierarchy (sub-trees) to dump timeseries from.",
            ),
        ] = None,
        data_set: Annotated[
            list[str] | None,
            typer.Option(
                "--data-set",
                "-d",
                help="Data set to dump. If neither hierarchy nor data set is provided, the user will be prompted.",
            ),
        ] = None,
        format_: Annotated[
            str,
            typer.Option(
                "--format",
                "-f",
                help="Format to dump the timeseries in. Supported formats: csv, and parquet.",
            ),
        ] = "csv",
        limit: Annotated[
            int | None,
            typer.Option(
                "--limit",
                "-l",
                help="Limit the number of timeseries to dump.",
            ),
        ] = None,
        output_dir: Annotated[
            Path,
            typer.Option(
                "--output-dir",
                "-o",
                help="Where to dump the timeseries files.",
                allow_dash=True,
            ),
        ] = Path("tmp"),
        clean: Annotated[
            bool,
            typer.Option(
                "--clean",
                "-c",
                help="Delete the output directory before dumping the timeseries.",
            ),
        ] = False,
        verbose: Annotated[
            bool,
            typer.Option(
                "--verbose",
                "-v",
                help="Turn on to get more verbose output when running the command",
            ),
        ] = False,
    ) -> None:
        """This command will dump the selected timeseries to the selected format in the folder specified, defaults to /tmp."""
        cmd = DumpDataCommand()
        client = EnvironmentVariables.create_from_environment().get_client()
        if hierarchy is None and data_set is None:
            hierarchy, data_set = TimeSeriesInteractiveSelect(client, "dump").select_hierarchies_and_data_sets()
        cmd.run(
            lambda: cmd.dump_table(
                TimeSeriesFinder(client, hierarchy or [], data_set or []),
                output_dir,
                clean,
                limit,
                format_,  # type: ignore [arg-type]
                verbose,
            )
        )

    @staticmethod
    def dump_event_cmd(
        ctx: typer.Context,
        hierarchy: Annotated[
            list[str] | None,
            typer.Option(
                "--hierarchy",
                "-h",
                help="Asset hierarchy (sub-trees) to dump event from.",
            ),
        ] = None,
        data_set: Annotated[
            list[str] | None,
            typer.Option(
                "--data-set",
                "-d",
                help="Data set to dump. If neither hierarchy nor data set is provided, the user will be prompted.",
            ),
        ] = None,
        format_: Annotated[
            str,
            typer.Option(
                "--format",
                "-f",
                help="Format to dump the event in. Supported formats: csv, and parquet.",
            ),
        ] = "csv",
        limit: Annotated[
            int | None,
            typer.Option(
                "--limit",
                "-l",
                help="Limit the number of events to dump.",
            ),
        ] = None,
        output_dir: Annotated[
            Path,
            typer.Option(
                "--output-dir",
                "-o",
                help="Where to dump the events files.",
                allow_dash=True,
            ),
        ] = Path("tmp"),
        clean: Annotated[
            bool,
            typer.Option(
                "--clean",
                "-c",
                help="Delete the output directory before dumping the events.",
            ),
        ] = False,
        verbose: Annotated[
            bool,
            typer.Option(
                "--verbose",
                "-v",
                help="Turn on to get more verbose output when running the command",
            ),
        ] = False,
    ) -> None:
        """This command will dump the selected events to the selected format in the folder specified, defaults to /tmp."""
        cmd = DumpDataCommand()
        cmd.validate_directory(output_dir, clean)
        client = EnvironmentVariables.create_from_environment().get_client()
        if hierarchy is None and data_set is None:
            hierarchy, data_set = EventInteractiveSelect(client, "dump").select_hierarchies_and_data_sets()
        cmd.run(
            lambda: cmd.dump_table(
                EventFinder(client, hierarchy or [], data_set or []),
                output_dir,
                clean,
                limit,
                format_,
                verbose,
            )
        )<|MERGE_RESOLUTION|>--- conflicted
+++ resolved
@@ -59,11 +59,8 @@
                 self.command("location-filter")(DumpConfigApp.dump_location_filters)
                 self.command("extraction-pipeline")(DumpConfigApp.dump_extraction_pipeline)
                 self.command("functions")(DumpConfigApp.dump_functions)
-<<<<<<< HEAD
+                self.command("datasets")(DumpConfigApp.dump_datasets)
                 self.command("streamlit")(DumpConfigApp.dump_streamlit)
-=======
-                self.command("datasets")(DumpConfigApp.dump_datasets)
->>>>>>> 1507b28a
 
             if Flags.AGENTS.is_enabled() and Flags.DUMP_EXTENDED.is_enabled():
                 self.command("agents")(DumpConfigApp.dump_agents)
