from pathlib import Path
from typing import Annotated, Any, Union

import typer
from cognite.client.data_classes import WorkflowVersionId
from cognite.client.data_classes.data_modeling import DataModelId, ViewId
from rich import print

from cognite_toolkit._cdf_tk.client.data_classes.search_config import ViewId as SearchConfigViewId
from cognite_toolkit._cdf_tk.commands import DumpDataCommand, DumpResourceCommand
from cognite_toolkit._cdf_tk.commands.dump_data import (
    AssetFinder,
    EventFinder,
    FileMetadataFinder,
    TimeSeriesFinder,
)
from cognite_toolkit._cdf_tk.commands.dump_resource import (
    AgentFinder,
    DataModelFinder,
    DataSetFinder,
    ExtractionPipelineFinder,
    FunctionFinder,
    GroupFinder,
    LocationFilterFinder,
    NodeFinder,
<<<<<<< HEAD
    SearchConfigFinder,
=======
    SpaceFinder,
>>>>>>> c7822149
    StreamlitFinder,
    TransformationFinder,
    WorkflowFinder,
)
from cognite_toolkit._cdf_tk.exceptions import ToolkitRequiredValueError
from cognite_toolkit._cdf_tk.feature_flags import Flags
from cognite_toolkit._cdf_tk.utils.auth import EnvironmentVariables
from cognite_toolkit._cdf_tk.utils.interactive_select import (
    AssetInteractiveSelect,
    EventInteractiveSelect,
    FileMetadataInteractiveSelect,
    TimeSeriesInteractiveSelect,
)


class DumpApp(typer.Typer):
    def __init__(self, *args: Any, **kwargs: Any) -> None:
        super().__init__(*args, **kwargs)
        self.callback(invoke_without_command=True)(self.dump_main)
        if Flags.DUMP_DATA.is_enabled():
            self.add_typer(DumpDataApp(*args, **kwargs), name="data")
            self.add_typer(DumpConfigApp(*args, **kwargs), name="config")
        else:
            self.command("datamodel")(DumpConfigApp.dump_datamodel_cmd)

            self.command("asset")(DumpDataApp.dump_asset_cmd)
            self.command("timeseries")(DumpDataApp.dump_timeseries_cmd)

            self.command("workflow")(DumpConfigApp.dump_workflow)
            self.command("transformation")(DumpConfigApp.dump_transformation)
            self.command("group")(DumpConfigApp.dump_group)
            self.command("node")(DumpConfigApp.dump_node)
            self.command("spaces")(DumpConfigApp.dump_spaces)

            if Flags.DUMP_EXTENDED.is_enabled():
                self.command("location-filter")(DumpConfigApp.dump_location_filters)
                self.command("extraction-pipeline")(DumpConfigApp.dump_extraction_pipeline)
                self.command("functions")(DumpConfigApp.dump_functions)
                self.command("datasets")(DumpConfigApp.dump_datasets)
                self.command("streamlit")(DumpConfigApp.dump_streamlit)

                if Flags.AGENTS.is_enabled():
                    self.command("agents")(DumpConfigApp.dump_agents)

                if Flags.SEARCH_CONFIG.is_enabled():
                    self.command("search-config")(DumpConfigApp.dump_search_config)

    @staticmethod
    def dump_main(ctx: typer.Context) -> None:
        """Commands to dump resource configurations from CDF into a temporary directory."""
        if ctx.invoked_subcommand is None:
            print("Use [bold yellow]cdf dump --help[/] for more information.")
        return None


class DumpConfigApp(typer.Typer):
    def __init__(self, *args: Any, **kwargs: Any) -> None:
        super().__init__(*args, **kwargs)
        self.callback(invoke_without_command=True)(self.dump_config_main)

        self.command("datamodel")(self.dump_datamodel_cmd)
        self.command("workflow")(self.dump_workflow)
        self.command("transformation")(self.dump_transformation)
        self.command("group")(self.dump_group)
        self.command("node")(self.dump_node)
        self.command("spaces")(self.dump_spaces)
        if Flags.DUMP_EXTENDED.is_enabled():
            self.command("location-filters")(self.dump_location_filters)
            self.command("extraction-pipeline")(self.dump_extraction_pipeline)
            self.command("datasets")(DumpConfigApp.dump_datasets)
            self.command("functions")(self.dump_functions)
            self.command("streamlit")(DumpConfigApp.dump_streamlit)

            if Flags.AGENTS.is_enabled():
                self.command("agents")(self.dump_agents)

            if Flags.SEARCH_CONFIG.is_enabled():
                self.command("search-config")(self.dump_search_config)

    @staticmethod
    def dump_config_main(ctx: typer.Context) -> None:
        """Commands to dump resource configurations from CDF into a temporary directory."""
        if ctx.invoked_subcommand is None:
            print("Use [bold yellow]cdf dump config --help[/] for more information.")
        return None

    @staticmethod
    def dump_datamodel_cmd(
        ctx: typer.Context,
        data_model_id: Annotated[
            list[str] | None,
            typer.Argument(
                help="Data model ID to dump. Format: space external_id version. Example: 'my_space my_external_id v1'. "
                "Note that version is optional and defaults to the latest published version. If nothing is provided,"
                "an interactive prompt will be shown to select the data model.",
            ),
        ] = None,
        output_dir: Annotated[
            Path,
            typer.Option(
                "--output-dir",
                "-o",
                help="Where to dump the datamodel files.",
                allow_dash=True,
            ),
        ] = Path("tmp"),
        include_global: Annotated[
            bool,
            typer.Option(
                "--include-global",
                "-i",
                help="Include global containers, views, spaces in the dump. "
                "If this flag is not set, the global resources will be skipped.",
            ),
        ] = False,
        clean: Annotated[
            bool,
            typer.Option(
                "--clean",
                "-c",
                help="Delete the output directory before dumping the datamodel.",
            ),
        ] = False,
        verbose: Annotated[
            bool,
            typer.Option(
                "--verbose",
                "-v",
                help="Turn on to get more verbose output when running the command",
            ),
        ] = False,
    ) -> None:
        """This command will dump the selected data model as yaml to the folder specified, defaults to /tmp."""
        selected_data_model: Union[DataModelId, None] = None
        if data_model_id is not None:
            if len(data_model_id) < 2:
                raise ToolkitRequiredValueError(
                    "Data model ID must have at least 2 parts: space, external_id, and, optionally, version."
                )
            selected_data_model = DataModelId(*data_model_id)
        client = EnvironmentVariables.create_from_environment().get_client()

        cmd = DumpResourceCommand()
        cmd.run(
            lambda: cmd.dump_to_yamls(
                DataModelFinder(client, selected_data_model, include_global=include_global),
                output_dir=output_dir,
                clean=clean,
                verbose=verbose,
            )
        )

    @staticmethod
    def dump_workflow(
        ctx: typer.Context,
        workflow_id: Annotated[
            list[str] | None,
            typer.Argument(
                help="Workflow ID to dump. Format: external_id version. Example: 'my_external_id v1'. "
                "If nothing is provided, an interactive prompt will be shown to select the workflow",
            ),
        ] = None,
        output_dir: Annotated[
            Path,
            typer.Option(
                "--output-dir",
                "-o",
                help="Where to dump the workflow files.",
                allow_dash=True,
            ),
        ] = Path("tmp"),
        clean: Annotated[
            bool,
            typer.Option(
                "--clean",
                "-c",
                help="Delete the output directory before dumping the workflow.",
            ),
        ] = False,
        verbose: Annotated[
            bool,
            typer.Option(
                "--verbose",
                "-v",
                help="Turn on to get more verbose output when running the command",
            ),
        ] = False,
    ) -> None:
        """This command will dump the selected workflow as yaml to the folder specified, defaults to /tmp."""
        selected_workflow: Union[WorkflowVersionId, None] = None
        if workflow_id is not None:
            if len(workflow_id) <= 1:
                raise ToolkitRequiredValueError(
                    "Workflow ID must have at least 1 part: external_id and, optionally, version."
                )
            selected_workflow = WorkflowVersionId(*workflow_id)
        client = EnvironmentVariables.create_from_environment().get_client()

        cmd = DumpResourceCommand()
        cmd.run(
            lambda: cmd.dump_to_yamls(
                WorkflowFinder(client, selected_workflow),
                output_dir=output_dir,
                clean=clean,
                verbose=verbose,
            )
        )

    @staticmethod
    def dump_transformation(
        ctx: typer.Context,
        transformation_id: Annotated[
            list[str] | None,
            typer.Argument(
                help="Transformation IDs to dump. Format: external_id. Example: 'my_external_id'. "
                "If nothing is provided, an interactive prompt will be shown to select the transformation(s).",
            ),
        ] = None,
        output_dir: Annotated[
            Path,
            typer.Option(
                "--output-dir",
                "-o",
                help="Where to dump the transformation files.",
                allow_dash=True,
            ),
        ] = Path("tmp"),
        clean: Annotated[
            bool,
            typer.Option(
                "--clean",
                "-c",
                help="Delete the output directory before dumping the transformation.",
            ),
        ] = False,
        verbose: Annotated[
            bool,
            typer.Option(
                "--verbose",
                "-v",
                help="Turn on to get more verbose output when running the command",
            ),
        ] = False,
    ) -> None:
        """This command will dump the selected transformation as yaml to the folder specified, defaults to /tmp."""
        client = EnvironmentVariables.create_from_environment().get_client()

        cmd = DumpResourceCommand()
        cmd.run(
            lambda: cmd.dump_to_yamls(
                TransformationFinder(client, tuple(transformation_id) if transformation_id else None),
                output_dir=output_dir,
                clean=clean,
                verbose=verbose,
            )
        )

    @staticmethod
    def dump_group(
        ctx: typer.Context,
        group_name: Annotated[
            list[str] | None,
            typer.Argument(
                help="Group name(s) to dump. Format: name. Example: 'my_group'. "
                "If nothing is provided, an interactive prompt will be shown to select the group(s).",
            ),
        ] = None,
        output_dir: Annotated[
            Path,
            typer.Option(
                "--output-dir",
                "-o",
                help="Where to dump the group files.",
                allow_dash=True,
            ),
        ] = Path("tmp"),
        clean: Annotated[
            bool,
            typer.Option(
                "--clean",
                "-c",
                help="Delete the output directory before dumping the group.",
            ),
        ] = False,
        verbose: Annotated[
            bool,
            typer.Option(
                "--verbose",
                "-v",
                help="Turn on to get more verbose output when running the command",
            ),
        ] = False,
    ) -> None:
        """This command will dump the selected group as yaml to the folder specified, defaults to /tmp."""
        client = EnvironmentVariables.create_from_environment().get_client()

        cmd = DumpResourceCommand()
        cmd.run(
            lambda: cmd.dump_to_yamls(
                GroupFinder(client, tuple(group_name) if group_name else None),
                output_dir=output_dir,
                clean=clean,
                verbose=verbose,
            )
        )

    @staticmethod
    def dump_agents(
        ctx: typer.Context,
        external_id: Annotated[
            list[str] | None,
            typer.Argument(
                help="The external IDs of the agents you want to dump. You can provide multiple external IDs separated by spaces. "
                "If nothing is provided, an interactive prompt will be shown to select the agents.",
            ),
        ] = None,
        output_dir: Annotated[
            Path,
            typer.Option(
                "--output-dir",
                "-o",
                help="Where to dump the agent files.",
                allow_dash=True,
            ),
        ] = Path("tmp"),
        clean: Annotated[
            bool,
            typer.Option(
                "--clean",
                "-c",
                help="Delete the output directory before dumping the agents.",
            ),
        ] = False,
        verbose: Annotated[
            bool,
            typer.Option(
                "--verbose",
                "-v",
                help="Turn on to get more verbose output when running the command",
            ),
        ] = False,
    ) -> None:
        """Dump on or more agents as yaml to the specified folder, defaults to /tmp."""

        client = EnvironmentVariables.create_from_environment().get_client()
        cmd = DumpResourceCommand()
        cmd.run(
            lambda: cmd.dump_to_yamls(
                AgentFinder(client, tuple(external_id) if external_id else None),
                output_dir=output_dir,
                clean=clean,
                verbose=verbose,
            )
        )

    @staticmethod
    def dump_node(
        ctx: typer.Context,
        view_id: Annotated[
            list[str] | None,
            typer.Argument(
                help="The view with the node properties you want to dump. Format: space externalId version. Example: 'my_space my_external_id version'. "
                "If nothing is provided, an interactive prompt will be shown to select the view.",
            ),
        ] = None,
        output_dir: Annotated[
            Path,
            typer.Option(
                "--output-dir",
                "-o",
                help="Where to dump the node files.",
                allow_dash=True,
            ),
        ] = Path("tmp"),
        clean: Annotated[
            bool,
            typer.Option(
                "--clean",
                "-c",
                help="Delete the output directory before dumping the node.",
            ),
        ] = False,
        verbose: Annotated[
            bool,
            typer.Option(
                "--verbose",
                "-v",
                help="Turn on to get more verbose output when running the command",
            ),
        ] = False,
    ) -> None:
        """This command will dump the selected node as yaml to the folder specified, defaults to /tmp.
        The intended use case is to dump nodes which are used as configuration. It is not intended to dump
        large amounts of data.
        """
        client = EnvironmentVariables.create_from_environment().get_client()
        selected_view_id: Union[None, ViewId] = None
        if view_id is not None:
            if len(view_id) <= 2:
                raise ToolkitRequiredValueError(
                    "View ID must have at least 2 parts: space, external_id and, optionally, version."
                )
            selected_view_id = ViewId(*view_id)

        cmd = DumpResourceCommand()
        cmd.run(
            lambda: cmd.dump_to_yamls(
                NodeFinder(client, selected_view_id),
                output_dir=output_dir,
                clean=clean,
                verbose=verbose,
            )
        )

    @staticmethod
    def dump_location_filters(
        ctx: typer.Context,
        external_id: Annotated[
            list[str] | None,
            typer.Argument(
                help="The external IDs of the location filters you want to dump. You can provide multiple external IDs separated by spaces. "
                "If nothing is provided, an interactive prompt will be shown to select the location filters.",
            ),
        ] = None,
        output_dir: Annotated[
            Path,
            typer.Option(
                "--output-dir",
                "-o",
                help="Where to dump the location filters.",
                allow_dash=True,
            ),
        ] = Path("tmp"),
        clean: Annotated[
            bool,
            typer.Option(
                "--clean",
                "-c",
                help="Delete the output directory before dumping the location filters.",
            ),
        ] = False,
        verbose: Annotated[
            bool,
            typer.Option(
                "--verbose",
                "-v",
                help="Turn on to get more verbose output when running the command",
            ),
        ] = False,
    ) -> None:
        """This command will dump the selected location filters as yaml to the folder specified, defaults to /tmp."""
        client = EnvironmentVariables.create_from_environment().get_client()
        cmd = DumpResourceCommand()
        cmd.run(
            lambda: cmd.dump_to_yamls(
                LocationFilterFinder(client, tuple(external_id) if external_id else None),
                output_dir=output_dir,
                clean=clean,
                verbose=verbose,
            )
        )

    @staticmethod
    def dump_extraction_pipeline(
        ctx: typer.Context,
        external_id: Annotated[
            list[str] | None,
            typer.Argument(
                help="The external ID(s) of the extraction pipeline you want to dump. "
                "If nothing is provided, an interactive prompt will be shown to select the extraction pipeline.",
            ),
        ] = None,
        output_dir: Annotated[
            Path,
            typer.Option(
                "--output-dir",
                "-o",
                help="Where to dump the extraction pipeline files.",
                allow_dash=True,
            ),
        ] = Path("tmp"),
        clean: Annotated[
            bool,
            typer.Option(
                "--clean",
                "-c",
                help="Delete the output directory before dumping the extraction pipeline.",
            ),
        ] = False,
        verbose: Annotated[
            bool,
            typer.Option(
                "--verbose",
                "-v",
                help="Turn on to get more verbose output when running the command",
            ),
        ] = False,
    ) -> None:
        """This command will dump the selected extraction pipeline as yaml to the folder specified, defaults to /tmp."""
        client = EnvironmentVariables.create_from_environment().get_client()
        cmd = DumpResourceCommand()
        cmd.run(
            lambda: cmd.dump_to_yamls(
                ExtractionPipelineFinder(client, tuple(external_id) if external_id else None),
                output_dir=output_dir,
                clean=clean,
                verbose=verbose,
            )
        )

    @staticmethod
    def dump_datasets(
        ctx: typer.Context,
        external_id: Annotated[
            list[str] | None,
            typer.Argument(
                help="The external ID(s) of the datasets you want to dump. "
                "If nothing is provided, an interactive prompt will be shown to select the datasets.",
            ),
        ] = None,
        output_dir: Annotated[
            Path,
            typer.Option(
                "--output-dir",
                "-o",
                help="Where to dump the dataset files.",
                allow_dash=True,
            ),
        ] = Path("tmp"),
        clean: Annotated[
            bool,
            typer.Option(
                "--clean",
                "-c",
                help="Delete the output directory before dumping the datasets.",
            ),
        ] = False,
        verbose: Annotated[
            bool,
            typer.Option(
                "--verbose",
                "-v",
                help="Turn on to get more verbose output when running the command",
            ),
        ] = False,
    ) -> None:
        """This command will dump the selected datasets as yaml to the folder specified, defaults to /tmp."""
        client = EnvironmentVariables.create_from_environment().get_client()
        cmd = DumpResourceCommand()
        cmd.run(
            lambda: cmd.dump_to_yamls(
                DataSetFinder(client, tuple(external_id) if external_id else None),
                output_dir=output_dir,
                clean=clean,
                verbose=verbose,
            )
        )

    @staticmethod
    def dump_functions(
        ctx: typer.Context,
        external_id: Annotated[
            list[str] | None,
            typer.Argument(
                help="The external ID(s) of the functions you want to dump. "
                "If nothing is provided, an interactive prompt will be shown to select the functions.",
            ),
        ] = None,
        output_dir: Annotated[
            Path,
            typer.Option(
                "--output-dir",
                "-o",
                help="Where to dump the function files.",
                allow_dash=True,
            ),
        ] = Path("tmp"),
        clean: Annotated[
            bool,
            typer.Option(
                "--clean",
                "-c",
                help="Delete the output directory before dumping the functions.",
            ),
        ] = False,
        verbose: Annotated[
            bool,
            typer.Option(
                "--verbose",
                "-v",
                help="Turn on to get more verbose output when running the command",
            ),
        ] = False,
    ) -> None:
        """This command will dump the selected functions as yaml to the folder specified, defaults to /tmp."""
        client = EnvironmentVariables.create_from_environment().get_client()
        cmd = DumpResourceCommand()
        cmd.run(
            lambda: cmd.dump_to_yamls(
                FunctionFinder(client, tuple(external_id) if external_id else None),
                output_dir=output_dir,
                clean=clean,
                verbose=verbose,
            )
        )

    @staticmethod
    def dump_streamlit(
        ctx: typer.Context,
        external_id: Annotated[
            list[str] | None,
            typer.Argument(
                help="The external ID(s) of the Streamlit apps you want to dump. "
                "If nothing is provided, an interactive prompt will be shown to select the Streamlit apps.",
            ),
        ] = None,
        output_dir: Annotated[
            Path,
            typer.Option(
                "--output-dir",
                "-o",
                help="Where to dump the Streamlit app files.",
                allow_dash=True,
            ),
        ] = Path("tmp"),
        clean: Annotated[
            bool,
            typer.Option(
                "--clean",
                "-c",
                help="Delete the output directory before dumping the Streamlit apps.",
            ),
        ] = False,
        verbose: Annotated[
            bool,
            typer.Option(
                "--verbose",
                "-v",
                help="Turn on to get more verbose output when running the command",
            ),
        ] = False,
    ) -> None:
        """This command will dump the selected Streamlit apps as yaml to the folder specified, defaults to /tmp."""
        client = EnvironmentVariables.create_from_environment().get_client()
        cmd = DumpResourceCommand()
        cmd.run(
            lambda: cmd.dump_to_yamls(
                StreamlitFinder(client, tuple(external_id) if external_id else None),
                output_dir=output_dir,
                clean=clean,
                verbose=verbose,
            )
        )

    @staticmethod
<<<<<<< HEAD
    def dump_search_config(
        ctx: typer.Context,
        view_id: Annotated[
            list[str] | None,
            typer.Argument(
                help="The view for which you want to dump the search configuration. Format: externalId space. Example: 'my_external_id my_space'."
                "If nothing is provided, an interactive prompt will be shown to select the view for which search configurations are available.",
=======
    def dump_spaces(
        ctx: typer.Context,
        spaces: Annotated[
            list[str] | None,
            typer.Argument(
                help="The name of the instance space(s) you want to dump. "
                "If nothing is provided, an interactive prompt will be shown to select the instance spaces.",
>>>>>>> c7822149
            ),
        ] = None,
        output_dir: Annotated[
            Path,
            typer.Option(
                "--output-dir",
                "-o",
<<<<<<< HEAD
                help="Where to dump the search configuration files for the selected view.",
=======
                help="Where to dump the instance space files.",
>>>>>>> c7822149
                allow_dash=True,
            ),
        ] = Path("tmp"),
        clean: Annotated[
            bool,
            typer.Option(
                "--clean",
                "-c",
<<<<<<< HEAD
                help="Delete the output directory before dumping the search configuration for the selected view.",
=======
                help="Delete the output directory before dumping the instance spaces.",
>>>>>>> c7822149
            ),
        ] = False,
        verbose: Annotated[
            bool,
            typer.Option(
                "--verbose",
                "-v",
                help="Turn on to get more verbose output when running the command",
            ),
        ] = False,
    ) -> None:
<<<<<<< HEAD
        """This command will dump the selected view's search configuration as yaml to the folder specified, defaults to /tmp."""
        client = EnvironmentVariables.create_from_environment().get_client()
        selected_view_id: Union[None, SearchConfigViewId] = None
        if view_id is not None:
            if len(view_id) != 2:
                raise ToolkitRequiredValueError(
                    "View ID must be provided as exactly two arguments: externalId and space."
                )
            selected_view_id = SearchConfigViewId(*view_id)
        cmd = DumpResourceCommand()
        cmd.run(
            lambda: cmd.dump_to_yamls(
                SearchConfigFinder(client, tuple([selected_view_id]) if selected_view_id else None),
=======
        """This command will dump the selected instance spaces as yaml to the folder specified, defaults to /tmp."""
        client = EnvironmentVariables.create_from_environment().get_client()
        cmd = DumpResourceCommand()
        cmd.run(
            lambda: cmd.dump_to_yamls(
                SpaceFinder(client, tuple(spaces) if spaces else None),
>>>>>>> c7822149
                output_dir=output_dir,
                clean=clean,
                verbose=verbose,
            )
        )


class DumpDataApp(typer.Typer):
    def __init__(self, *args: Any, **kwargs: Any) -> None:
        super().__init__(*args, **kwargs)
        self.callback(invoke_without_command=True)(self.dump_data_main)
        self.command("asset")(self.dump_asset_cmd)
        self.command("files-metadata")(self.dump_files_cmd)
        self.command("timeseries")(self.dump_timeseries_cmd)
        self.command("event")(self.dump_event_cmd)

    @staticmethod
    def dump_data_main(ctx: typer.Context) -> None:
        """Commands to dump data from CDF into a temporary directory."""
        if ctx.invoked_subcommand is None:
            print("Use [bold yellow]cdf dump data --help[/] for more information.")
        return None

    @staticmethod
    def dump_asset_cmd(
        ctx: typer.Context,
        hierarchy: Annotated[
            list[str] | None,
            typer.Option(
                "--hierarchy",
                "-h",
                help="Hierarchy to dump.",
            ),
        ] = None,
        data_set: Annotated[
            list[str] | None,
            typer.Option(
                "--data-set",
                "-d",
                help="Data set to dump. If neither hierarchy nor data set is provided, the user will be prompted"
                "to select which assets to dump",
            ),
        ] = None,
        format_: Annotated[
            str,
            typer.Option(
                "--format",
                "-f",
                help="Format to dump the assets in. Supported formats: csv, and parquet.",
            ),
        ] = "csv",
        limit: Annotated[
            int | None,
            typer.Option(
                "--limit",
                "-l",
                help="Limit the number of assets to dump.",
            ),
        ] = None,
        output_dir: Annotated[
            Path,
            typer.Option(
                "--output-dir",
                "-o",
                help="Where to dump the asset files.",
                allow_dash=True,
            ),
        ] = Path("tmp"),
        clean: Annotated[
            bool,
            typer.Option(
                "--clean",
                "-c",
                help="Delete the output directory before dumping the asset.",
            ),
        ] = False,
        verbose: Annotated[
            bool,
            typer.Option(
                "--verbose",
                "-v",
                help="Turn on to get more verbose output when running the command",
            ),
        ] = False,
    ) -> None:
        """This command will dump the selected assets in the selected format to the folder specified, defaults to /tmp."""
        cmd = DumpDataCommand()
        client = EnvironmentVariables.create_from_environment().get_client()
        if hierarchy is None and data_set is None:
            hierarchy, data_set = AssetInteractiveSelect(client, "dump").select_hierarchies_and_data_sets()

        cmd.run(
            lambda: cmd.dump_table(
                AssetFinder(client, hierarchy or [], data_set or []),
                output_dir,
                clean,
                limit,
                format_,
                verbose,
            )
        )

    @staticmethod
    def dump_files_cmd(
        ctx: typer.Context,
        hierarchy: Annotated[
            list[str] | None,
            typer.Option(
                "--hierarchy",
                "-h",
                help="Asset hierarchy (sub-trees) to dump filemetadata from.",
            ),
        ] = None,
        data_set: Annotated[
            list[str] | None,
            typer.Option(
                "--data-set",
                "-d",
                help="Data set to dump. If neither hierarchy nor data set is provided, the user will be prompted.",
            ),
        ] = None,
        format_: Annotated[
            str,
            typer.Option(
                "--format",
                "-f",
                help="Format to dump the filemetadata in. Supported formats: csv, and parquet.",
            ),
        ] = "csv",
        limit: Annotated[
            int | None,
            typer.Option(
                "--limit",
                "-l",
                help="Limit the number of filemetadata to dump.",
            ),
        ] = None,
        output_dir: Annotated[
            Path,
            typer.Option(
                "--output-dir",
                "-o",
                help="Where to dump the filemetadata files.",
                allow_dash=True,
            ),
        ] = Path("tmp"),
        clean: Annotated[
            bool,
            typer.Option(
                "--clean",
                "-c",
                help="Delete the output directory before dumping the filemetadata.",
            ),
        ] = False,
        verbose: Annotated[
            bool,
            typer.Option(
                "--verbose",
                "-v",
                help="Turn on to get more verbose output when running the command",
            ),
        ] = False,
    ) -> None:
        """This command will dump the selected events to the selected format in the folder specified, defaults to /tmp."""
        cmd = DumpDataCommand()
        cmd.validate_directory(output_dir, clean)
        client = EnvironmentVariables.create_from_environment().get_client()
        if hierarchy is None and data_set is None:
            hierarchy, data_set = FileMetadataInteractiveSelect(client, "dump").select_hierarchies_and_data_sets()
        cmd.run(
            lambda: cmd.dump_table(
                FileMetadataFinder(client, hierarchy or [], data_set or []),
                output_dir,
                clean,
                limit,
                format_,
                verbose,
            )
        )

    @staticmethod
    def dump_timeseries_cmd(
        ctx: typer.Context,
        hierarchy: Annotated[
            list[str] | None,
            typer.Option(
                "--hierarchy",
                "-h",
                help="Asset hierarchy (sub-trees) to dump timeseries from.",
            ),
        ] = None,
        data_set: Annotated[
            list[str] | None,
            typer.Option(
                "--data-set",
                "-d",
                help="Data set to dump. If neither hierarchy nor data set is provided, the user will be prompted.",
            ),
        ] = None,
        format_: Annotated[
            str,
            typer.Option(
                "--format",
                "-f",
                help="Format to dump the timeseries in. Supported formats: csv, and parquet.",
            ),
        ] = "csv",
        limit: Annotated[
            int | None,
            typer.Option(
                "--limit",
                "-l",
                help="Limit the number of timeseries to dump.",
            ),
        ] = None,
        output_dir: Annotated[
            Path,
            typer.Option(
                "--output-dir",
                "-o",
                help="Where to dump the timeseries files.",
                allow_dash=True,
            ),
        ] = Path("tmp"),
        clean: Annotated[
            bool,
            typer.Option(
                "--clean",
                "-c",
                help="Delete the output directory before dumping the timeseries.",
            ),
        ] = False,
        verbose: Annotated[
            bool,
            typer.Option(
                "--verbose",
                "-v",
                help="Turn on to get more verbose output when running the command",
            ),
        ] = False,
    ) -> None:
        """This command will dump the selected timeseries to the selected format in the folder specified, defaults to /tmp."""
        cmd = DumpDataCommand()
        client = EnvironmentVariables.create_from_environment().get_client()
        if hierarchy is None and data_set is None:
            hierarchy, data_set = TimeSeriesInteractiveSelect(client, "dump").select_hierarchies_and_data_sets()
        cmd.run(
            lambda: cmd.dump_table(
                TimeSeriesFinder(client, hierarchy or [], data_set or []),
                output_dir,
                clean,
                limit,
                format_,
                verbose,
            )
        )

    @staticmethod
    def dump_event_cmd(
        ctx: typer.Context,
        hierarchy: Annotated[
            list[str] | None,
            typer.Option(
                "--hierarchy",
                "-h",
                help="Asset hierarchy (sub-trees) to dump event from.",
            ),
        ] = None,
        data_set: Annotated[
            list[str] | None,
            typer.Option(
                "--data-set",
                "-d",
                help="Data set to dump. If neither hierarchy nor data set is provided, the user will be prompted.",
            ),
        ] = None,
        format_: Annotated[
            str,
            typer.Option(
                "--format",
                "-f",
                help="Format to dump the event in. Supported formats: csv, and parquet.",
            ),
        ] = "csv",
        limit: Annotated[
            int | None,
            typer.Option(
                "--limit",
                "-l",
                help="Limit the number of events to dump.",
            ),
        ] = None,
        output_dir: Annotated[
            Path,
            typer.Option(
                "--output-dir",
                "-o",
                help="Where to dump the events files.",
                allow_dash=True,
            ),
        ] = Path("tmp"),
        clean: Annotated[
            bool,
            typer.Option(
                "--clean",
                "-c",
                help="Delete the output directory before dumping the events.",
            ),
        ] = False,
        verbose: Annotated[
            bool,
            typer.Option(
                "--verbose",
                "-v",
                help="Turn on to get more verbose output when running the command",
            ),
        ] = False,
    ) -> None:
        """This command will dump the selected events to the selected format in the folder specified, defaults to /tmp."""
        cmd = DumpDataCommand()
        cmd.validate_directory(output_dir, clean)
        client = EnvironmentVariables.create_from_environment().get_client()
        if hierarchy is None and data_set is None:
            hierarchy, data_set = EventInteractiveSelect(client, "dump").select_hierarchies_and_data_sets()
        cmd.run(
            lambda: cmd.dump_table(
                EventFinder(client, hierarchy or [], data_set or []),
                output_dir,
                clean,
                limit,
                format_,
                verbose,
            )
        )<|MERGE_RESOLUTION|>--- conflicted
+++ resolved
@@ -23,11 +23,8 @@
     GroupFinder,
     LocationFilterFinder,
     NodeFinder,
-<<<<<<< HEAD
+    SpaceFinder,
     SearchConfigFinder,
-=======
-    SpaceFinder,
->>>>>>> c7822149
     StreamlitFinder,
     TransformationFinder,
     WorkflowFinder,
@@ -683,7 +680,54 @@
         )
 
     @staticmethod
-<<<<<<< HEAD
+    def dump_spaces(
+        ctx: typer.Context,
+        spaces: Annotated[
+            list[str] | None,
+            typer.Argument(
+                help="The name of the instance space(s) you want to dump. "
+                "If nothing is provided, an interactive prompt will be shown to select the instance spaces.",
+            ),
+        ] = None,
+        output_dir: Annotated[
+            Path,
+            typer.Option(
+                "--output-dir",
+                "-o",
+                help="Where to dump the instance space files.",
+                allow_dash=True,
+            ),
+        ] = Path("tmp"),
+        clean: Annotated[
+            bool,
+            typer.Option(
+                "--clean",
+                "-c",
+                help="Delete the output directory before dumping the instance spaces.",
+            ),
+        ] = False,
+        verbose: Annotated[
+            bool,
+            typer.Option(
+                "--verbose",
+                "-v",
+                help="Turn on to get more verbose output when running the command",
+            ),
+        ] = False,
+    ) -> None:
+        """This command will dump the selected instance spaces as yaml to the folder specified, defaults to /tmp."""
+        client = EnvironmentVariables.create_from_environment().get_client()
+        cmd = DumpResourceCommand()
+        cmd.run(
+            lambda: cmd.dump_to_yamls(
+                SpaceFinder(client, tuple(spaces) if spaces else None),
+                output_dir=output_dir,
+                clean=clean,
+                verbose=verbose,
+            )
+        )
+
+    @staticmethod
     def dump_search_config(
         ctx: typer.Context,
         view_id: Annotated[
@@ -691,52 +735,34 @@
             typer.Argument(
                 help="The view for which you want to dump the search configuration. Format: externalId space. Example: 'my_external_id my_space'."
                 "If nothing is provided, an interactive prompt will be shown to select the view for which search configurations are available.",
-=======
-    def dump_spaces(
-        ctx: typer.Context,
-        spaces: Annotated[
-            list[str] | None,
-            typer.Argument(
-                help="The name of the instance space(s) you want to dump. "
-                "If nothing is provided, an interactive prompt will be shown to select the instance spaces.",
->>>>>>> c7822149
-            ),
-        ] = None,
-        output_dir: Annotated[
-            Path,
-            typer.Option(
-                "--output-dir",
-                "-o",
-<<<<<<< HEAD
+            ),
+        ] = None,
+        output_dir: Annotated[
+            Path,
+            typer.Option(
+                "--output-dir",
+                "-o",
                 help="Where to dump the search configuration files for the selected view.",
-=======
-                help="Where to dump the instance space files.",
->>>>>>> c7822149
-                allow_dash=True,
-            ),
-        ] = Path("tmp"),
-        clean: Annotated[
-            bool,
-            typer.Option(
-                "--clean",
-                "-c",
-<<<<<<< HEAD
+                allow_dash=True,
+            ),
+        ] = Path("tmp"),
+        clean: Annotated[
+            bool,
+            typer.Option(
+                "--clean",
+                "-c",
                 help="Delete the output directory before dumping the search configuration for the selected view.",
-=======
-                help="Delete the output directory before dumping the instance spaces.",
->>>>>>> c7822149
-            ),
-        ] = False,
-        verbose: Annotated[
-            bool,
-            typer.Option(
-                "--verbose",
-                "-v",
-                help="Turn on to get more verbose output when running the command",
-            ),
-        ] = False,
-    ) -> None:
-<<<<<<< HEAD
+            ),
+        ] = False,
+        verbose: Annotated[
+            bool,
+            typer.Option(
+                "--verbose",
+                "-v",
+                help="Turn on to get more verbose output when running the command",
+            ),
+        ] = False,
+    ) -> None:
         """This command will dump the selected view's search configuration as yaml to the folder specified, defaults to /tmp."""
         client = EnvironmentVariables.create_from_environment().get_client()
         selected_view_id: Union[None, SearchConfigViewId] = None
@@ -750,14 +776,6 @@
         cmd.run(
             lambda: cmd.dump_to_yamls(
                 SearchConfigFinder(client, tuple([selected_view_id]) if selected_view_id else None),
-=======
-        """This command will dump the selected instance spaces as yaml to the folder specified, defaults to /tmp."""
-        client = EnvironmentVariables.create_from_environment().get_client()
-        cmd = DumpResourceCommand()
-        cmd.run(
-            lambda: cmd.dump_to_yamls(
-                SpaceFinder(client, tuple(spaces) if spaces else None),
->>>>>>> c7822149
                 output_dir=output_dir,
                 clean=clean,
                 verbose=verbose,
