from pathlib import Path
from typing import Annotated, Any, Optional, Union

import typer
from cognite.client.data_classes import WorkflowVersionId
from cognite.client.data_classes.data_modeling import DataModelId, ViewId
from rich import print

from cognite_toolkit._cdf_tk.commands import DumpDataCommand, DumpResourceCommand
from cognite_toolkit._cdf_tk.commands.dump_data import (
    AssetFinder,
<<<<<<< HEAD
    FileMetadataFinder,
=======
    EventFinder,
>>>>>>> 8f274ad0
    TimeSeriesFinder,
)
from cognite_toolkit._cdf_tk.commands.dump_resource import (
    DataModelFinder,
    GroupFinder,
    NodeFinder,
    TransformationFinder,
    WorkflowFinder,
)
from cognite_toolkit._cdf_tk.exceptions import ToolkitRequiredValueError
from cognite_toolkit._cdf_tk.feature_flags import Flags
from cognite_toolkit._cdf_tk.utils.auth import EnvironmentVariables
from cognite_toolkit._cdf_tk.utils.interactive_select import (
    AssetInteractiveSelect,
<<<<<<< HEAD
    FileMetadataInteractiveSelect,
=======
    EventInteractiveSelect,
>>>>>>> 8f274ad0
    TimeSeriesInteractiveSelect,
)


class DumpApp(typer.Typer):
    def __init__(self, *args: Any, **kwargs: Any) -> None:
        super().__init__(*args, **kwargs)
        self.callback(invoke_without_command=True)(self.dump_main)
        if Flags.DUMP_DATA.is_enabled():
            self.add_typer(DumpDataApp(*args, **kwargs), name="data")
            self.add_typer(DumpConfigApp(*args, **kwargs), name="config")
        else:
            self.command("datamodel")(DumpConfigApp.dump_datamodel_cmd)

            self.command("asset")(DumpDataApp.dump_asset_cmd)
            self.command("timeseries")(DumpDataApp.dump_timeseries_cmd)

            self.command("workflow")(DumpConfigApp.dump_workflow)
            self.command("transformation")(DumpConfigApp.dump_transformation)
            self.command("group")(DumpConfigApp.dump_group)
            self.command("node")(DumpConfigApp.dump_node)

    @staticmethod
    def dump_main(ctx: typer.Context) -> None:
        """Commands to dump resource configurations from CDF into a temporary directory."""
        if ctx.invoked_subcommand is None:
            print("Use [bold yellow]cdf dump --help[/] for more information.")
        return None


class DumpConfigApp(typer.Typer):
    def __init__(self, *args: Any, **kwargs: Any) -> None:
        super().__init__(*args, **kwargs)
        self.callback(invoke_without_command=True)(self.dump_config_main)

        self.command("datamodel")(self.dump_datamodel_cmd)
        self.command("workflow")(self.dump_workflow)
        self.command("transformation")(self.dump_transformation)
        self.command("group")(self.dump_group)
        self.command("node")(self.dump_node)

    @staticmethod
    def dump_config_main(ctx: typer.Context) -> None:
        """Commands to dump resource configurations from CDF into a temporary directory."""
        if ctx.invoked_subcommand is None:
            print("Use [bold yellow]cdf dump config --help[/] for more information.")
        return None

    @staticmethod
    def dump_datamodel_cmd(
        ctx: typer.Context,
        data_model_id: Annotated[
            Optional[list[str]],
            typer.Argument(
                help="Data model ID to dump. Format: space external_id version. Example: 'my_space my_external_id v1'. "
                "Note that version is optional and defaults to the latest published version. If nothing is provided,"
                "an interactive prompt will be shown to select the data model.",
            ),
        ] = None,
        output_dir: Annotated[
            Path,
            typer.Option(
                "--output-dir",
                "-o",
                help="Where to dump the datamodel files.",
                allow_dash=True,
            ),
        ] = Path("tmp"),
        include_global: Annotated[
            bool,
            typer.Option(
                "--include-global",
                "-i",
                help="Include global containers, views, spaces in the dump. "
                "If this flag is not set, the global resources will be skipped.",
            ),
        ] = False,
        clean: Annotated[
            bool,
            typer.Option(
                "--clean",
                "-c",
                help="Delete the output directory before dumping the datamodel.",
            ),
        ] = False,
        verbose: Annotated[
            bool,
            typer.Option(
                "--verbose",
                "-v",
                help="Turn on to get more verbose output when running the command",
            ),
        ] = False,
    ) -> None:
        """This command will dump the selected data model as yaml to the folder specified, defaults to /tmp."""
        selected_data_model: Union[DataModelId, None] = None
        if data_model_id is not None:
            if len(data_model_id) < 2:
                raise ToolkitRequiredValueError(
                    "Data model ID must have at least 2 parts: space, external_id, and, optionally, version."
                )
            selected_data_model = DataModelId(*data_model_id)
        client = EnvironmentVariables.create_from_environment().get_client()

        cmd = DumpResourceCommand()
        cmd.run(
            lambda: cmd.dump_to_yamls(
                DataModelFinder(client, selected_data_model, include_global=include_global),
                output_dir=output_dir,
                clean=clean,
                verbose=verbose,
            )
        )

    @staticmethod
    def dump_workflow(
        ctx: typer.Context,
        workflow_id: Annotated[
            Optional[list[str]],
            typer.Argument(
                help="Workflow ID to dump. Format: external_id version. Example: 'my_external_id v1'. "
                "If nothing is provided, an interactive prompt will be shown to select the workflow",
            ),
        ] = None,
        output_dir: Annotated[
            Path,
            typer.Option(
                "--output-dir",
                "-o",
                help="Where to dump the workflow files.",
                allow_dash=True,
            ),
        ] = Path("tmp"),
        clean: Annotated[
            bool,
            typer.Option(
                "--clean",
                "-c",
                help="Delete the output directory before dumping the workflow.",
            ),
        ] = False,
        verbose: Annotated[
            bool,
            typer.Option(
                "--verbose",
                "-v",
                help="Turn on to get more verbose output when running the command",
            ),
        ] = False,
    ) -> None:
        """This command will dump the selected workflow as yaml to the folder specified, defaults to /tmp."""
        selected_workflow: Union[WorkflowVersionId, None] = None
        if workflow_id is not None:
            if len(workflow_id) <= 1:
                raise ToolkitRequiredValueError(
                    "Workflow ID must have at least 1 part: external_id and, optionally, version."
                )
            selected_workflow = WorkflowVersionId(*workflow_id)
        client = EnvironmentVariables.create_from_environment().get_client()

        cmd = DumpResourceCommand()
        cmd.run(
            lambda: cmd.dump_to_yamls(
                WorkflowFinder(client, selected_workflow),
                output_dir=output_dir,
                clean=clean,
                verbose=verbose,
            )
        )

    @staticmethod
    def dump_transformation(
        ctx: typer.Context,
        transformation_id: Annotated[
            Optional[list[str]],
            typer.Argument(
                help="Transformation IDs to dump. Format: external_id. Example: 'my_external_id'. "
                "If nothing is provided, an interactive prompt will be shown to select the transformation(s).",
            ),
        ] = None,
        output_dir: Annotated[
            Path,
            typer.Option(
                "--output-dir",
                "-o",
                help="Where to dump the transformation files.",
                allow_dash=True,
            ),
        ] = Path("tmp"),
        clean: Annotated[
            bool,
            typer.Option(
                "--clean",
                "-c",
                help="Delete the output directory before dumping the transformation.",
            ),
        ] = False,
        verbose: Annotated[
            bool,
            typer.Option(
                "--verbose",
                "-v",
                help="Turn on to get more verbose output when running the command",
            ),
        ] = False,
    ) -> None:
        """This command will dump the selected transformation as yaml to the folder specified, defaults to /tmp."""
        client = EnvironmentVariables.create_from_environment().get_client()

        cmd = DumpResourceCommand()
        cmd.run(
            lambda: cmd.dump_to_yamls(
                TransformationFinder(client, tuple(transformation_id) if transformation_id else None),
                output_dir=output_dir,
                clean=clean,
                verbose=verbose,
            )
        )

    @staticmethod
    def dump_group(
        ctx: typer.Context,
        group_name: Annotated[
            Optional[str],
            typer.Argument(
                help="Group name to dump. Format: name. Example: 'my_group'. "
                "If nothing is provided, an interactive prompt will be shown to select the group.",
            ),
        ] = None,
        output_dir: Annotated[
            Path,
            typer.Option(
                "--output-dir",
                "-o",
                help="Where to dump the group files.",
                allow_dash=True,
            ),
        ] = Path("tmp"),
        clean: Annotated[
            bool,
            typer.Option(
                "--clean",
                "-c",
                help="Delete the output directory before dumping the group.",
            ),
        ] = False,
        verbose: Annotated[
            bool,
            typer.Option(
                "--verbose",
                "-v",
                help="Turn on to get more verbose output when running the command",
            ),
        ] = False,
    ) -> None:
        """This command will dump the selected group as yaml to the folder specified, defaults to /tmp."""
        client = EnvironmentVariables.create_from_environment().get_client()

        cmd = DumpResourceCommand()
        cmd.run(
            lambda: cmd.dump_to_yamls(
                GroupFinder(client, group_name),
                output_dir=output_dir,
                clean=clean,
                verbose=verbose,
            )
        )

    @staticmethod
    def dump_node(
        ctx: typer.Context,
        view_id: Annotated[
            Optional[list[str]],
            typer.Argument(
                help="The view with the node properties you want to dump. Format: space externalId version. Example: 'my_space my_external_id version'. "
                "If nothing is provided, an interactive prompt will be shown to select the view.",
            ),
        ] = None,
        output_dir: Annotated[
            Path,
            typer.Option(
                "--output-dir",
                "-o",
                help="Where to dump the node files.",
                allow_dash=True,
            ),
        ] = Path("tmp"),
        clean: Annotated[
            bool,
            typer.Option(
                "--clean",
                "-c",
                help="Delete the output directory before dumping the node.",
            ),
        ] = False,
        verbose: Annotated[
            bool,
            typer.Option(
                "--verbose",
                "-v",
                help="Turn on to get more verbose output when running the command",
            ),
        ] = False,
    ) -> None:
        """This command will dump the selected node as yaml to the folder specified, defaults to /tmp.
        The intended use case is to dump nodes which are used as configuration. It is not intended to dump
        large amounts of data.
        """
        client = EnvironmentVariables.create_from_environment().get_client()
        selected_view_id: Union[None, ViewId] = None
        if view_id is not None:
            if len(view_id) <= 2:
                raise ToolkitRequiredValueError(
                    "View ID must have at least 2 parts: space, external_id and, optionally, version."
                )
            selected_view_id = ViewId(*view_id)

        cmd = DumpResourceCommand()
        cmd.run(
            lambda: cmd.dump_to_yamls(
                NodeFinder(client, selected_view_id),
                output_dir=output_dir,
                clean=clean,
                verbose=verbose,
            )
        )


class DumpDataApp(typer.Typer):
    def __init__(self, *args: Any, **kwargs: Any) -> None:
        super().__init__(*args, **kwargs)
        self.callback(invoke_without_command=True)(self.dump_data_main)
        self.command("asset")(self.dump_asset_cmd)
        self.command("files-metadata")(self.dump_files_cmd)
        self.command("timeseries")(self.dump_timeseries_cmd)
        self.command("event")(self.dump_event_cmd)

    @staticmethod
    def dump_data_main(ctx: typer.Context) -> None:
        """Commands to dump data from CDF into a temporary directory."""
        if ctx.invoked_subcommand is None:
            print("Use [bold yellow]cdf dump data --help[/] for more information.")
        return None

    @staticmethod
    def dump_asset_cmd(
        ctx: typer.Context,
        hierarchy: Annotated[
            Optional[list[str]],
            typer.Option(
                "--hierarchy",
                "-h",
                help="Hierarchy to dump.",
            ),
        ] = None,
        data_set: Annotated[
            Optional[list[str]],
            typer.Option(
                "--data-set",
                "-d",
                help="Data set to dump. If neither hierarchy nor data set is provided, the user will be prompted"
                "to select which assets to dump",
            ),
        ] = None,
        format_: Annotated[
            str,
            typer.Option(
                "--format",
                "-f",
                help="Format to dump the assets in. Supported formats: csv, and parquet.",
            ),
        ] = "csv",
        limit: Annotated[
            Optional[int],
            typer.Option(
                "--limit",
                "-l",
                help="Limit the number of assets to dump.",
            ),
        ] = None,
        output_dir: Annotated[
            Path,
            typer.Option(
                "--output-dir",
                "-o",
                help="Where to dump the asset files.",
                allow_dash=True,
            ),
        ] = Path("tmp"),
        clean: Annotated[
            bool,
            typer.Option(
                "--clean",
                "-c",
                help="Delete the output directory before dumping the asset.",
            ),
        ] = False,
        verbose: Annotated[
            bool,
            typer.Option(
                "--verbose",
                "-v",
                help="Turn on to get more verbose output when running the command",
            ),
        ] = False,
    ) -> None:
        """This command will dump the selected assets in the selected format to the folder specified, defaults to /tmp."""
        cmd = DumpDataCommand()
        client = EnvironmentVariables.create_from_environment().get_client()
        if hierarchy is None and data_set is None:
            hierarchy, data_set = AssetInteractiveSelect(client).interactive_select_hierarchy_datasets()

        cmd.run(
            lambda: cmd.dump_table(
                AssetFinder(client, hierarchy or [], data_set or []),
                output_dir,
                clean,
                limit,
                format_,  # type: ignore [arg-type]
                verbose,
            )
        )

    @staticmethod
    def dump_files_cmd(
        ctx: typer.Context,
        hierarchy: Annotated[
            Optional[list[str]],
            typer.Option(
                "--hierarchy",
                "-h",
                help="Asset hierarchy (sub-trees) to dump filemetadata from.",
            ),
        ] = None,
        data_set: Annotated[
            Optional[list[str]],
            typer.Option(
                "--data-set",
                "-d",
                help="Data set to dump. If neither hierarchy nor data set is provided, the user will be prompted.",
            ),
        ] = None,
        format_: Annotated[
            str,
            typer.Option(
                "--format",
                "-f",
                help="Format to dump the filemetadata in. Supported formats: csv, and parquet.",
            ),
        ] = "csv",
        limit: Annotated[
            Optional[int],
            typer.Option(
                "--limit",
                "-l",
                help="Limit the number of filemetadata to dump.",
            ),
        ] = None,
        output_dir: Annotated[
            Path,
            typer.Option(
                "--output-dir",
                "-o",
                help="Where to dump the filemetadata files.",
                allow_dash=True,
            ),
        ] = Path("tmp"),
        clean: Annotated[
            bool,
            typer.Option(
                "--clean",
                "-c",
                help="Delete the output directory before dumping the filemetadata.",
            ),
        ] = False,
        verbose: Annotated[
            bool,
            typer.Option(
                "--verbose",
                "-v",
                help="Turn on to get more verbose output when running the command",
            ),
        ] = False,
    ) -> None:
        """This command will dump the selected events to the selected format in the folder specified, defaults to /tmp."""
        cmd = DumpDataCommand()
        cmd.validate_directory(output_dir, clean)
        client = EnvironmentVariables.create_from_environment().get_client()
        if hierarchy is None and data_set is None:
            hierarchy, data_set = FileMetadataInteractiveSelect(client).interactive_select_hierarchy_datasets()
        cmd.run(
            lambda: cmd.dump_table(
                FileMetadataFinder(client, hierarchy or [], data_set or []),
                output_dir,
                clean,
                limit,
                format_,  # type: ignore [arg-type]
                verbose,
            )
        )

    @staticmethod
    def dump_timeseries_cmd(
        ctx: typer.Context,
        hierarchy: Annotated[
            Optional[list[str]],
            typer.Option(
                "--hierarchy",
                "-h",
                help="Asset hierarchy (sub-trees) to dump timeseries from.",
            ),
        ] = None,
        data_set: Annotated[
            Optional[list[str]],
            typer.Option(
                "--data-set",
                "-d",
                help="Data set to dump. If neither hierarchy nor data set is provided, the user will be prompted.",
            ),
        ] = None,
        format_: Annotated[
            str,
            typer.Option(
                "--format",
                "-f",
                help="Format to dump the timeseries in. Supported formats: csv, and parquet.",
            ),
        ] = "csv",
        limit: Annotated[
            Optional[int],
            typer.Option(
                "--limit",
                "-l",
                help="Limit the number of timeseries to dump.",
            ),
        ] = None,
        output_dir: Annotated[
            Path,
            typer.Option(
                "--output-dir",
                "-o",
                help="Where to dump the timeseries files.",
                allow_dash=True,
            ),
        ] = Path("tmp"),
        clean: Annotated[
            bool,
            typer.Option(
                "--clean",
                "-c",
                help="Delete the output directory before dumping the timeseries.",
            ),
        ] = False,
        verbose: Annotated[
            bool,
            typer.Option(
                "--verbose",
                "-v",
                help="Turn on to get more verbose output when running the command",
            ),
        ] = False,
    ) -> None:
        """This command will dump the selected timeseries to the selected format in the folder specified, defaults to /tmp."""
        cmd = DumpDataCommand()
        client = EnvironmentVariables.create_from_environment().get_client()
        if hierarchy is None and data_set is None:
            hierarchy, data_set = TimeSeriesInteractiveSelect(client).interactive_select_hierarchy_datasets()
        cmd.run(
            lambda: cmd.dump_table(
                TimeSeriesFinder(client, hierarchy or [], data_set or []),
                output_dir,
                clean,
                limit,
                format_,  # type: ignore [arg-type]
                verbose,
            )
        )

    @staticmethod
    def dump_event_cmd(
        ctx: typer.Context,
        hierarchy: Annotated[
            Optional[list[str]],
            typer.Option(
                "--hierarchy",
                "-h",
                help="Asset hierarchy (sub-trees) to dump event from.",
            ),
        ] = None,
        data_set: Annotated[
            Optional[list[str]],
            typer.Option(
                "--data-set",
                "-d",
                help="Data set to dump. If neither hierarchy nor data set is provided, the user will be prompted.",
            ),
        ] = None,
        format_: Annotated[
            str,
            typer.Option(
                "--format",
                "-f",
                help="Format to dump the event in. Supported formats: csv, and parquet.",
            ),
        ] = "csv",
        limit: Annotated[
            Optional[int],
            typer.Option(
                "--limit",
                "-l",
                help="Limit the number of events to dump.",
            ),
        ] = None,
        output_dir: Annotated[
            Path,
            typer.Option(
                "--output-dir",
                "-o",
                help="Where to dump the events files.",
                allow_dash=True,
            ),
        ] = Path("tmp"),
        clean: Annotated[
            bool,
            typer.Option(
                "--clean",
                "-c",
                help="Delete the output directory before dumping the events.",
            ),
        ] = False,
        verbose: Annotated[
            bool,
            typer.Option(
                "--verbose",
                "-v",
                help="Turn on to get more verbose output when running the command",
            ),
        ] = False,
    ) -> None:
        """This command will dump the selected events to the selected format in the folder specified, defaults to /tmp."""
        cmd = DumpDataCommand()
        cmd.validate_directory(output_dir, clean)
        client = EnvironmentVariables.create_from_environment().get_client()
        if hierarchy is None and data_set is None:
            hierarchy, data_set = EventInteractiveSelect(client).interactive_select_hierarchy_datasets()
        cmd.run(
            lambda: cmd.dump_table(
                EventFinder(client, hierarchy or [], data_set or []),
                output_dir,
                clean,
                limit,
                format_,
                verbose,
            )
        )<|MERGE_RESOLUTION|>--- conflicted
+++ resolved
@@ -9,11 +9,8 @@
 from cognite_toolkit._cdf_tk.commands import DumpDataCommand, DumpResourceCommand
 from cognite_toolkit._cdf_tk.commands.dump_data import (
     AssetFinder,
-<<<<<<< HEAD
+    EventFinder,
     FileMetadataFinder,
-=======
-    EventFinder,
->>>>>>> 8f274ad0
     TimeSeriesFinder,
 )
 from cognite_toolkit._cdf_tk.commands.dump_resource import (
@@ -28,11 +25,8 @@
 from cognite_toolkit._cdf_tk.utils.auth import EnvironmentVariables
 from cognite_toolkit._cdf_tk.utils.interactive_select import (
     AssetInteractiveSelect,
-<<<<<<< HEAD
+    EventInteractiveSelect,
     FileMetadataInteractiveSelect,
-=======
-    EventInteractiveSelect,
->>>>>>> 8f274ad0
     TimeSeriesInteractiveSelect,
 )
 
