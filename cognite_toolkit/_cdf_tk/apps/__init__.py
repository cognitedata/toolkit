--- conflicted
+++ resolved
@@ -1,15 +1,8 @@
-<<<<<<< HEAD
+from ._auth_app import AuthApp
 from ._core_app import CoreApp
-=======
-from ._auth_app import AuthApp
->>>>>>> 121e1bb3
 from ._landing_app import LandingApp
 from ._modules_app import ModulesApp
 from ._repo_app import RepoApp
 from ._run import RunApp
 
-<<<<<<< HEAD
-__all__ = ["CoreApp", "LandingApp", "ModulesApp", "RunApp", "RepoApp"]
-=======
-__all__ = ["LandingApp", "ModulesApp", "RunApp", "RepoApp", "AuthApp"]
->>>>>>> 121e1bb3
+__all__ = ["CoreApp", "AuthApp", "LandingApp", "ModulesApp", "RunApp", "RepoApp"]