from enum import Enum
from pathlib import Path
from typing import Annotated, Any

import questionary
import typer
from questionary import Choice
from rich import print

from cognite_toolkit._cdf_tk.client.data_classes.raw import RawTable
from cognite_toolkit._cdf_tk.commands import DownloadCommand
from cognite_toolkit._cdf_tk.constants import DATA_DEFAULT_DIR
from cognite_toolkit._cdf_tk.storageio import (
    AssetIO,
    CanvasIO,
    ChartIO,
    EventIO,
    FileMetadataIO,
    HierarchyIO,
    InstanceIO,
    RawIO,
    TimeSeriesIO,
)
from cognite_toolkit._cdf_tk.storageio.selectors import (
    AssetSubtreeSelector,
    CanvasExternalIdSelector,
    CanvasSelector,
    ChartExternalIdSelector,
    ChartSelector,
    DataSetSelector,
    InstanceSpaceSelector,
    RawTableSelector,
    SelectedTable,
    SelectedView,
)
from cognite_toolkit._cdf_tk.utils.auth import EnvironmentVariables
from cognite_toolkit._cdf_tk.utils.interactive_select import (
    AssetCentricInteractiveSelect,
    AssetInteractiveSelect,
    DataModelingSelect,
<<<<<<< HEAD
    InteractiveCanvasSelect,
=======
    EventInteractiveSelect,
    FileMetadataInteractiveSelect,
>>>>>>> 2671382c
    InteractiveChartSelect,
    RawTableInteractiveSelect,
    TimeSeriesInteractiveSelect,
)
from cognite_toolkit._cdf_tk.utils.useful_types import AssetCentricKind


class RawFormats(str, Enum):
    ndjson = "ndjson"
    yaml = "yaml"


class AssetCentricFormats(str, Enum):
    csv = "csv"
    parquet = "parquet"
    ndjson = "ndjson"


class HierarchyFormats(str, Enum):
    ndjson = "ndjson"


class InstanceFormats(str, Enum):
    ndjson = "ndjson"


class ChartFormats(str, Enum):
    ndjson = "ndjson"


class CanvasFormats(str, Enum):
    ndjson = "ndjson"


class InstanceTypes(str, Enum):
    node = "node"
    edge = "edge"


class CompressionFormat(str, Enum):
    gzip = "gzip"
    none = "none"


DEFAULT_DOWNLOAD_DIR = Path(DATA_DEFAULT_DIR)


class DownloadApp(typer.Typer):
    def __init__(self, *args: Any, **kwargs: Any) -> None:
        super().__init__(*args, **kwargs)
        self.callback(invoke_without_command=True)(self.download_main)
        self.command("raw")(self.download_raw_cmd)
        self.command("assets")(self.download_assets_cmd)
        self.command("timeseries")(self.download_timeseries_cmd)
        self.command("events")(self.download_events_cmd)
        self.command("files")(self.download_files_cmd)
        self.command("hierarchy")(self.download_hierarchy_cmd)
        self.command("instances")(self.download_instances_cmd)
        self.command("charts")(self.download_charts_cmd)
        self.command("canvas")(self.download_canvas_cmd)

    @staticmethod
    def download_main(ctx: typer.Context) -> None:
        """Commands to download data from CDF into a temporary directory."""
        if ctx.invoked_subcommand is None:
            print("Use [bold yellow]cdf download --help[/] for more information.")
        return None

    @staticmethod
    def download_raw_cmd(
        ctx: typer.Context,
        tables: Annotated[
            list[str] | None,
            typer.Argument(
                help="List of tables to download. If not provided, an interactive selection will be made.",
            ),
        ] = None,
        database: Annotated[
            str | None,
            typer.Option(
                "--database",
                "-d",
                help="Database to download from. If not provided, the user will be prompted to select a database.",
            ),
        ] = None,
        file_format: Annotated[
            RawFormats,
            typer.Option(
                "--format",
                "-f",
                help="Format to download the raw tables in. Supported formats: ndjson, yaml",
            ),
        ] = RawFormats.ndjson,
        compression: Annotated[
            CompressionFormat,
            typer.Option(
                "--compression",
                "-z",
                help="Compression format to use when downloading the raw tables. Supported formats: gzip, none.",
            ),
        ] = CompressionFormat.gzip,
        output_dir: Annotated[
            Path,
            typer.Option(
                "--output-dir",
                "-o",
                help="Where to download the raw tables.",
                allow_dash=True,
            ),
        ] = DEFAULT_DOWNLOAD_DIR,
        limit: Annotated[
            int,
            typer.Option(
                "--limit",
                "-l",
                help="The maximum the number of records to download from each table. Use -1 to download all records.",
            ),
        ] = 100_000,
        verbose: Annotated[
            bool,
            typer.Option(
                "--verbose",
                "-v",
                help="Turn on to get more verbose output when running the command",
            ),
        ] = False,
    ) -> None:
        """This command will download RAW tables from CDF into a temporary directory."""
        cmd = DownloadCommand()

        client = EnvironmentVariables.create_from_environment().get_client()
        if tables and database:
            selectors = [RawTable(db_name=database, table_name=table) for table in tables]
        elif tables and not database:
            raise typer.BadParameter(
                "The '--database' option is required when specifying tables as arguments.",
                param_hint="--database",
            )
        elif not tables and database:
            selectors = RawTableInteractiveSelect(client, "download").select_tables(database=database)
        else:
            selectors = RawTableInteractiveSelect(client, "download").select_tables()

        cmd.run(
            lambda: cmd.download(
                selectors=[
                    RawTableSelector(table=SelectedTable(db_name=item.db_name, table_name=item.table_name))
                    for item in selectors
                ],
                io=RawIO(client),
                output_dir=output_dir,
                file_format=f".{file_format.value}",
                compression=compression.value,
                limit=limit if limit != -1 else None,
                verbose=verbose,
            )
        )

    def download_assets_cmd(
        self,
        ctx: typer.Context,
        data_sets: Annotated[
            list[str] | None,
            typer.Option(
                "--data-set",
                "-d",
                help="List of data sets to download assets from. If this is not provided, an interactive selection will be made.",
            ),
        ] = None,
        file_format: Annotated[
            AssetCentricFormats,
            typer.Option(
                "--format",
                "-f",
                help="Format to download the assets in.",
            ),
        ] = AssetCentricFormats.csv,
        compression: Annotated[
            CompressionFormat,
            typer.Option(
                "--compression",
                "-z",
                help="Compression format to use when downloading the assets.",
            ),
        ] = CompressionFormat.none,
        output_dir: Annotated[
            Path,
            typer.Option(
                "--output-dir",
                "-o",
                help="Where to download the assets.",
                allow_dash=True,
            ),
        ] = DEFAULT_DOWNLOAD_DIR,
        limit: Annotated[
            int,
            typer.Option(
                "--limit",
                "-l",
                help="The maximum number of assets to download from each dataset/hierarchy. Use -1 to download all assets.",
            ),
        ] = 100_000,
        verbose: Annotated[
            bool,
            typer.Option(
                "--verbose",
                "-v",
                help="Turn on to get more verbose output when running the command",
            ),
        ] = False,
    ) -> None:
        """This command will download assets from CDF into a temporary directory."""
        client = EnvironmentVariables.create_from_environment().get_client()
        if data_sets is None:
            data_sets, file_format, compression, output_dir, limit = self._asset_centric_interactive(
                AssetInteractiveSelect(client, "download"),
                file_format,
                compression,
                output_dir,
                limit,
                "Assets",
            )

        selectors = [DataSetSelector(kind="Assets", data_set_external_id=data_set) for data_set in data_sets]
        cmd = DownloadCommand()
        cmd.run(
            lambda: cmd.download(
                selectors=selectors,
                io=AssetIO(client),
                output_dir=output_dir,
                file_format=f".{file_format.value}",
                compression=compression.value,
                limit=limit if limit != -1 else None,
                verbose=verbose,
            )
        )

    @classmethod
    def _asset_centric_interactive(
        cls,
        selector: AssetCentricInteractiveSelect,
        file_format: AssetCentricFormats,
        compression: CompressionFormat,
        output_dir: Path,
        limit: int,
        kind: AssetCentricKind,
    ) -> tuple[list[str], AssetCentricFormats, CompressionFormat, Path, int]:
        data_sets = selector.select_data_sets()
        display_name = kind.casefold() + "s"
        file_format = questionary.select(
            f"Select format to download the {display_name} in:",
            choices=[Choice(title=format_.value, value=format_) for format_ in AssetCentricFormats],
            default=file_format,
        ).ask()
        compression = questionary.select(
            f"Select compression format to use when downloading the {display_name}:",
            choices=[Choice(title=comp.value, value=comp) for comp in CompressionFormat],
            default=compression,
        ).ask()
        output_dir = Path(
            questionary.path(
                "Where to download the assets:",
                default=str(output_dir),
                only_directories=True,
            ).ask()
        )
        while True:
            limit_str = questionary.text(
                f"The maximum number of {display_name} to download from each dataset. Use -1 to download all {display_name}.",
                default=str(limit),
            ).ask()
            if limit_str is None:
                raise typer.Abort()
            try:
                limit = int(limit_str)
                break
            except ValueError:
                print("[red]Please enter a valid integer for the limit.[/]")
        return data_sets, file_format, compression, output_dir, limit

    def download_timeseries_cmd(
        self,
        ctx: typer.Context,
        data_sets: Annotated[
            list[str] | None,
            typer.Option(
                "--data-set",
                "-d",
                help="List of data sets to download time series from. If this is not provided, an interactive selection will be made.",
            ),
        ] = None,
        file_format: Annotated[
            AssetCentricFormats,
            typer.Option(
                "--format",
                "-f",
                help="Format to download the time series in.",
            ),
        ] = AssetCentricFormats.csv,
        compression: Annotated[
            CompressionFormat,
            typer.Option(
                "--compression",
                "-z",
                help="Compression format to use when downloading the time series.",
            ),
        ] = CompressionFormat.none,
        output_dir: Annotated[
            Path,
            typer.Option(
                "--output-dir",
                "-o",
                help="Where to download the time series.",
                allow_dash=True,
            ),
        ] = DEFAULT_DOWNLOAD_DIR,
        limit: Annotated[
            int,
            typer.Option(
                "--limit",
                "-l",
                help="The maximum number of time series to download from each dataset. Use -1 to download all time series.",
            ),
        ] = 100_000,
        verbose: Annotated[
            bool,
            typer.Option(
                "--verbose",
                "-v",
                help="Turn on to get more verbose output when running the command",
            ),
        ] = False,
    ) -> None:
        """This command will download time series from CDF into a temporary directory."""
        client = EnvironmentVariables.create_from_environment().get_client()
        if data_sets is None:
            data_sets, file_format, compression, output_dir, limit = self._asset_centric_interactive(
                TimeSeriesInteractiveSelect(client, "download"),
                file_format,
                compression,
                output_dir,
                limit,
                "TimeSeries",
            )

        selectors = [DataSetSelector(kind="TimeSeries", data_set_external_id=data_set) for data_set in data_sets]
        cmd = DownloadCommand()
        cmd.run(
            lambda: cmd.download(
                selectors=selectors,
                io=TimeSeriesIO(client),
                output_dir=output_dir,
                file_format=f".{file_format.value}",
                compression=compression.value,
                limit=limit if limit != -1 else None,
                verbose=verbose,
            )
        )

    def download_events_cmd(
        self,
        ctx: typer.Context,
        data_sets: Annotated[
            list[str] | None,
            typer.Option(
                "--data-set",
                "-d",
                help="List of data sets to download events from. If this is not provided, an interactive selection will be made.",
            ),
        ] = None,
        file_format: Annotated[
            AssetCentricFormats,
            typer.Option(
                "--format",
                "-f",
                help="Format to download the events in.",
            ),
        ] = AssetCentricFormats.csv,
        compression: Annotated[
            CompressionFormat,
            typer.Option(
                "--compression",
                "-z",
                help="Compression format to use when downloading the events.",
            ),
        ] = CompressionFormat.none,
        output_dir: Annotated[
            Path,
            typer.Option(
                "--output-dir",
                "-o",
                help="Where to download the events.",
                allow_dash=True,
            ),
        ] = DEFAULT_DOWNLOAD_DIR,
        limit: Annotated[
            int,
            typer.Option(
                "--limit",
                "-l",
                help="The maximum number of events to download from each dataset. Use -1 to download all events.",
            ),
        ] = 100_000,
        verbose: Annotated[
            bool,
            typer.Option(
                "--verbose",
                "-v",
                help="Turn on to get more verbose output when running the command",
            ),
        ] = False,
    ) -> None:
        """This command will download events from CDF into a temporary directory."""
        client = EnvironmentVariables.create_from_environment().get_client()
        if data_sets is None:
            data_sets, file_format, compression, output_dir, limit = self._asset_centric_interactive(
                EventInteractiveSelect(client, "download"),
                file_format,
                compression,
                output_dir,
                limit,
                "Events",
            )

        selectors = [DataSetSelector(kind="Events", data_set_external_id=data_set) for data_set in data_sets]
        cmd = DownloadCommand()

        cmd.run(
            lambda: cmd.download(
                selectors=selectors,
                io=EventIO(client),
                output_dir=output_dir,
                file_format=f".{file_format.value}",
                compression=compression.value,
                limit=limit if limit != -1 else None,
                verbose=verbose,
            )
        )

    def download_files_cmd(
        self,
        ctx: typer.Context,
        data_sets: Annotated[
            list[str] | None,
            typer.Option(
                "--data-set",
                "-d",
                help="List of data sets to download file metadata from. If this is not provided, an interactive selection will be made.",
            ),
        ] = None,
        file_format: Annotated[
            AssetCentricFormats,
            typer.Option(
                "--format",
                "-f",
                help="Format to download the file metadata in.",
            ),
        ] = AssetCentricFormats.csv,
        compression: Annotated[
            CompressionFormat,
            typer.Option(
                "--compression",
                "-z",
                help="Compression format to use when downloading the file metadata.",
            ),
        ] = CompressionFormat.none,
        output_dir: Annotated[
            Path,
            typer.Option(
                "--output-dir",
                "-o",
                help="Where to download the file metadata.",
                allow_dash=True,
            ),
        ] = DEFAULT_DOWNLOAD_DIR,
        limit: Annotated[
            int,
            typer.Option(
                "--limit",
                "-l",
                help="The maximum number of file metadata to download from each dataset. Use -1 to download all file metadata.",
            ),
        ] = 100_000,
        verbose: Annotated[
            bool,
            typer.Option(
                "--verbose",
                "-v",
                help="Turn on to get more verbose output when running the command",
            ),
        ] = False,
    ) -> None:
        """This command will download file metadata from CDF into a temporary directory."""
        client = EnvironmentVariables.create_from_environment().get_client()
        if data_sets is None:
            data_sets, file_format, compression, output_dir, limit = self._asset_centric_interactive(
                FileMetadataInteractiveSelect(client, "download"),
                file_format,
                compression,
                output_dir,
                limit,
                "FileMetadata",
            )

        selectors = [DataSetSelector(kind="FileMetadata", data_set_external_id=data_set) for data_set in data_sets]
        cmd = DownloadCommand()
        cmd.run(
            lambda: cmd.download(
                selectors=selectors,
                io=FileMetadataIO(client),
                output_dir=output_dir,
                file_format=f".{file_format.value}",
                compression=compression.value,
                limit=limit if limit != -1 else None,
                verbose=verbose,
            )
        )

    @staticmethod
    def download_hierarchy_cmd(
        ctx: typer.Context,
        hierarchy: Annotated[
            str | None,
            typer.Argument(
                help="The asset hierarchy to download.",
            ),
        ] = None,
        file_format: Annotated[
            HierarchyFormats,
            typer.Option(
                "--format",
                "-f",
                help="Format for downloading the asset hierarchy.",
            ),
        ] = HierarchyFormats.ndjson,
        compression: Annotated[
            CompressionFormat,
            typer.Option(
                "--compression",
                "-z",
                help="Compression format to use when downloading the assets.",
            ),
        ] = CompressionFormat.none,
        output_dir: Annotated[
            Path,
            typer.Option(
                "--output-dir",
                "-o",
                help="Where to download the asset hierarchy.",
                allow_dash=True,
            ),
        ] = DEFAULT_DOWNLOAD_DIR,
        limit: Annotated[
            int,
            typer.Option(
                "--limit",
                "-l",
                help="The maximum number of resources to download for each type. Use -1 to download all assets.",
            ),
        ] = 100_000,
        verbose: Annotated[
            bool,
            typer.Option(
                "--verbose",
                "-v",
                help="Turn on to get more verbose output when running the command",
            ),
        ] = False,
    ) -> None:
        """This command will download an asset hierarchy from CDF into a temporary directory."""
        cmd = DownloadCommand()

        client = EnvironmentVariables.create_from_environment().get_client()
        if hierarchy is None:
            selector = AssetInteractiveSelect(client, "download")
            hierarchy = selector.select_hierarchy(allow_empty=False)

        selectors = [
            # MyPy cannot see that resource_type is one of the allowed literals.
            AssetSubtreeSelector(hierarchy=hierarchy, kind=resource_type)  # type: ignore[arg-type]
            for resource_type in ["Assets", "Events", "FileMetadata", "TimeSeries"]
        ]
        cmd.run(
            lambda: cmd.download(
                selectors=selectors,
                io=HierarchyIO(client),
                output_dir=output_dir,
                file_format=f".{file_format.value}",
                compression=compression.value,
                limit=limit if limit != -1 else None,
                verbose=verbose,
            )
        )

    @staticmethod
    def download_instances_cmd(
        ctx: typer.Context,
        instance_space: Annotated[
            str | None,
            typer.Option(
                "--instance-space",
                "-s",
                help="The instance space to download instances from. If not provided, an interactive "
                "selection will be made.",
            ),
        ] = None,
        schema_space: Annotated[
            str | None,
            typer.Option(
                "--schema-space",
                "-c",
                help="The schema space where the views are located.",
            ),
        ] = None,
        view_external_ids: Annotated[
            list[str] | None,
            typer.Option(
                "--view",
                "-w",
                help="List of view external IDs to download properties for the "
                "instances. To specify version use a forward slash, e.g. viewExternalId/v1.",
            ),
        ] = None,
        instance_type: Annotated[
            InstanceTypes,
            typer.Option(
                "--instance-type",
                "-t",
                help="The type of instances to download.",
            ),
        ] = InstanceTypes.node,
        file_format: Annotated[
            InstanceFormats,
            typer.Option(
                "--format",
                "-f",
                help="Format to download the instances in.",
            ),
        ] = InstanceFormats.ndjson,
        compression: Annotated[
            CompressionFormat,
            typer.Option(
                "--compression",
                "-z",
                help="Compression format to use when downloading the instances.",
            ),
        ] = CompressionFormat.none,
        output_dir: Annotated[
            Path,
            typer.Option(
                "--output-dir",
                "-o",
                help="Where to download the instances.",
                allow_dash=True,
            ),
        ] = DEFAULT_DOWNLOAD_DIR,
        limit: Annotated[
            int,
            typer.Option(
                "--limit",
                "-l",
                help="The maximum the number of instances to download from each view. Use -1 to download all.",
            ),
        ] = 10_000,
        verbose: Annotated[
            bool,
            typer.Option(
                "--verbose",
                "-v",
                help="Turn on to get more verbose output when running the command",
            ),
        ] = False,
    ) -> None:
        """This command will download Instances from CDF into a temporary directory."""
        cmd = DownloadCommand()

        client = EnvironmentVariables.create_from_environment().get_client()
        if instance_space is None:
            selector = DataModelingSelect(client, "download instances")
            selected_instance_space = selector.select_instance_space(multiselect=False)
            selected_instance_type = selector.select_instance_type()
            selected_schema_space = selector.select_schema_space(
                include_global=True, message="In which space is the views with instance properties located?"
            ).space
            selected_views = selector.select_view(
                multiselect=True,
                space=selected_schema_space,
                message="Select views to download instance properties from.",
                include_global=True,
                instance_type=selected_instance_type,
            )
            selectors: list[InstanceSpaceSelector] = [
                InstanceSpaceSelector(
                    instance_space=selected_instance_space,
                    view=SelectedView(
                        space=selected_schema_space,
                        external_id=view.external_id,
                        version=view.version,
                    ),
                    instance_type=selected_instance_type,
                )
                for view in selected_views
            ]
        elif schema_space is None and view_external_ids is None:
            selectors = [InstanceSpaceSelector(instance_space=instance_space, instance_type=instance_type.value)]
        elif schema_space is not None and view_external_ids is not None:
            selectors = [
                InstanceSpaceSelector(
                    instance_space=instance_space,
                    view=SelectedView(
                        space=schema_space,
                        external_id=view_id_str.split("/", maxsplit=1)[0],
                        version=view_id_str.split("/", maxsplit=1)[1] if "/" in view_id_str else None,
                    ),
                    instance_type=instance_type.value,
                )
                for view_id_str in view_external_ids
            ]
        else:
            raise typer.BadParameter(
                "Both '--schema-space' and '--view' must be provided together.",
                param_hint="--view",
            )

        cmd.run(
            lambda: cmd.download(
                selectors=selectors,
                io=InstanceIO(client),
                output_dir=output_dir,
                file_format=f".{file_format.value}",
                compression=compression.value,
                limit=limit if limit != -1 else None,
                verbose=verbose,
            )
        )

    @staticmethod
    def download_charts_cmd(
        ctx: typer.Context,
        external_ids: Annotated[
            list[str] | None,
            typer.Argument(
                help="List of chart external IDs to download. If not provided, an interactive selection will be made.",
            ),
        ] = None,
        file_format: Annotated[
            ChartFormats,
            typer.Option(
                "--format",
                "-f",
                help="Format for downloading the charts.",
            ),
        ] = ChartFormats.ndjson,
        compression: Annotated[
            CompressionFormat,
            typer.Option(
                "--compression",
                "-z",
                help="Compression format to use when downloading the instances.",
            ),
        ] = CompressionFormat.none,
        output_dir: Annotated[
            Path,
            typer.Option(
                "--output-dir",
                "-o",
                help="Where to download the charts.",
                allow_dash=True,
            ),
        ] = DEFAULT_DOWNLOAD_DIR,
        limit: Annotated[
            int,
            typer.Option(
                "--limit",
                "-l",
                help="The maximum number of charts to download. Use -1 to download all charts.",
            ),
        ] = 1000,
        verbose: Annotated[
            bool,
            typer.Option(
                "--verbose",
                "-v",
                help="Turn on to get more verbose output when running the command",
            ),
        ] = False,
    ) -> None:
        """This command will download Charts from CDF into a temporary directory."""
        cmd = DownloadCommand()
        client = EnvironmentVariables.create_from_environment().get_client()
        selector: ChartSelector
        if external_ids is None:
            selected_external_ids = InteractiveChartSelect(client).select_external_ids()
            selector = ChartExternalIdSelector(external_ids=tuple(selected_external_ids))
        else:
            selector = ChartExternalIdSelector(external_ids=tuple(external_ids))

        cmd.run(
            lambda: cmd.download(
                selectors=[selector],
                io=ChartIO(client),
                output_dir=output_dir,
                file_format=f".{file_format.value}",
                compression=compression.value,
                limit=limit if limit != -1 else None,
                verbose=verbose,
            )
        )

    @staticmethod
    def download_canvas_cmd(
        ctx: typer.Context,
        external_ids: Annotated[
            list[str] | None,
            typer.Argument(
                help="List of canvas external IDs to download. If not provided, an interactive selection will be made.",
            ),
        ] = None,
        file_format: Annotated[
            CanvasFormats,
            typer.Option(
                "--format",
                "-f",
                help="Format for downloading the canvas.",
            ),
        ] = CanvasFormats.ndjson,
        compression: Annotated[
            CompressionFormat,
            typer.Option(
                "--compression",
                "-z",
                help="Compression format to use when downloading the canvas.",
            ),
        ] = CompressionFormat.none,
        output_dir: Annotated[
            Path,
            typer.Option(
                "--output-dir",
                "-o",
                help="Where to download the canvas.",
                allow_dash=True,
            ),
        ] = DEFAULT_DOWNLOAD_DIR,
        limit: Annotated[
            int,
            typer.Option(
                "--limit",
                "-l",
                help="The maximum number of canvas to download. Use -1 to download all canvas.",
            ),
        ] = 1000,
        verbose: Annotated[
            bool,
            typer.Option(
                "--verbose",
                "-v",
                help="Turn on to get more verbose output when running the command",
            ),
        ] = False,
    ) -> None:
        """This command will download Canvas from CDF into a temporary directory."""
        cmd = DownloadCommand()
        client = EnvironmentVariables.create_from_environment().get_client()
        selector: CanvasSelector
        if external_ids is None:
            selected_external_ids = InteractiveCanvasSelect(client).select_external_ids()
            selector = CanvasExternalIdSelector(external_ids=tuple(selected_external_ids))
        else:
            selector = CanvasExternalIdSelector(external_ids=tuple(external_ids))

        cmd.run(
            lambda: cmd.download(
                selectors=[selector],
                io=CanvasIO(client),
                output_dir=output_dir,
                file_format=f".{file_format.value}",
                compression=compression.value,
                limit=limit if limit != -1 else None,
                verbose=verbose,
            )
        )<|MERGE_RESOLUTION|>--- conflicted
+++ resolved
@@ -38,12 +38,9 @@
     AssetCentricInteractiveSelect,
     AssetInteractiveSelect,
     DataModelingSelect,
-<<<<<<< HEAD
-    InteractiveCanvasSelect,
-=======
     EventInteractiveSelect,
     FileMetadataInteractiveSelect,
->>>>>>> 2671382c
+    InteractiveCanvasSelect,
     InteractiveChartSelect,
     RawTableInteractiveSelect,
     TimeSeriesInteractiveSelect,
