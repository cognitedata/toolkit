--- conflicted
+++ resolved
@@ -4,11 +4,7 @@
 from pydantic import BaseModel, ConfigDict
 from pydantic.alias_generators import to_camel
 
-<<<<<<< HEAD
-from cognite_toolkit._cdf_tk.constants import DATA_METADATA_STEM
-=======
 from cognite_toolkit._cdf_tk.constants import DATA_MANIFEST_STEM
->>>>>>> 08713669
 from cognite_toolkit._cdf_tk.utils.file import safe_write, sanitize_filename, yaml_safe_dump
 from cognite_toolkit._cdf_tk.utils.useful_types import JsonVal
 
@@ -39,11 +35,7 @@
             directory: The directory where the YAML file will be saved.
         """
 
-<<<<<<< HEAD
-        filepath = directory / f"{sanitize_filename(str(self))}.{DATA_METADATA_STEM}.yaml"
-=======
         filepath = directory / f"{sanitize_filename(str(self))}.{DATA_MANIFEST_STEM}.yaml"
->>>>>>> 08713669
         filepath.parent.mkdir(parents=True, exist_ok=True)
         safe_write(file=filepath, content=yaml_safe_dump(self.model_dump(mode="json", by_alias=True)), encoding="utf-8")
         return filepath
