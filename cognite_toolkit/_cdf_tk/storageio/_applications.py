from collections.abc import Iterable
<<<<<<< HEAD
from dataclasses import dataclass
from pathlib import Path

from rich.console import Console
=======
>>>>>>> 45b064be

from cognite_toolkit._cdf_tk.client.data_classes.canvas import (
    IndustrialCanvas,
    IndustrialCanvasApply,
    IndustrialCanvasApplyList,
    IndustrialCanvasList,
)
from cognite_toolkit._cdf_tk.client.data_classes.charts import Chart, ChartList, ChartWrite, ChartWriteList
from cognite_toolkit._cdf_tk.exceptions import ToolkitNotImplementedError
from cognite_toolkit._cdf_tk.utils.collection import chunker_sequence
from cognite_toolkit._cdf_tk.utils.useful_types import JsonVal

from ._base import StorageIO
from ._selectors import AllChartSelector, ChartOwnerSelector, ChartSelector


class ChartIO(StorageIO[str, ChartSelector, ChartWriteList, ChartList]):
    FOLDER_NAME = "cdf_application_data"
    KIND = "Charts"
    DISPLAY_NAME = "CDF Charts"
    SUPPORTED_DOWNLOAD_FORMATS = frozenset({".ndjson"})
    SUPPORTED_COMPRESSIONS = frozenset({".gz"})
    SUPPORTED_READ_FORMATS = frozenset({".ndjson"})
    CHUNK_SIZE = 10

    def as_id(self, item: dict[str, JsonVal] | object) -> str:
        if isinstance(item, dict) and isinstance(item.get("externalId"), str):
            # MyPy checked above.
            return item["externalId"]  # type: ignore[return-value]
        if isinstance(item, ChartWrite | Chart):
            return item.external_id
        raise TypeError(f"Cannot extract ID from item of type {type(item).__name__!r}")

    def stream_data(self, selector: ChartSelector, limit: int | None = None) -> Iterable[ChartList]:
        selected_charts = self.client.charts.list(visibility="PUBLIC")
        if isinstance(selector, AllChartSelector):
            ...
        elif isinstance(selector, ChartOwnerSelector):
            selected_charts = ChartList([chart for chart in selected_charts if chart.owner_id == selector.owner_id])
        else:
            raise ToolkitNotImplementedError(f"Unsupported selector type {type(selector).__name__!r} for ChartIO")

        if limit is not None:
            selected_charts = ChartList(selected_charts[:limit])
        for chunk in chunker_sequence(selected_charts, self.CHUNK_SIZE):
            ts_ids_to_lookup = {
                ts_ref.ts_id
                for chart in chunk
                for ts_ref in chart.data.time_series_collection or []
                if ts_ref.ts_external_id is None and ts_ref.ts_id is not None
            }

            if ts_ids_to_lookup:
                retrieved_ts = self.client.time_series.retrieve_multiple(
                    ids=list(ts_ids_to_lookup), ignore_unknown_ids=True
                )
                id_to_external_id = {ts.id: ts.external_id for ts in retrieved_ts}

                for chart in chunk:
                    for ts_ref in chart.data.time_series_collection or []:
                        if ts_ref.ts_id in id_to_external_id:
                            ts_ref.ts_external_id = id_to_external_id[ts_ref.ts_id]
            yield chunk

    def count(self, selector: ChartSelector) -> int | None:
        # There is no way to get the count of charts up front.
        return None

    def data_to_json_chunk(self, data_chunk: ChartList) -> list[dict[str, JsonVal]]:
        return [chart.as_write().dump() for chart in data_chunk]

    def json_chunk_to_data(self, data_chunk: list[dict[str, JsonVal]]) -> ChartWriteList:
<<<<<<< HEAD
        return ChartWriteList._load(data_chunk)

    def configurations(self, selector: ChartSelector) -> Iterable[StorageIOConfig]:
        # Charts does not have any configurations for its data.
        return []

    def load_selector(self, datafile: Path) -> ChartSelector:
        raise ToolkitNotImplementedError("Loading charts is not implemented yet.")

    def ensure_configurations(self, selector: T_Selector, console: Console | None = None) -> None:
        # Charts do not have any configurations to ensure.
        return None


@dataclass(frozen=True)
class CanvasSelector: ...


class CanvasIO(StorageIO[str, CanvasSelector, IndustrialCanvasApplyList, IndustrialCanvasList]):
    FOLDER_NAME = "cdf_application_data"
    KIND = "IndustrialCanvas"
    DISPLAY_NAME = "CDF Industrial Canvases"
    SUPPORTED_DOWNLOAD_FORMATS = frozenset({".ndjson"})
    SUPPORTED_COMPRESSIONS = frozenset({".gz"})
    SUPPORTED_READ_FORMATS = frozenset({".ndjson"})
    CHUNK_SIZE = 10

    @staticmethod
    def _get_id_from_dict(item: dict[str, JsonVal] | object) -> str | None:
        if not isinstance(item, dict):
            return None
        if "canvas" not in item:
            return None
        canvas = item["canvas"]
        if not isinstance(canvas, dict):
            return None
        external_id = canvas.get("externalId")
        if not isinstance(external_id, str):
            return None
        return external_id

    def as_id(self, item: dict[str, JsonVal] | object) -> str:
        if canvas_id := self._get_id_from_dict(item):
            return canvas_id
        if isinstance(item, IndustrialCanvas | IndustrialCanvasApply):
            return item.as_id()
        raise TypeError(f"Cannot extract ID from item of type {type(item).__name__!r}")

    def stream_data(self, selector: CanvasSelector, limit: int | None = None) -> Iterable[IndustrialCanvasList]:
        raise ToolkitNotImplementedError("Streaming canvases is not implemented yet.")

    def count(self, selector: CanvasSelector) -> int | None:
        raise ToolkitNotImplementedError("Counting canvases is not implemented yet.")

    def data_to_json_chunk(self, data_chunk: IndustrialCanvasList) -> list[dict[str, JsonVal]]:
        # Need to do lookup to get external IDs for all asset-centric resources.
        raise ToolkitNotImplementedError("Exporting canvases is not implemented yet.")

    def json_chunk_to_data(self, data_chunk: list[dict[str, JsonVal]]) -> IndustrialCanvasApplyList:
        # Need to do lookup to get external IDs for all asset-centric resources.
        raise ToolkitNotImplementedError("Importing canvases is not implemented yet.")

    def configurations(self, selector: CanvasSelector) -> Iterable[StorageIOConfig]:
        # Canvases does not have any configurations for its data.
        return []

    def load_selector(self, datafile: Path) -> CanvasSelector:
        raise ToolkitNotImplementedError("Loading canvases is not implemented yet.")

    def ensure_configurations(self, selector: T_Selector, console: Console | None = None) -> None:
        # Canvases do not have any configurations to ensure.
        return None
=======
        return ChartWriteList._load(data_chunk)
>>>>>>> 45b064be
<|MERGE_RESOLUTION|>--- conflicted
+++ resolved
@@ -1,11 +1,5 @@
 from collections.abc import Iterable
-<<<<<<< HEAD
 from dataclasses import dataclass
-from pathlib import Path
-
-from rich.console import Console
-=======
->>>>>>> 45b064be
 
 from cognite_toolkit._cdf_tk.client.data_classes.canvas import (
     IndustrialCanvas,
@@ -78,19 +72,7 @@
         return [chart.as_write().dump() for chart in data_chunk]
 
     def json_chunk_to_data(self, data_chunk: list[dict[str, JsonVal]]) -> ChartWriteList:
-<<<<<<< HEAD
         return ChartWriteList._load(data_chunk)
-
-    def configurations(self, selector: ChartSelector) -> Iterable[StorageIOConfig]:
-        # Charts does not have any configurations for its data.
-        return []
-
-    def load_selector(self, datafile: Path) -> ChartSelector:
-        raise ToolkitNotImplementedError("Loading charts is not implemented yet.")
-
-    def ensure_configurations(self, selector: T_Selector, console: Console | None = None) -> None:
-        # Charts do not have any configurations to ensure.
-        return None
 
 
 @dataclass(frozen=True)
@@ -139,18 +121,4 @@
 
     def json_chunk_to_data(self, data_chunk: list[dict[str, JsonVal]]) -> IndustrialCanvasApplyList:
         # Need to do lookup to get external IDs for all asset-centric resources.
-        raise ToolkitNotImplementedError("Importing canvases is not implemented yet.")
-
-    def configurations(self, selector: CanvasSelector) -> Iterable[StorageIOConfig]:
-        # Canvases does not have any configurations for its data.
-        return []
-
-    def load_selector(self, datafile: Path) -> CanvasSelector:
-        raise ToolkitNotImplementedError("Loading canvases is not implemented yet.")
-
-    def ensure_configurations(self, selector: T_Selector, console: Console | None = None) -> None:
-        # Canvases do not have any configurations to ensure.
-        return None
-=======
-        return ChartWriteList._load(data_chunk)
->>>>>>> 45b064be
+        raise ToolkitNotImplementedError("Importing canvases is not implemented yet.")