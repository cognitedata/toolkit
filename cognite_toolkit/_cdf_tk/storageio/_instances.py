from collections.abc import Iterable, Mapping
from pathlib import Path
from types import MappingProxyType
from typing import ClassVar

from cognite.client.data_classes.aggregations import Count
from cognite.client.data_classes.data_modeling import Edge, EdgeApply, Node, NodeApply
from cognite.client.utils._identifier import InstanceId
from rich.console import Console

from cognite_toolkit._cdf_tk.client.data_classes.instances import InstanceApplyList, InstanceList
from cognite_toolkit._cdf_tk.utils.cdf import iterate_instances
from cognite_toolkit._cdf_tk.utils.collection import chunker_sequence
from cognite_toolkit._cdf_tk.utils.fileio import SchemaColumn
from cognite_toolkit._cdf_tk.utils.useful_types import JsonVal

from ._base import StorageIOConfig, TableStorageIO
from ._selectors import InstanceFileSelector, InstanceSelector, InstanceViewSelector


class InstanceIO(TableStorageIO[InstanceId, InstanceSelector, InstanceApplyList, InstanceList]):
<<<<<<< HEAD
    folder_name = "instances"
    kind = "Instances"
    display_name = "Instances"
    supported_download_formats = frozenset({".parquet", ".csv", ".ndjson"})
    supported_compressions = frozenset({".gz"})
    supported_read_formats = frozenset({".parquet", ".csv", ".ndjson", ".yaml", ".yml"})
    chunk_size = 1000
=======
    FOLDER_NAME = "instances"
    KIND = "Instances"
    DISPLAY_NAME = "Instances"
    SUPPORTED_DOWNLOAD_FORMATS = frozenset({".parquet", ".csv", ".ndjson"})
    SUPPORTED_COMPRESSIONS = frozenset({".gz"})
    SUPPORTED_READ_FORMATS = frozenset({".parquet", ".csv", ".ndjson", ".yaml", ".yml"})
    CHUNK_SIZE = 1000
>>>>>>> 535dc9df
    UPLOAD_ENDPOINT = "/models/instances"
    UPLOAD_EXTRA_ARGS: ClassVar[Mapping[str, JsonVal] | None] = MappingProxyType({"autoCreateDirectRelations": True})

    def as_id(self, item: dict[str, JsonVal] | object) -> InstanceId:
        if isinstance(item, dict) and isinstance(item.get("space"), str) and isinstance(item.get("externalId"), str):
            # MyPy checked above.
            return InstanceId(space=item["space"], external_id=item["externalId"])  # type: ignore[arg-type]
        if isinstance(item, InstanceId):
            return item
        elif isinstance(item, Node | Edge | NodeApply | EdgeApply):
            return item.as_id()
        raise TypeError(f"Cannot extract ID from item of type {type(item).__name__!r}")

    def stream_data(self, selector: InstanceSelector, limit: int | None = None) -> Iterable[InstanceList]:
        if isinstance(selector, InstanceViewSelector):
            chunk = InstanceList([])
            total = 0
            for instance in iterate_instances(
                client=self.client,
                source=selector.view,
                instance_type=selector.instance_type,
                space=list(selector.instance_spaces) if selector.instance_spaces else None,
            ):
                if limit is not None and total >= limit:
                    break
                total += 1
                chunk.append(instance)
                if len(chunk) >= self.CHUNK_SIZE:
                    yield chunk
                    chunk = InstanceList([])
            if chunk:
                yield chunk
        elif isinstance(selector, InstanceFileSelector):
            for node_chunk in chunker_sequence(selector.node_ids, self.CHUNK_SIZE):
                yield InstanceList(self.client.data_modeling.instances.retrieve(nodes=node_chunk).nodes)
            for edge_chunk in chunker_sequence(selector.edge_ids, self.CHUNK_SIZE):
                yield InstanceList(self.client.data_modeling.instances.retrieve(edges=edge_chunk).edges)
        else:
            raise NotImplementedError()

    def download_ids(self, selector: InstanceSelector, limit: int | None = None) -> Iterable[list[InstanceId]]:
        if isinstance(selector, InstanceFileSelector) and selector.validate is False:
            instances_to_yield = selector.instance_ids
            if limit is not None:
                instances_to_yield = instances_to_yield[:limit]
            yield from chunker_sequence(instances_to_yield, self.CHUNK_SIZE)
        else:
            yield from ([instance.as_id() for instance in chunk] for chunk in self.stream_data(selector, limit))  # type: ignore[attr-defined]

    def count(self, selector: InstanceSelector) -> int | None:
        if isinstance(selector, InstanceViewSelector):
            result = self.client.data_modeling.instances.aggregate(
                view=selector.view,
                aggregates=Count("externalId"),
                instance_type=selector.instance_type,
                space=list(selector.instance_spaces) if selector.instance_spaces else None,
            )
            return int(result.value or 0)
        elif isinstance(selector, InstanceFileSelector):
            return len(selector.instance_ids)
        raise NotImplementedError()

    def upload_items(self, data_chunk: InstanceApplyList, selector: InstanceSelector) -> None:
        raise NotImplementedError()

    def data_to_json_chunk(self, data_chunk: InstanceList) -> list[dict[str, JsonVal]]:
        raise NotImplementedError()

    def json_chunk_to_data(self, data_chunk: list[dict[str, JsonVal]]) -> InstanceApplyList:
        raise NotImplementedError()

    def configurations(self, selector: InstanceSelector) -> Iterable[StorageIOConfig]:
        raise NotImplementedError()

    def load_selector(self, datafile: Path) -> InstanceSelector:
        raise NotImplementedError()

    def ensure_configurations(self, selector: InstanceSelector, console: Console | None = None) -> None:
        raise NotImplementedError()

    def get_schema(self, selector: InstanceSelector) -> list[SchemaColumn]:
        raise NotImplementedError()<|MERGE_RESOLUTION|>--- conflicted
+++ resolved
@@ -19,15 +19,6 @@
 
 
 class InstanceIO(TableStorageIO[InstanceId, InstanceSelector, InstanceApplyList, InstanceList]):
-<<<<<<< HEAD
-    folder_name = "instances"
-    kind = "Instances"
-    display_name = "Instances"
-    supported_download_formats = frozenset({".parquet", ".csv", ".ndjson"})
-    supported_compressions = frozenset({".gz"})
-    supported_read_formats = frozenset({".parquet", ".csv", ".ndjson", ".yaml", ".yml"})
-    chunk_size = 1000
-=======
     FOLDER_NAME = "instances"
     KIND = "Instances"
     DISPLAY_NAME = "Instances"
@@ -35,7 +26,6 @@
     SUPPORTED_COMPRESSIONS = frozenset({".gz"})
     SUPPORTED_READ_FORMATS = frozenset({".parquet", ".csv", ".ndjson", ".yaml", ".yml"})
     CHUNK_SIZE = 1000
->>>>>>> 535dc9df
     UPLOAD_ENDPOINT = "/models/instances"
     UPLOAD_EXTRA_ARGS: ClassVar[Mapping[str, JsonVal] | None] = MappingProxyType({"autoCreateDirectRelations": True})
 
