from collections.abc import Iterable, Mapping, Sequence
from types import MappingProxyType
from typing import ClassVar

from cognite.client.data_classes.aggregations import Count
from cognite.client.data_classes.data_modeling import (
    ContainerList,
    EdgeApply,
    NodeApply,
    SpaceList,
    ViewList,
)
from cognite.client.data_classes.data_modeling.instances import Instance, InstanceApply
from cognite.client.utils._identifier import InstanceId

from cognite_toolkit._cdf_tk.client import ToolkitClient
from cognite_toolkit._cdf_tk.client.data_classes.instances import InstanceList
from cognite_toolkit._cdf_tk.cruds import ContainerCRUD, SpaceCRUD, ViewCRUD
from cognite_toolkit._cdf_tk.utils import sanitize_filename
from cognite_toolkit._cdf_tk.utils.cdf import iterate_instances
from cognite_toolkit._cdf_tk.utils.collection import chunker_sequence
from cognite_toolkit._cdf_tk.utils.useful_types import JsonVal

from . import StorageIOConfig
<<<<<<< HEAD
from ._base import ConfigurableStorageIO, UploadableStorageIO
=======
from ._base import ConfigurableStorageIO, Page, UploadableStorageIO
>>>>>>> 7c49b921
from .selectors import InstanceFileSelector, InstanceSelector, InstanceSpaceSelector, InstanceViewSelector


class InstanceIO(
<<<<<<< HEAD
    ConfigurableStorageIO[InstanceId, InstanceSelector, InstanceApplyList, InstanceList],
    UploadableStorageIO[InstanceId, InstanceSelector, InstanceApplyList, InstanceList],
=======
    ConfigurableStorageIO[InstanceSelector, Instance],
    UploadableStorageIO[InstanceSelector, Instance, InstanceApply],
>>>>>>> 7c49b921
):
    """This class provides functionality to interact with instances in Cognite Data Fusion (CDF).

    It is used to download, upload, and purge instances, as well as spaces,views, and containers related to instances.

    Args:
        client (ToolkitClient): An instance of ToolkitClient to interact with the CDF API.
        remove_existing_version (bool): Whether to remove existing versions of instances during upload.
            Default is True. Existing versions are used to safeguard against accidental overwrites.

    """

    KIND = "Instances"
    DISPLAY_NAME = "Instances"
    SUPPORTED_DOWNLOAD_FORMATS = frozenset({".parquet", ".csv", ".ndjson"})
    SUPPORTED_COMPRESSIONS = frozenset({".gz"})
    SUPPORTED_READ_FORMATS = frozenset({".parquet", ".csv", ".ndjson", ".yaml", ".yml"})
    CHUNK_SIZE = 1000
    UPLOAD_ENDPOINT = "/models/instances"
    UPLOAD_EXTRA_ARGS: ClassVar[Mapping[str, JsonVal] | None] = MappingProxyType({"autoCreateDirectRelations": True})
    BASE_SELECTOR = InstanceSelector

    def __init__(self, client: ToolkitClient, remove_existing_version: bool = True) -> None:
        super().__init__(client)
        self._remove_existing_version = remove_existing_version

    def as_id(self, item: Instance) -> str:
        return f"{item.space}:{item.external_id}"

    def stream_data(self, selector: InstanceSelector, limit: int | None = None) -> Iterable[Page]:
        if isinstance(selector, InstanceViewSelector | InstanceSpaceSelector):
            chunk = InstanceList([])
            total = 0
            for instance in iterate_instances(client=self.client, **selector.as_filter_args()):
                if limit is not None and total >= limit:
                    break
                total += 1
                chunk.append(instance)
                if len(chunk) >= self.CHUNK_SIZE:
                    yield Page(worker_id="main", items=chunk)
                    chunk = InstanceList([])
            if chunk:
                yield Page(worker_id="main", items=chunk)
        elif isinstance(selector, InstanceFileSelector):
            for node_chunk in chunker_sequence(selector.node_ids, self.CHUNK_SIZE):
                yield Page(
                    worker_id="main",
                    items=InstanceList(self.client.data_modeling.instances.retrieve(nodes=node_chunk).nodes),
                )
            for edge_chunk in chunker_sequence(selector.edge_ids, self.CHUNK_SIZE):
                yield Page(
                    worker_id="main",
                    items=InstanceList(self.client.data_modeling.instances.retrieve(edges=edge_chunk).edges),
                )
        else:
            raise NotImplementedError()

    def download_ids(self, selector: InstanceSelector, limit: int | None = None) -> Iterable[list[InstanceId]]:
        if isinstance(selector, InstanceFileSelector) and selector.validate_instance is False:
            instances_to_yield = selector.instance_ids
            if limit is not None:
                instances_to_yield = instances_to_yield[:limit]
            yield from chunker_sequence(instances_to_yield, self.CHUNK_SIZE)
        else:
            yield from ([instance.as_id() for instance in chunk.items] for chunk in self.stream_data(selector, limit))

    def count(self, selector: InstanceSelector) -> int | None:
        if isinstance(selector, InstanceViewSelector) or (
            isinstance(selector, InstanceSpaceSelector) and selector.view
        ):
            result = self.client.data_modeling.instances.aggregate(
                # MyPy do not understand that selector.view is always defined here.
                view=selector.view.as_id(),  # type: ignore[union-attr]
                aggregates=Count("externalId"),
                instance_type=selector.instance_type,
                space=selector.get_instance_spaces(),
            )
            return int(result.value or 0)
        elif isinstance(selector, InstanceSpaceSelector):
            statistics = self.client.data_modeling.statistics.spaces.retrieve(space=selector.instance_space)
            if statistics is None:
                return None
            if selector.instance_type == "node":
                return statistics.nodes
            elif selector.instance_type == "edge":
                return statistics.edges
            # This should never happen due to validation in the selector.
            raise ValueError(f"Unknown instance type {selector.instance_type!r}")
        elif isinstance(selector, InstanceFileSelector):
            return len(selector.instance_ids)
        raise NotImplementedError()

    def data_to_json_chunk(self, data_chunk: Sequence[Instance]) -> list[dict[str, JsonVal]]:
        return [instance.as_write().dump(camel_case=True) for instance in data_chunk]

    def json_to_resource(self, item_json: dict[str, JsonVal]) -> InstanceApply:
        # There is a bug in the SDK where InstanceApply._load turns all keys to snake_case.
        # So we cannot use InstanceApplyList._load here.
        instance_type = item_json.get("instanceType")
        item_to_load = dict(item_json)
        if self._remove_existing_version and "existingVersion" in item_to_load:
            del item_to_load["existingVersion"]
        if instance_type == "node":
            return NodeApply._load(item_to_load, cognite_client=self.client)
        elif instance_type == "edge":
            return EdgeApply._load(item_to_load, cognite_client=self.client)
        else:
            raise ValueError(f"Unknown instance type {instance_type!r}")

    def configurations(self, selector: InstanceSelector) -> Iterable[StorageIOConfig]:
        if not isinstance(selector, InstanceViewSelector | InstanceSpaceSelector):
            return
        spaces = list(set((selector.get_instance_spaces() or []) + (selector.get_schema_spaces() or [])))
        if not spaces:
            return
        space_crud = SpaceCRUD.create_loader(self.client)
        retrieved_spaces = space_crud.retrieve(spaces)
        retrieved_spaces = SpaceList([space for space in retrieved_spaces if not space.is_global])
        if not retrieved_spaces:
            return
        for space in retrieved_spaces:
            yield StorageIOConfig(
                kind=SpaceCRUD.kind,
                folder_name=SpaceCRUD.folder_name,
                value=space_crud.dump_resource(space),
                filename=sanitize_filename(space.space),
            )
        if not selector.view:
            return
        view_id = selector.view.as_id()
        view_crud = ViewCRUD(self.client, None, None, topological_sort_implements=True)
        views = view_crud.retrieve([view_id])
        views = ViewList([view for view in views if not view.is_global])
        if not views:
            return
        for view in views:
            filename = f"{view.space}_{view.external_id}"
            if view.version is not None:
                filename += f"_{view.version}"
            yield StorageIOConfig(
                kind=ViewCRUD.kind,
                folder_name=ViewCRUD.folder_name,
                value=view_crud.dump_resource(view),
                filename=sanitize_filename(filename),
            )
        container_ids = list({container for view in views for container in view.referenced_containers() or []})
        if not container_ids:
            return
        container_crud = ContainerCRUD.create_loader(self.client)
        containers = container_crud.retrieve(container_ids)
        containers = ContainerList([container for container in containers if not container.is_global])
        if not containers:
            return
        for container in containers:
            yield StorageIOConfig(
                kind=ContainerCRUD.kind,
                folder_name=ContainerCRUD.folder_name,
                value=container_crud.dump_resource(container),
                filename=sanitize_filename(f"{container.space}_{container.external_id}"),
            )<|MERGE_RESOLUTION|>--- conflicted
+++ resolved
@@ -22,22 +22,13 @@
 from cognite_toolkit._cdf_tk.utils.useful_types import JsonVal
 
 from . import StorageIOConfig
-<<<<<<< HEAD
-from ._base import ConfigurableStorageIO, UploadableStorageIO
-=======
 from ._base import ConfigurableStorageIO, Page, UploadableStorageIO
->>>>>>> 7c49b921
 from .selectors import InstanceFileSelector, InstanceSelector, InstanceSpaceSelector, InstanceViewSelector
 
 
 class InstanceIO(
-<<<<<<< HEAD
-    ConfigurableStorageIO[InstanceId, InstanceSelector, InstanceApplyList, InstanceList],
-    UploadableStorageIO[InstanceId, InstanceSelector, InstanceApplyList, InstanceList],
-=======
     ConfigurableStorageIO[InstanceSelector, Instance],
     UploadableStorageIO[InstanceSelector, Instance, InstanceApply],
->>>>>>> 7c49b921
 ):
     """This class provides functionality to interact with instances in Cognite Data Fusion (CDF).
 
