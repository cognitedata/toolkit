--- conflicted
+++ resolved
@@ -51,34 +51,18 @@
 )
 from cognite_toolkit._cdf_tk.utils.cdf import metadata_key_counts
 from cognite_toolkit._cdf_tk.utils.fileio import SchemaColumn
-from cognite_toolkit._cdf_tk.utils.http_client import (
-    FailedItem,
-    FailedResponse,
-    HTTPClient,
-    HTTPMessage,
-    SimpleBodyRequest,
-)
+from cognite_toolkit._cdf_tk.utils.http_client import HTTPClient, HTTPMessage, SimpleBodyRequest
 from cognite_toolkit._cdf_tk.utils.useful_types import T_ID, AssetCentric, JsonVal, T_WritableCogniteResourceList
 
-<<<<<<< HEAD
-from ._base import ConfigurableStorageIO, StorageIOConfig, TableStorageIO, UploadableStorageIO
-=======
 from ._base import ConfigurableStorageIO, Page, StorageIOConfig, TableStorageIO, UploadableStorageIO, UploadItem
->>>>>>> 7c49b921
 from .selectors import AssetCentricSelector, AssetSubtreeSelector, DataSetSelector
 
 
 class BaseAssetCentricIO(
     Generic[T_ID, T_WriteClass, T_WritableCogniteResource, T_CogniteResourceList, T_WritableCogniteResourceList],
-<<<<<<< HEAD
-    TableStorageIO[int, AssetCentricSelector, T_CogniteResourceList, T_WritableCogniteResourceList],
-    ConfigurableStorageIO[int, AssetCentricSelector, T_CogniteResourceList, T_WritableCogniteResourceList],
-    UploadableStorageIO[int, AssetCentricSelector, T_CogniteResourceList, T_WritableCogniteResourceList],
-=======
     TableStorageIO[AssetCentricSelector, T_WritableCogniteResource],
     ConfigurableStorageIO[AssetCentricSelector, T_WritableCogniteResource],
     UploadableStorageIO[AssetCentricSelector, T_WritableCogniteResource, T_WriteClass],
->>>>>>> 7c49b921
     ABC,
 ):
     RESOURCE_TYPE: ClassVar[AssetCentric]
@@ -92,18 +76,6 @@
         self._downloaded_data_sets_by_selector: dict[AssetCentricSelector, set[int]] = defaultdict(set)
         self._downloaded_labels_by_selector: dict[AssetCentricSelector, set[str]] = defaultdict(set)
 
-<<<<<<< HEAD
-    def as_id(self, item: dict[str, JsonVal] | object) -> int:
-        if isinstance(item, dict) and isinstance(item.get("id"), int):
-            # MyPy checked above.
-            return item["id"]  # type: ignore[return-value]
-        elif isinstance(item, dict) and "externalId" in item:
-            # This is write version of the resource.
-            return -1
-        raise TypeError(f"Cannot extract ID from item of type {type(item).__name__!r}")
-
-=======
->>>>>>> 7c49b921
     @abstractmethod
     def _get_loader(
         self,
@@ -149,9 +121,7 @@
             asset_subtree_external_ids = [selector.hierarchy]
         else:
             # This selector is for uploads, not for downloading from CDF.
-            raise ToolkitNotImplementedError(
-                f"Selector type {type(selector).__name__} not supported for {type(self).__name__}."
-            )
+            raise ToolkitNotImplementedError(f"Selector type {type(selector)} not supported for {type(self).__name__}.")
         return asset_subtree_external_ids, data_set_external_ids
 
     def _collect_dependencies(
@@ -197,18 +167,8 @@
     SUPPORTED_READ_FORMATS = frozenset({".parquet", ".csv", ".ndjson", ".yaml", ".yml"})
     UPLOAD_ENDPOINT = "/assets"
 
-<<<<<<< HEAD
-    def as_id(self, item: dict[str, JsonVal] | object) -> int:
-        if isinstance(item, Asset) and item.id is not None:
-            return item.id
-        elif isinstance(item, AssetWrite):
-            # Not yet created asset
-            return -1
-        return super().as_id(item)
-=======
     def as_id(self, item: Asset) -> str:
         return item.external_id if item.external_id is not None else self._create_identifier(item.id)
->>>>>>> 7c49b921
 
     def _get_loader(self) -> AssetCRUD:
         return AssetCRUD.create_loader(self.client)
@@ -273,18 +233,8 @@
     SUPPORTED_READ_FORMATS = frozenset({".parquet", ".csv", ".ndjson"})
     UPLOAD_ENDPOINT = "/files"
 
-<<<<<<< HEAD
-    def as_id(self, item: dict[str, JsonVal] | object) -> int:
-        if isinstance(item, FileMetadata) and item.id is not None:
-            return item.id
-        elif isinstance(item, FileMetadataWrite):
-            # Not yet created file
-            return -1
-        return super().as_id(item)
-=======
     def as_id(self, item: FileMetadata) -> str:
         return item.external_id if item.external_id is not None else self._create_identifier(item.id)
->>>>>>> 7c49b921
 
     def _get_loader(self) -> FileMetadataCRUD:
         return FileMetadataCRUD.create_loader(self.client)
@@ -354,11 +304,7 @@
                     body_content=item.dump(),  # type: ignore[arg-type]
                 )
             )
-            for message in file_result:
-                if isinstance(message, FailedResponse):
-                    results.append(FailedItem(status_code=message.status_code, id=-1, error=message.error))
-                else:
-                    results.append(message)
+            results.extend(file_result)
         return results
 
     def retrieve(self, ids: Sequence[int]) -> FileMetadataList:
@@ -376,18 +322,8 @@
     UPLOAD_ENDPOINT = "/timeseries"
     RESOURCE_TYPE = "timeseries"
 
-<<<<<<< HEAD
-    def as_id(self, item: dict[str, JsonVal] | object) -> int:
-        if isinstance(item, TimeSeries) and item.id is not None:
-            return item.id
-        elif isinstance(item, TimeSeriesWrite):
-            # Not yet created time series
-            return -1
-        return super().as_id(item)
-=======
     def as_id(self, item: TimeSeries) -> str:
         return item.external_id if item.external_id is not None else self._create_identifier(item.id)
->>>>>>> 7c49b921
 
     def _get_loader(self) -> TimeSeriesCRUD:
         return TimeSeriesCRUD.create_loader(self.client)
@@ -453,18 +389,8 @@
     UPLOAD_ENDPOINT = "/events"
     RESOURCE_TYPE = "event"
 
-<<<<<<< HEAD
-    def as_id(self, item: dict[str, JsonVal] | object) -> int:
-        if isinstance(item, Event) and item.id is not None:
-            return item.id
-        elif isinstance(item, EventWrite):
-            # Not yet created event
-            return -1
-        return super().as_id(item)
-=======
     def as_id(self, item: Event) -> str:
         return item.external_id if item.external_id is not None else self._create_identifier(item.id)
->>>>>>> 7c49b921
 
     def _get_loader(self) -> EventCRUD:
         return EventCRUD.create_loader(self.client)
