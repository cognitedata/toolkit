from collections import defaultdict
from collections.abc import Iterable
from pathlib import Path

from cognite.client.data_classes import AssetList, AssetWriteList, Label, LabelDefinition
from cognite.client.data_classes._base import (
    T_CogniteResourceList,
    T_WritableCogniteResource,
    T_WriteClass,
)
from rich.console import Console

from cognite_toolkit._cdf_tk.client import ToolkitClient
from cognite_toolkit._cdf_tk.exceptions import ToolkitNotImplementedError
from cognite_toolkit._cdf_tk.loaders import AssetLoader, DataSetsLoader, LabelLoader, ResourceLoader
from cognite_toolkit._cdf_tk.loaders._base_loaders import T_ID, T_WritableCogniteResourceList
from cognite_toolkit._cdf_tk.utils.aggregators import AssetAggregator
from cognite_toolkit._cdf_tk.utils.cdf import metadata_key_counts
from cognite_toolkit._cdf_tk.utils.file import find_files_with_suffix_and_prefix
from cognite_toolkit._cdf_tk.utils.fileio import SchemaColumn
from cognite_toolkit._cdf_tk.utils.useful_types import JsonVal

from ._base import StorageIOConfig, TableStorageIO
from ._selectors import AssetCentricFileSelector, AssetCentricSelector, AssetSubtreeSelector, DataSetSelector


class AssetIO(TableStorageIO[AssetCentricSelector, AssetWriteList, AssetList]):
    folder_name = "classic"
    kind = "Assets"
    display_name = "Assets"
    supported_download_formats = frozenset({".parquet", ".csv", ".ndjson"})
    supported_compressions = frozenset({".gz"})
    supported_read_formats = frozenset({".parquet", ".csv", ".ndjson", ".yaml", ".yml"})
    chunk_size = 1000

    def __init__(self, client: ToolkitClient) -> None:
        super().__init__(client)
        self._loader = AssetLoader.create_loader(client)
        self._downloaded_data_sets_by_selector: dict[AssetCentricSelector, set[int]] = defaultdict(set)
        self._downloaded_labels_by_selector: dict[AssetCentricSelector, set[str]] = defaultdict(set)

    def get_schema(self, selector: AssetCentricSelector) -> list[SchemaColumn]:
        data_set_ids: list[int] = []
<<<<<<< HEAD
        if isinstance(selector, DataSetSelector):
            data_set_ids.append(self.client.lookup.data_sets.id(selector.data_set_external_id))
        hierarchy: list[int] = []
        if isinstance(selector, AssetSubtreeSelector):
=======
        hierarchy: list[int] = []
        if isinstance(selector, DataSetSelector):
            data_set_ids.append(self.client.lookup.data_sets.id(selector.data_set_external_id))
        elif isinstance(selector, AssetSubtreeSelector):
>>>>>>> 0c8db9a2
            hierarchy.append(self.client.lookup.assets.id(selector.hierarchy))

        if hierarchy or data_set_ids:
            metadata_keys = metadata_key_counts(
                self.client, "assets", data_sets=data_set_ids or None, hierarchies=hierarchy or None
            )
        else:
            metadata_keys = []
        metadata_schema: list[SchemaColumn] = []
        if metadata_keys:
            metadata_schema.extend(
                [SchemaColumn(name=f"metadata.{key}", type="string", is_array=False) for key, _ in metadata_keys]
            )
        asset_schema = [
            SchemaColumn(name="externalId", type="string"),
            SchemaColumn(name="name", type="string"),
            SchemaColumn(name="parentExternalId", type="string"),
            SchemaColumn(name="description", type="string"),
            SchemaColumn(name="dataSetExternalId", type="string"),
            SchemaColumn(name="source", type="string"),
            SchemaColumn(name="labels", type="string", is_array=True),
            SchemaColumn(name="geoLocation", type="json"),
        ]
        return asset_schema + metadata_schema

    def count(self, selector: AssetCentricSelector) -> int | None:
        aggregator = AssetAggregator(self.client)
        if isinstance(selector, DataSetSelector):
            return aggregator.count(data_set_external_id=selector.data_set_external_id)
        elif isinstance(selector, AssetSubtreeSelector):
            return aggregator.count(hierarchy=selector.hierarchy)
        return None

    def download_iterable(self, selector: AssetCentricSelector, limit: int | None = None) -> Iterable[AssetList]:
        asset_subtree_external_ids: list[str] | None = None
        data_set_external_ids: list[str] | None = None
        if isinstance(selector, DataSetSelector):
            data_set_external_ids = [selector.data_set_external_id]
        elif isinstance(selector, AssetSubtreeSelector):
            asset_subtree_external_ids = [selector.hierarchy]
        else:
            # This selector is for uploads, not for downloading from CDF.
            raise ToolkitNotImplementedError(f"Selector type {type(selector)} not supported for AssetIO.")
        for asset_list in self.client.assets(
            chunk_size=self.chunk_size,
            limit=limit,
            asset_subtree_external_ids=asset_subtree_external_ids,
            data_set_external_ids=data_set_external_ids,
        ):
            for asset in asset_list:
                if asset.data_set_id:
                    self._downloaded_data_sets_by_selector[selector].add(asset.data_set_id)
                for label in asset.labels or []:
                    if isinstance(label, str):
                        self._downloaded_labels_by_selector[selector].add(label)
                    elif isinstance(label, Label | LabelDefinition) and label.external_id:
                        self._downloaded_labels_by_selector[selector].add(label.external_id)
                    elif isinstance(label, dict) and "externalId" in label:
                        self._downloaded_labels_by_selector[selector].add(label["externalId"])

            yield asset_list

    def upload_items(self, data_chunk: AssetWriteList, selector: AssetCentricSelector) -> None:
        if not data_chunk:
            return
        self.client.assets.create(data_chunk)

    def json_chunk_to_data(self, data_chunk: list[dict[str, JsonVal]]) -> AssetWriteList:
        return AssetWriteList([self._loader.load_resource(item) for item in data_chunk])

    def data_to_json_chunk(self, data_chunk: AssetList) -> list[dict[str, JsonVal]]:
        return [self._loader.dump_resource(item) for item in data_chunk]

    def configurations(self, selector: AssetCentricSelector) -> Iterable[StorageIOConfig]:
        data_set_ids = self._downloaded_data_sets_by_selector[selector]
        if data_set_ids:
            data_set_external_ids = self.client.lookup.data_sets.external_id(list(data_set_ids))
            yield from self._configurations(data_set_external_ids, DataSetsLoader.create_loader(self.client))

        yield from self._configurations(
            list(self._downloaded_labels_by_selector[selector]), LabelLoader.create_loader(self.client)
        )

    @classmethod
    def _configurations(
        cls,
        ids: list[T_ID],
        loader: ResourceLoader[
            T_ID, T_WriteClass, T_WritableCogniteResource, T_CogniteResourceList, T_WritableCogniteResourceList
        ],
    ) -> Iterable[StorageIOConfig]:
        if not ids:
            return
        items = loader.retrieve(list(ids))
        yield StorageIOConfig(
            kind=loader.kind,
            folder_name=loader.folder_name,
            value=[loader.dump_resource(item) for item in items],
        )

    def load_selector(self, datafile: Path) -> AssetCentricSelector:
        return AssetCentricFileSelector(datafile=datafile)

    def ensure_configurations(self, selector: AssetCentricSelector, console: Console | None = None) -> None:
        """Ensures that all data sets and labels referenced by the asset selection exist in CDF."""
        if not isinstance(selector, AssetCentricFileSelector):
            return None
        datafile = selector.datafile
        filepaths = find_files_with_suffix_and_prefix(
            datafile.parent.parent / DataSetsLoader.folder_name, datafile.name, suffix=f".{DataSetsLoader.kind}.yaml"
        )
        self._create_if_not_exists(filepaths, DataSetsLoader.create_loader(self.client), console)

        filepaths = find_files_with_suffix_and_prefix(
            datafile.parent.parent / LabelLoader.folder_name, datafile.name, suffix=f".{LabelLoader.kind}.yaml"
        )
        self._create_if_not_exists(filepaths, LabelLoader.create_loader(self.client), console)
        return None

    @classmethod
    def _create_if_not_exists(
        cls,
        filepaths: list[Path],
        loader: ResourceLoader[
            T_ID, T_WriteClass, T_WritableCogniteResource, T_CogniteResourceList, T_WritableCogniteResourceList
        ],
        console: Console | None = None,
    ) -> None:
        items: T_CogniteResourceList = loader.list_write_cls([])
        for filepath in filepaths:
            if not filepath.exists():
                continue
            for loaded in loader.load_resource_file(filepath):
                items.append(loader.load_resource(loaded))
        existing = loader.retrieve(loader.get_ids(items))
        existing_ids = set(loader.get_ids(existing))
        if missing := [item for item in items if loader.get_id(item) not in existing_ids]:
            loader.create(loader.list_write_cls(missing))
            if console:
                console.print(
                    f"Created {loader.kind} for {len(missing)} items: {', '.join(str(item) for item in loader.get_ids(missing))}"
                )<|MERGE_RESOLUTION|>--- conflicted
+++ resolved
@@ -41,17 +41,10 @@
 
     def get_schema(self, selector: AssetCentricSelector) -> list[SchemaColumn]:
         data_set_ids: list[int] = []
-<<<<<<< HEAD
-        if isinstance(selector, DataSetSelector):
-            data_set_ids.append(self.client.lookup.data_sets.id(selector.data_set_external_id))
-        hierarchy: list[int] = []
-        if isinstance(selector, AssetSubtreeSelector):
-=======
         hierarchy: list[int] = []
         if isinstance(selector, DataSetSelector):
             data_set_ids.append(self.client.lookup.data_sets.id(selector.data_set_external_id))
         elif isinstance(selector, AssetSubtreeSelector):
->>>>>>> 0c8db9a2
             hierarchy.append(self.client.lookup.assets.id(selector.hierarchy))
 
         if hierarchy or data_set_ids:
