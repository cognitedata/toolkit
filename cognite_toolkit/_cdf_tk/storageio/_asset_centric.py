from abc import ABC, abstractmethod
from collections import defaultdict
from collections.abc import Iterable, MutableSequence, Sequence
from typing import ClassVar, Generic

from cognite.client.data_classes import (
    Asset,
    AssetList,
    AssetWrite,
    AssetWriteList,
    Event,
    EventList,
    EventWrite,
    EventWriteList,
    FileMetadata,
    FileMetadataList,
    FileMetadataWrite,
    FileMetadataWriteList,
    Label,
    LabelDefinition,
    TimeSeries,
    TimeSeriesList,
    TimeSeriesWrite,
    TimeSeriesWriteList,
)
from cognite.client.data_classes._base import (
    T_CogniteResourceList,
    T_WritableCogniteResource,
    T_WriteClass,
)

from cognite_toolkit._cdf_tk.client import ToolkitClient
from cognite_toolkit._cdf_tk.cruds import (
    AssetCRUD,
    DataSetsCRUD,
    EventCRUD,
    FileMetadataCRUD,
    LabelCRUD,
    TimeSeriesCRUD,
)
from cognite_toolkit._cdf_tk.exceptions import ToolkitMissingResourceError, ToolkitNotImplementedError
from cognite_toolkit._cdf_tk.utils.aggregators import (
    AssetAggregator,
    AssetCentricAggregator,
    EventAggregator,
    FileAggregator,
    TimeSeriesAggregator,
)
from cognite_toolkit._cdf_tk.utils.cdf import metadata_key_counts
from cognite_toolkit._cdf_tk.utils.fileio import SchemaColumn
from cognite_toolkit._cdf_tk.utils.http_client import (
    FailedRequestItems,
    FailedRequestMessage,
    FailedResponse,
    FailedResponseItems,
    HTTPClient,
    HTTPMessage,
    SimpleBodyRequest,
    SuccessResponse,
    SuccessResponseItems,
)
from cognite_toolkit._cdf_tk.utils.useful_types import (
    T_ID,
    AssetCentricResource,
    AssetCentricType,
    JsonVal,
    T_WritableCogniteResourceList,
)

from ._base import (
    ConfigurableStorageIO,
    Page,
    StorageIOConfig,
    TableStorageIO,
    UploadableStorageIO,
    UploadItem,
)
from .selectors import AssetCentricSelector, AssetSubtreeSelector, DataSetSelector


class BaseAssetCentricIO(
    Generic[T_ID, T_WriteClass, T_WritableCogniteResource, T_CogniteResourceList, T_WritableCogniteResourceList],
    TableStorageIO[AssetCentricSelector, T_WritableCogniteResource],
    ConfigurableStorageIO[AssetCentricSelector, T_WritableCogniteResource],
    UploadableStorageIO[AssetCentricSelector, T_WritableCogniteResource, T_WriteClass],
    ABC,
):
    RESOURCE_TYPE: ClassVar[AssetCentricType]
    CHUNK_SIZE = 1000
    BASE_SELECTOR = AssetCentricSelector

    def __init__(self, client: ToolkitClient) -> None:
        super().__init__(client)
        self._aggregator = self._get_aggregator()
        self._downloaded_data_sets_by_selector: dict[AssetCentricSelector, set[int]] = defaultdict(set)
        self._downloaded_labels_by_selector: dict[AssetCentricSelector, set[str]] = defaultdict(set)

    @abstractmethod
    def _get_aggregator(self) -> AssetCentricAggregator:
        raise NotImplementedError()

    @abstractmethod
    def retrieve(self, ids: Sequence[int]) -> T_WritableCogniteResourceList:
        raise NotImplementedError()

    def count(self, selector: AssetCentricSelector) -> int | None:
        if isinstance(selector, DataSetSelector):
            return self._aggregator.count(data_set_external_id=selector.data_set_external_id)
        elif isinstance(selector, AssetSubtreeSelector):
            return self._aggregator.count(hierarchy=selector.hierarchy)
        return None

    def configurations(self, selector: AssetCentricSelector) -> Iterable[StorageIOConfig]:
        data_set_ids = self._downloaded_data_sets_by_selector[selector]
        if data_set_ids:
            data_set_external_ids = self.client.lookup.data_sets.external_id(list(data_set_ids))
            yield from self._configurations(data_set_external_ids, DataSetsCRUD.create_loader(self.client))

        yield from self._configurations(
            list(self._downloaded_labels_by_selector[selector]), LabelCRUD.create_loader(self.client)
        )

    def _get_hierarchy_dataset_pair(self, selector: AssetCentricSelector) -> tuple[list[str] | None, list[str] | None]:
        asset_subtree_external_ids: list[str] | None = None
        data_set_external_ids: list[str] | None = None
        if isinstance(selector, DataSetSelector):
            data_set_external_ids = [selector.data_set_external_id]
        elif isinstance(selector, AssetSubtreeSelector):
            asset_subtree_external_ids = [selector.hierarchy]
        else:
            # This selector is for uploads, not for downloading from CDF.
            raise ToolkitNotImplementedError(f"Selector type {type(selector)} not supported for {type(self).__name__}.")
        return asset_subtree_external_ids, data_set_external_ids

    def _collect_dependencies(
        self, resources: AssetList | FileMetadataList | TimeSeriesList | EventList, selector: AssetCentricSelector
    ) -> None:
        for resource in resources:
            if resource.data_set_id:
                self._downloaded_data_sets_by_selector[selector].add(resource.data_set_id)
            if isinstance(resource, Asset | FileMetadata):
                for label in resource.labels or []:
                    if isinstance(label, str):
                        self._downloaded_labels_by_selector[selector].add(label)
                    elif isinstance(label, Label | LabelDefinition) and label.external_id:
                        self._downloaded_labels_by_selector[selector].add(label.external_id)
                    elif isinstance(label, dict) and "externalId" in label:
                        self._downloaded_labels_by_selector[selector].add(label["externalId"])

    @classmethod
    def _configurations(
        cls,
        ids: list[str],
        loader: DataSetsCRUD | LabelCRUD,
    ) -> Iterable[StorageIOConfig]:
        if not ids:
            return
        items = loader.retrieve(list(ids))
        yield StorageIOConfig(
            kind=loader.kind,
            folder_name=loader.folder_name,
            # We know that the items will be labels for LabelLoader and data sets for DataSetsLoader
            value=[loader.dump_resource(item) for item in items],  # type: ignore[arg-type]
        )

    def _create_identifier(self, internal_id: int) -> str:
        return self.create_internal_identifier(internal_id, self.client.config.project)

    @classmethod
    def create_internal_identifier(cls, internal_id: int, project: str) -> str:
        return f"INTERNAL_ID_project_{project}_{internal_id!s}"

<<<<<<< HEAD
    def data_to_row(
        self, data_chunk: Sequence[T_WritableCogniteResource], selector: AssetCentricSelector | None = None
    ) -> list[dict[str, JsonVal]]:
        rows: list[dict[str, JsonVal]] = []
        for chunk in self.data_to_json_chunk(data_chunk, selector):
            if "metadata" in chunk and isinstance(chunk["metadata"], dict):
                metadata = chunk.pop("metadata")
                # MyPy does understand that metadata is a dict here due to the check above.
                for key, value in metadata.items():  # type: ignore[union-attr]
                    chunk[f"metadata.{key}"] = value
            rows.append(chunk)
        return rows
=======
    def _populate_data_set_cache(self, chunk: Sequence[Asset | FileMetadata | TimeSeries | Event]) -> None:
        data_set_ids = {item.data_set_id for item in chunk if item.data_set_id is not None}
        self.client.lookup.data_sets.external_id(list(data_set_ids))

    def _populate_security_category_cache(self, chunk: Sequence[FileMetadata | TimeSeries]) -> None:
        security_category_ids: set[int] = set()
        for item in chunk:
            security_category_ids.update(item.security_categories or [])
        self.client.lookup.security_categories.external_id(list(security_category_ids))

    def _populate_asset_cache(self, chunk: Sequence[FileMetadata | Event]) -> None:
        asset_ids: set[int] = set()
        for item in chunk:
            asset_ids.update(item.asset_ids or [])
        self.client.lookup.assets.external_id(list(asset_ids))
>>>>>>> 590d49c8


class AssetIO(BaseAssetCentricIO[str, AssetWrite, Asset, AssetWriteList, AssetList]):
    KIND = "Assets"
    RESOURCE_TYPE = "asset"
    SUPPORTED_DOWNLOAD_FORMATS = frozenset({".parquet", ".csv", ".ndjson"})
    SUPPORTED_COMPRESSIONS = frozenset({".gz"})
    SUPPORTED_READ_FORMATS = frozenset({".parquet", ".csv", ".ndjson", ".yaml", ".yml"})
    UPLOAD_ENDPOINT = "/assets"

    def __init__(self, client: ToolkitClient) -> None:
        super().__init__(client)
        self._crud = AssetCRUD.create_loader(self.client)

    def as_id(self, item: Asset) -> str:
        return item.external_id if item.external_id is not None else self._create_identifier(item.id)

    def _get_aggregator(self) -> AssetCentricAggregator:
        return AssetAggregator(self.client)

    def get_schema(self, selector: AssetCentricSelector) -> list[SchemaColumn]:
        data_set_ids: list[int] = []
        if isinstance(selector, DataSetSelector):
            data_set_id = self.client.lookup.data_sets.id(selector.data_set_external_id)
            if data_set_id is None:
                raise ToolkitMissingResourceError(
                    f"Data set with external ID {selector.data_set_external_id} not found."
                )
            data_set_ids.append(data_set_id)
        hierarchy: list[int] = []
        if isinstance(selector, AssetSubtreeSelector):
            asset_id = self.client.lookup.assets.id(selector.hierarchy)
            if asset_id is None:
                raise ToolkitMissingResourceError(f"Asset with external ID {selector.hierarchy} not found.")
            hierarchy.append(asset_id)

        if hierarchy or data_set_ids:
            metadata_keys = metadata_key_counts(
                self.client, "assets", data_sets=data_set_ids or None, hierarchies=hierarchy or None
            )
        else:
            metadata_keys = []
        metadata_schema: list[SchemaColumn] = []
        if metadata_keys:
            metadata_schema.extend(
                [SchemaColumn(name=f"metadata.{key}", type="string", is_array=False) for key, _ in metadata_keys]
            )
        asset_schema = [
            SchemaColumn(name="externalId", type="string"),
            SchemaColumn(name="name", type="string"),
            SchemaColumn(name="parentExternalId", type="string"),
            SchemaColumn(name="description", type="string"),
            SchemaColumn(name="dataSetExternalId", type="string"),
            SchemaColumn(name="source", type="string"),
            SchemaColumn(name="labels", type="string", is_array=True),
            SchemaColumn(name="geoLocation", type="json"),
        ]
        return asset_schema + metadata_schema

    def stream_data(self, selector: AssetCentricSelector, limit: int | None = None) -> Iterable[Page]:
        asset_subtree_external_ids, data_set_external_ids = self._get_hierarchy_dataset_pair(selector)
        for asset_list in self.client.assets(
            chunk_size=self.CHUNK_SIZE,
            limit=limit,
            asset_subtree_external_ids=asset_subtree_external_ids,
            data_set_external_ids=data_set_external_ids,
        ):
            self._collect_dependencies(asset_list, selector)
            yield Page(worker_id="main", items=asset_list)

    def data_to_json_chunk(
        self, data_chunk: Sequence[Asset], selector: AssetCentricSelector | None = None
    ) -> list[dict[str, JsonVal]]:
        # Ensure data sets are looked up to populate cache.
        # This is to avoid looking up each data set id individually in the .dump_resource call.
        self._populate_data_set_cache(data_chunk)

        return [self._crud.dump_resource(item) for item in data_chunk]

    def json_to_resource(self, item_json: dict[str, JsonVal]) -> AssetWrite:
        return self._crud.load_resource(item_json)

    def retrieve(self, ids: Sequence[int]) -> AssetList:
        return self.client.assets.retrieve_multiple(ids)


class FileMetadataIO(BaseAssetCentricIO[str, FileMetadataWrite, FileMetadata, FileMetadataWriteList, FileMetadataList]):
    KIND = "FileMetadata"
    RESOURCE_TYPE = "file"
    SUPPORTED_DOWNLOAD_FORMATS = frozenset({".parquet", ".csv", ".ndjson"})
    SUPPORTED_COMPRESSIONS = frozenset({".gz"})
    SUPPORTED_READ_FORMATS = frozenset({".parquet", ".csv", ".ndjson"})
    UPLOAD_ENDPOINT = "/files"

    def __init__(self, client: ToolkitClient) -> None:
        super().__init__(client)
        self._crud = FileMetadataCRUD.create_loader(self.client)

    def as_id(self, item: FileMetadata) -> str:
        return item.external_id if item.external_id is not None else self._create_identifier(item.id)

    def _get_aggregator(self) -> AssetCentricAggregator:
        return FileAggregator(self.client)

    def get_schema(self, selector: AssetCentricSelector) -> list[SchemaColumn]:
        data_set_ids: list[int] = []
        if isinstance(selector, DataSetSelector):
            data_set_id = self.client.lookup.data_sets.id(selector.data_set_external_id)
            if data_set_id is None:
                raise ToolkitMissingResourceError(
                    f"Data set with external ID {selector.data_set_external_id} not found."
                )
            data_set_ids.append(data_set_id)
        if isinstance(selector, AssetSubtreeSelector):
            raise ToolkitNotImplementedError(f"Selector type {type(selector)} not supported for FileIO.")

        if data_set_ids:
            metadata_keys = metadata_key_counts(self.client, "files", data_sets=data_set_ids or None, hierarchies=None)
        else:
            metadata_keys = []
        metadata_schema: list[SchemaColumn] = []
        if metadata_keys:
            metadata_schema.extend(
                [SchemaColumn(name=f"metadata.{key}", type="string", is_array=False) for key, _ in metadata_keys]
            )
        file_schema = [
            SchemaColumn(name="externalId", type="string"),
            SchemaColumn(name="name", type="string"),
            SchemaColumn(name="directory", type="string"),
            SchemaColumn(name="mimeType", type="string"),
            SchemaColumn(name="dataSetExternalId", type="string"),
            SchemaColumn(name="assetExternalIds", type="string", is_array=True),
            SchemaColumn(name="source", type="string"),
            SchemaColumn(name="sourceCreatedTime", type="integer"),
            SchemaColumn(name="sourceModifiedTime", type="integer"),
            SchemaColumn(name="securityCategories", type="string", is_array=True),
            SchemaColumn(name="labels", type="string", is_array=True),
            SchemaColumn(name="geoLocation", type="json"),
        ]
        return file_schema + metadata_schema

    def stream_data(self, selector: AssetCentricSelector, limit: int | None = None) -> Iterable[Page]:
        asset_subtree_external_ids, data_set_external_ids = self._get_hierarchy_dataset_pair(selector)
        for file_list in self.client.files(
            chunk_size=self.CHUNK_SIZE,
            limit=limit,
            asset_subtree_external_ids=asset_subtree_external_ids,
            data_set_external_ids=data_set_external_ids,
        ):
            self._collect_dependencies(file_list, selector)
            yield Page(worker_id="main", items=file_list)

    def upload_items(
        self,
        data_chunk: Sequence[UploadItem[FileMetadataWrite]],
        http_client: HTTPClient,
        selector: AssetCentricSelector | None = None,
    ) -> Sequence[HTTPMessage]:
        # The /files endpoint only supports creating one file at a time, so we override the default chunked
        # upload behavior to upload one by one.
        config = http_client.config
        results: MutableSequence[HTTPMessage] = []
        for item in data_chunk:
            responses = http_client.request_with_retries(
                message=SimpleBodyRequest(
                    endpoint_url=config.create_api_url(self.UPLOAD_ENDPOINT),
                    method="POST",
                    # MyPy does not understand that .dump is valid json
                    body_content=item.dump(),  # type: ignore[arg-type]
                )
            )
            # Convert the responses to per-item responses
            for message in responses:
                if isinstance(message, SuccessResponse):
                    results.append(
                        SuccessResponseItems(status_code=message.status_code, ids=[item.as_id()], body=message.body)
                    )
                elif isinstance(message, FailedResponse):
                    results.append(
                        FailedResponseItems(
                            status_code=message.status_code, ids=[item.as_id()], body=message.body, error=message.error
                        )
                    )
                elif isinstance(message, FailedRequestMessage):
                    results.append(FailedRequestItems(ids=[item.as_id()], error=message.error))
                else:
                    results.append(message)
        return results

    def retrieve(self, ids: Sequence[int]) -> FileMetadataList:
        return self.client.files.retrieve_multiple(ids)

    def data_to_json_chunk(
        self, data_chunk: Sequence[FileMetadata], selector: AssetCentricSelector | None = None
    ) -> list[dict[str, JsonVal]]:
        # Ensure data sets/assets/security-categories are looked up to populate cache.
        # This is to avoid looking up each data set id individually in the .dump_resource call
        self._populate_data_set_cache(data_chunk)
        self._populate_asset_cache(data_chunk)
        self._populate_security_category_cache(data_chunk)

        return [self._crud.dump_resource(item) for item in data_chunk]

    def json_to_resource(self, item_json: dict[str, JsonVal]) -> FileMetadataWrite:
        return self._crud.load_resource(item_json)


class TimeSeriesIO(BaseAssetCentricIO[str, TimeSeriesWrite, TimeSeries, TimeSeriesWriteList, TimeSeriesList]):
    KIND = "TimeSeries"
    SUPPORTED_DOWNLOAD_FORMATS = frozenset({".parquet", ".csv", ".ndjson"})
    SUPPORTED_COMPRESSIONS = frozenset({".gz"})
    SUPPORTED_READ_FORMATS = frozenset({".parquet", ".csv", ".ndjson"})
    UPLOAD_ENDPOINT = "/timeseries"
    RESOURCE_TYPE = "timeseries"

    def __init__(self, client: ToolkitClient) -> None:
        super().__init__(client)
        self._crud = TimeSeriesCRUD.create_loader(self.client)

    def as_id(self, item: TimeSeries) -> str:
        return item.external_id if item.external_id is not None else self._create_identifier(item.id)

    def _get_aggregator(self) -> AssetCentricAggregator:
        return TimeSeriesAggregator(self.client)

    def retrieve(self, ids: Sequence[int]) -> TimeSeriesList:
        return self.client.time_series.retrieve_multiple(ids=ids)

    def stream_data(self, selector: AssetCentricSelector, limit: int | None = None) -> Iterable[Page]:
        asset_subtree_external_ids, data_set_external_ids = self._get_hierarchy_dataset_pair(selector)
        for ts_list in self.client.time_series(
            chunk_size=self.CHUNK_SIZE,
            limit=limit,
            asset_subtree_external_ids=asset_subtree_external_ids,
            data_set_external_ids=data_set_external_ids,
        ):
            self._collect_dependencies(ts_list, selector)
            yield Page(worker_id="main", items=ts_list)

    def data_to_json_chunk(
        self, data_chunk: Sequence[TimeSeries], selector: AssetCentricSelector | None = None
    ) -> list[dict[str, JsonVal]]:
        # Ensure data sets/assets/security categories are looked up to populate cache.
        self._populate_data_set_cache(data_chunk)
        self._populate_security_category_cache(data_chunk)
        asset_ids = {item.asset_id for item in data_chunk if item.asset_id is not None}
        self.client.lookup.assets.external_id(list(asset_ids))

        return [self._crud.dump_resource(item) for item in data_chunk]

    def json_to_resource(self, item_json: dict[str, JsonVal]) -> TimeSeriesWrite:
        return self._crud.load_resource(item_json)

    def get_schema(self, selector: AssetCentricSelector) -> list[SchemaColumn]:
        data_set_ids: list[int] = []
        if isinstance(selector, DataSetSelector):
            data_set_id = self.client.lookup.data_sets.id(selector.data_set_external_id)
            if data_set_id is None:
                raise ToolkitMissingResourceError(
                    f"Data set with external ID {selector.data_set_external_id} not found."
                )
            data_set_ids.append(data_set_id)
        elif isinstance(selector, AssetSubtreeSelector):
            raise ToolkitNotImplementedError(f"Selector type {type(selector)} not supported for {type(self).__name__}.")

        if data_set_ids:
            metadata_keys = metadata_key_counts(
                self.client, "timeseries", data_sets=data_set_ids or None, hierarchies=None
            )
        else:
            metadata_keys = []
        metadata_schema: list[SchemaColumn] = []
        if metadata_keys:
            metadata_schema.extend(
                [SchemaColumn(name=f"metadata.{key}", type="string", is_array=False) for key, _ in metadata_keys]
            )
        ts_schema = [
            SchemaColumn(name="externalId", type="string"),
            SchemaColumn(name="name", type="string"),
            SchemaColumn(name="isString", type="boolean"),
            SchemaColumn(name="unit", type="string"),
            SchemaColumn(name="unitExternalId", type="string"),
            SchemaColumn(name="assetExternalId", type="string"),
            SchemaColumn(name="isStep", type="boolean"),
            SchemaColumn(name="description", type="string"),
            SchemaColumn(name="securityCategories", type="string", is_array=True),
            SchemaColumn(name="dataSetExternalId", type="string"),
        ]
        return ts_schema + metadata_schema


class EventIO(BaseAssetCentricIO[str, EventWrite, Event, EventWriteList, EventList]):
    KIND = "Events"
    SUPPORTED_DOWNLOAD_FORMATS = frozenset({".parquet", ".csv", ".ndjson"})
    SUPPORTED_COMPRESSIONS = frozenset({".gz"})
    SUPPORTED_READ_FORMATS = frozenset({".parquet", ".csv", ".ndjson"})
    UPLOAD_ENDPOINT = "/events"
    RESOURCE_TYPE = "event"

    def __init__(self, client: ToolkitClient) -> None:
        super().__init__(client)
        self._crud = EventCRUD.create_loader(self.client)

    def as_id(self, item: Event) -> str:
        return item.external_id if item.external_id is not None else self._create_identifier(item.id)

    def _get_aggregator(self) -> AssetCentricAggregator:
        return EventAggregator(self.client)

    def get_schema(self, selector: AssetCentricSelector) -> list[SchemaColumn]:
        data_set_ids: list[int] = []
        if isinstance(selector, DataSetSelector):
            data_set_id = self.client.lookup.data_sets.id(selector.data_set_external_id)
            if data_set_id is None:
                raise ToolkitMissingResourceError(
                    f"Data set with external ID {selector.data_set_external_id} not found."
                )
            data_set_ids.append(data_set_id)
        hierarchy: list[int] = []
        if isinstance(selector, AssetSubtreeSelector):
            raise ToolkitNotImplementedError(f"Selector type {type(selector)} not supported for {type(self).__name__}.")

        if hierarchy or data_set_ids:
            metadata_keys = metadata_key_counts(
                self.client, "events", data_sets=data_set_ids or None, hierarchies=hierarchy or None
            )
        else:
            metadata_keys = []
        metadata_schema: list[SchemaColumn] = []
        if metadata_keys:
            metadata_schema.extend(
                [SchemaColumn(name=f"metadata.{key}", type="string", is_array=False) for key, _ in metadata_keys]
            )
        event_schema = [
            SchemaColumn(name="externalId", type="string"),
            SchemaColumn(name="dataSetExternalId", type="string"),
            SchemaColumn(name="startTime", type="integer"),
            SchemaColumn(name="endTime", type="integer"),
            SchemaColumn(name="type", type="string"),
            SchemaColumn(name="subtype", type="string"),
            SchemaColumn(name="description", type="string"),
            SchemaColumn(name="assetExternalIds", type="string", is_array=True),
            SchemaColumn(name="source", type="string"),
        ]
        return event_schema + metadata_schema

    def stream_data(self, selector: AssetCentricSelector, limit: int | None = None) -> Iterable[Page]:
        asset_subtree_external_ids, data_set_external_ids = self._get_hierarchy_dataset_pair(selector)
        for event_list in self.client.events(
            chunk_size=self.CHUNK_SIZE,
            limit=limit,
            asset_subtree_external_ids=asset_subtree_external_ids,
            data_set_external_ids=data_set_external_ids,
        ):
            self._collect_dependencies(event_list, selector)
            yield Page(worker_id="main", items=event_list)

    def data_to_json_chunk(
        self, data_chunk: Sequence[Event], selector: AssetCentricSelector | None = None
    ) -> list[dict[str, JsonVal]]:
        # Ensure data sets/assets are looked up to populate cache.
        self._populate_data_set_cache(data_chunk)
        self._populate_asset_cache(data_chunk)

        return [self._crud.dump_resource(item) for item in data_chunk]

    def json_to_resource(self, item_json: dict[str, JsonVal]) -> EventWrite:
        return self._crud.load_resource(item_json)

    def retrieve(self, ids: Sequence[int]) -> EventList:
        return self.client.events.retrieve_multiple(ids)


class HierarchyIO(ConfigurableStorageIO[AssetCentricSelector, AssetCentricResource]):
    CHUNK_SIZE = 1000
    BASE_SELECTOR = AssetCentricSelector
    SUPPORTED_DOWNLOAD_FORMATS = frozenset({".parquet", ".csv", ".ndjson"})
    SUPPORTED_COMPRESSIONS = frozenset({".gz"})

    def __init__(self, client: ToolkitClient) -> None:
        super().__init__(client)
        self._asset_io = AssetIO(client)
        self._file_io = FileMetadataIO(client)
        self._timeseries_io = TimeSeriesIO(client)
        self._event_io = EventIO(client)
        self._io_by_kind: dict[str, BaseAssetCentricIO] = {
            self._asset_io.KIND: self._asset_io,
            self._file_io.KIND: self._file_io,
            self._timeseries_io.KIND: self._timeseries_io,
            self._event_io.KIND: self._event_io,
        }

    def as_id(self, item: AssetCentricResource) -> str:
        return item.external_id or BaseAssetCentricIO.create_internal_identifier(item.id, self.client.config.project)

    def stream_data(
        self, selector: AssetCentricSelector, limit: int | None = None
    ) -> Iterable[Page[AssetCentricResource]]:
        yield from self.get_resource_io(selector.kind).stream_data(selector, limit)

    def count(self, selector: AssetCentricSelector) -> int | None:
        return self.get_resource_io(selector.kind).count(selector)

    def data_to_json_chunk(
        self, data_chunk: Sequence[AssetCentricResource], selector: AssetCentricSelector | None = None
    ) -> list[dict[str, JsonVal]]:
        if selector is None:
            raise ValueError(f"Selector must be provided to convert data to JSON chunk for {type(self).__name__}.)")
        return self.get_resource_io(selector.kind).data_to_json_chunk(data_chunk, selector)

    def configurations(self, selector: AssetCentricSelector) -> Iterable[StorageIOConfig]:
        yield from self.get_resource_io(selector.kind).configurations(selector)

    def get_resource_io(self, kind: str) -> BaseAssetCentricIO:
        return self._io_by_kind[kind]<|MERGE_RESOLUTION|>--- conflicted
+++ resolved
@@ -170,7 +170,22 @@
     def create_internal_identifier(cls, internal_id: int, project: str) -> str:
         return f"INTERNAL_ID_project_{project}_{internal_id!s}"
 
-<<<<<<< HEAD
+    def _populate_data_set_cache(self, chunk: Sequence[Asset | FileMetadata | TimeSeries | Event]) -> None:
+        data_set_ids = {item.data_set_id for item in chunk if item.data_set_id is not None}
+        self.client.lookup.data_sets.external_id(list(data_set_ids))
+
+    def _populate_security_category_cache(self, chunk: Sequence[FileMetadata | TimeSeries]) -> None:
+        security_category_ids: set[int] = set()
+        for item in chunk:
+            security_category_ids.update(item.security_categories or [])
+        self.client.lookup.security_categories.external_id(list(security_category_ids))
+
+    def _populate_asset_cache(self, chunk: Sequence[FileMetadata | Event]) -> None:
+        asset_ids: set[int] = set()
+        for item in chunk:
+            asset_ids.update(item.asset_ids or [])
+        self.client.lookup.assets.external_id(list(asset_ids))
+
     def data_to_row(
         self, data_chunk: Sequence[T_WritableCogniteResource], selector: AssetCentricSelector | None = None
     ) -> list[dict[str, JsonVal]]:
@@ -183,23 +198,6 @@
                     chunk[f"metadata.{key}"] = value
             rows.append(chunk)
         return rows
-=======
-    def _populate_data_set_cache(self, chunk: Sequence[Asset | FileMetadata | TimeSeries | Event]) -> None:
-        data_set_ids = {item.data_set_id for item in chunk if item.data_set_id is not None}
-        self.client.lookup.data_sets.external_id(list(data_set_ids))
-
-    def _populate_security_category_cache(self, chunk: Sequence[FileMetadata | TimeSeries]) -> None:
-        security_category_ids: set[int] = set()
-        for item in chunk:
-            security_category_ids.update(item.security_categories or [])
-        self.client.lookup.security_categories.external_id(list(security_category_ids))
-
-    def _populate_asset_cache(self, chunk: Sequence[FileMetadata | Event]) -> None:
-        asset_ids: set[int] = set()
-        for item in chunk:
-            asset_ids.update(item.asset_ids or [])
-        self.client.lookup.assets.external_id(list(asset_ids))
->>>>>>> 590d49c8
 
 
 class AssetIO(BaseAssetCentricIO[str, AssetWrite, Asset, AssetWriteList, AssetList]):
