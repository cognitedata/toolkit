--- conflicted
+++ resolved
@@ -206,11 +206,7 @@
         raise NotImplementedError()
 
 
-<<<<<<< HEAD
-class ConfigurableStorageIO(StorageIO[T_ID, T_Selector, T_CogniteResourceList, T_WritableCogniteResourceList], ABC):
-=======
 class ConfigurableStorageIO(StorageIO[T_Selector, T_CogniteResource], ABC):
->>>>>>> 7c49b921
     """A base class for storage items that support configurations for different storage items."""
 
     @abstractmethod
@@ -219,11 +215,7 @@
         raise NotImplementedError()
 
 
-<<<<<<< HEAD
-class TableStorageIO(StorageIO[T_ID, T_Selector, T_CogniteResourceList, T_WritableCogniteResourceList], ABC):
-=======
 class TableStorageIO(StorageIO[T_Selector, T_CogniteResource], ABC):
->>>>>>> 7c49b921
     """A base class for storage items that support table schemas."""
 
     @abstractmethod
