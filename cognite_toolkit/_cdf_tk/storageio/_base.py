from abc import ABC, abstractmethod
from collections.abc import Iterable, Mapping, Sequence
from dataclasses import dataclass
from typing import ClassVar, Generic, TypeVar

from cognite.client.data_classes._base import (
    T_CogniteResourceList,
)

from cognite_toolkit._cdf_tk.client import ToolkitClient
from cognite_toolkit._cdf_tk.exceptions import ToolkitNotImplementedError
from cognite_toolkit._cdf_tk.utils.fileio import SchemaColumn
from cognite_toolkit._cdf_tk.utils.http_client import HTTPClient, HTTPMessage, ItemsRequest
from cognite_toolkit._cdf_tk.utils.useful_types import T_ID, JsonVal, T_WritableCogniteResourceList

from .selectors import DataSelector


@dataclass
class StorageIOConfig:
    kind: str
    folder_name: str
    value: JsonVal
    filename: str | None = None


T_Selector = TypeVar("T_Selector", bound=DataSelector)


class StorageIO(ABC, Generic[T_ID, T_Selector, T_CogniteResourceList, T_WritableCogniteResourceList]):
    """This is a base class for all storage classes in Cognite Toolkit

    It defines the interface for downloading data from CDF. Note this can also be used for multiple
    types of resources, for example, a hierarchy of assets/files/events/time series.

    Attributes
        SUPPORTED_DOWNLOAD_FORMATS: A set of formats that the storage item supports for downloading.
        SUPPORTED_COMPRESSIONS: A set of compression formats that the storage item supports.
        CHUNK_SIZE: The size of the data chunks to be processed during download and upload operations.

    Args:
        client: An instance of ToolkitClient to interact with the CDF API.
    """

    SUPPORTED_DOWNLOAD_FORMATS: ClassVar[frozenset[str]]
    SUPPORTED_COMPRESSIONS: ClassVar[frozenset[str]]
    CHUNK_SIZE: ClassVar[int]
    BASE_SELECTOR: ClassVar[type[DataSelector]]

    def __init__(self, client: ToolkitClient) -> None:
        self.client = client

    @abstractmethod
    def as_id(self, item: dict[str, JsonVal] | object) -> T_ID:
        """Convert an item to its corresponding ID.
        Args:
            item: The item to convert.
        Returns:
            The ID corresponding to the item.
        """
        raise NotImplementedError()

    @abstractmethod
    def stream_data(self, selector: T_Selector, limit: int | None = None) -> Iterable[T_WritableCogniteResourceList]:
        """Download items from the storage given the selection criteria.

        Args:
            selector: The selection criteria to filter the items to download.
            limit: Optional limit on the number of items to download.

        Returns:
            An iterable of writable Cognite resource lists.
        """
        raise NotImplementedError()

    @abstractmethod
    def count(self, selector: T_Selector) -> int | None:
        """Count the number of items in the storage that match the given selector.

        Args:
            selector: The selection criteria to filter the items to count.

        Returns:
            The number of items that match the selection criteria, or None if counting is not supported.
        """
        raise NotImplementedError()

    def data_to_json_chunk(
        self, data_chunk: T_WritableCogniteResourceList, selector: T_Selector
    ) -> list[dict[str, JsonVal]]:
        """Convert a chunk of data to a JSON-compatible format.

        Args:
            data_chunk: The chunk of data to convert, which should be a writable Cognite resource list.
            selector: The selection criteria to identify the data.

        Returns:
            A list of dictionaries representing the data in a JSON-compatible format.

        """
        return data_chunk.as_write().dump(camel_case=True)


class UploadableStorageIO(StorageIO[T_ID, T_Selector, T_CogniteResourceList, T_WritableCogniteResourceList], ABC):
    """A base class for storage items that support uploading data to CDF.

    Attributes:
        KIND: The kind of storage item (e.g., "RAW", "AssetCentric").
        SUPPORTED_READ_FORMATS: A set of formats that the storage item supports for reading.
        UPLOAD_ENDPOINT: The API endpoint for uploading data to the storage item.
        UPLOAD_EXTRA_ARGS: Additional arguments to include in the upload request.
    """

    KIND: ClassVar[str]
    SUPPORTED_READ_FORMATS: ClassVar[frozenset[str]]
    UPLOAD_ENDPOINT: ClassVar[str]
    UPLOAD_EXTRA_ARGS: ClassVar[Mapping[str, JsonVal] | None] = None

    def upload_items(
        self, data_chunk: T_CogniteResourceList, http_client: HTTPClient, selector: T_Selector | None = None
    ) -> Sequence[HTTPMessage]:
        """Upload a chunk of data to the storage using a custom HTTP client.
        This ensures that even if one item in the chunk fails, the rest will still be uploaded.

        This assumes that the data_chunk is respecting the CHUNK_SIZE of the storage.

        Args:
            data_chunk: The chunk of data to upload, which should be a list of writable Cognite resources.
            http_client: The custom HTTP client to use for the upload.
            selector: Optional selection criteria to identify where to upload the data.
        """
        if not hasattr(self, "UPLOAD_ENDPOINT"):
            raise ToolkitNotImplementedError(f"Upload not implemented for {self.KIND} storage.")
        if len(data_chunk) > self.CHUNK_SIZE:
            raise ValueError(f"Data chunk size {len(data_chunk)} exceeds the maximum CHUNK_SIZE of {self.CHUNK_SIZE}.")

        config = http_client.config
        return http_client.request_with_retries(
            message=ItemsRequest(
                endpoint_url=config.create_api_url(self.UPLOAD_ENDPOINT),
                method="POST",
                # The dump method from the PySDK always returns JsonVal, but mypy cannot infer that
                items=data_chunk.dump(camel_case=True),  # type: ignore[arg-type]
                extra_body_fields=dict(self.UPLOAD_EXTRA_ARGS or {}),
                as_id=self.as_id,
            )
        )

<<<<<<< HEAD
    def data_to_json_chunk(
        self, data_chunk: T_WritableCogniteResourceList, selector: T_Selector
    ) -> list[dict[str, JsonVal]]:
        """Convert a chunk of data to a JSON-compatible format.

        Args:
            data_chunk: The chunk of data to convert, which should be a writable Cognite resource list.
            selector: The selection criteria used to filter the data (not used in this implementation).

        Returns:
            A list of dictionaries representing the data in a JSON-compatible format.

        """
        return data_chunk.as_write().dump(camel_case=True)

=======
>>>>>>> ae5609c6
    @abstractmethod
    def json_chunk_to_data(self, data_chunk: list[dict[str, JsonVal]]) -> T_CogniteResourceList:
        """Convert a JSON-compatible chunk of data back to a writable Cognite resource list.

        Args:
            data_chunk: A list of dictionaries representing the data in a JSON-compatible format.
        Returns:
            A writable Cognite resource list representing the data.
        """
        raise NotImplementedError()


class ConfigurableStorageIO(
    UploadableStorageIO[T_ID, T_Selector, T_CogniteResourceList, T_WritableCogniteResourceList], ABC
):
    """A base class for storage items that support configurations for different storage items."""

    @abstractmethod
    def configurations(self, selector: T_Selector) -> Iterable[StorageIOConfig]:
        """Return configurations for the storage item."""
        raise NotImplementedError()


class TableStorageIO(
    ConfigurableStorageIO[T_ID, T_Selector, T_CogniteResourceList, T_WritableCogniteResourceList], ABC
):
    """A base class for storage items that support table schemas."""

    @abstractmethod
    def get_schema(self, selector: T_Selector) -> list[SchemaColumn]:
        """Get the schema of the table associated with the given selector.

        Args:
            selector: The selection criteria to identify the data.

        Returns:
            A list of SchemaColumn objects representing the schema of the table.

        """<|MERGE_RESOLUTION|>--- conflicted
+++ resolved
@@ -146,24 +146,6 @@
             )
         )
 
-<<<<<<< HEAD
-    def data_to_json_chunk(
-        self, data_chunk: T_WritableCogniteResourceList, selector: T_Selector
-    ) -> list[dict[str, JsonVal]]:
-        """Convert a chunk of data to a JSON-compatible format.
-
-        Args:
-            data_chunk: The chunk of data to convert, which should be a writable Cognite resource list.
-            selector: The selection criteria used to filter the data (not used in this implementation).
-
-        Returns:
-            A list of dictionaries representing the data in a JSON-compatible format.
-
-        """
-        return data_chunk.as_write().dump(camel_case=True)
-
-=======
->>>>>>> ae5609c6
     @abstractmethod
     def json_chunk_to_data(self, data_chunk: list[dict[str, JsonVal]]) -> T_CogniteResourceList:
         """Convert a JSON-compatible chunk of data back to a writable Cognite resource list.
@@ -176,9 +158,7 @@
         raise NotImplementedError()
 
 
-class ConfigurableStorageIO(
-    UploadableStorageIO[T_ID, T_Selector, T_CogniteResourceList, T_WritableCogniteResourceList], ABC
-):
+class ConfigurableStorageIO(StorageIO[T_ID, T_Selector, T_CogniteResourceList, T_WritableCogniteResourceList], ABC):
     """A base class for storage items that support configurations for different storage items."""
 
     @abstractmethod
@@ -187,9 +167,7 @@
         raise NotImplementedError()
 
 
-class TableStorageIO(
-    ConfigurableStorageIO[T_ID, T_Selector, T_CogniteResourceList, T_WritableCogniteResourceList], ABC
-):
+class TableStorageIO(StorageIO[T_ID, T_Selector, T_CogniteResourceList, T_WritableCogniteResourceList], ABC):
     """A base class for storage items that support table schemas."""
 
     @abstractmethod
