--- conflicted
+++ resolved
@@ -42,15 +42,6 @@
         client: An instance of ToolkitClient to interact with the CDF API.
     """
 
-<<<<<<< HEAD
-    folder_name: str
-    kind: str
-    display_name: str
-    supported_download_formats: frozenset[str]
-    supported_compressions: frozenset[str]
-    supported_read_formats: frozenset[str]
-    chunk_size: int
-=======
     FOLDER_NAME: str
     KIND: str
     DISPLAY_NAME: str
@@ -58,7 +49,6 @@
     SUPPORTED_COMPRESSIONS: frozenset[str]
     SUPPORTED_READ_FORMATS: frozenset[str]
     CHUNK_SIZE: int
->>>>>>> 535dc9df
     UPLOAD_ENDPOINT: ClassVar[str]
     UPLOAD_EXTRA_ARGS: ClassVar[Mapping[str, JsonVal] | None] = None
 
@@ -122,19 +112,11 @@
             selector: Optional selection criteria to identify where to upload the data.
         """
         if not hasattr(self, "UPLOAD_ENDPOINT"):
-<<<<<<< HEAD
-            raise ToolkitNotImplementedError(f"Upload not implemented for {self.kind} storage.")
-
-        config = http_client.config
-        results: list[HTTPMessage] = []
-        for batch in chunker_sequence(data_chunk, self.chunk_size):
-=======
             raise ToolkitNotImplementedError(f"Upload not implemented for {self.KIND} storage.")
 
         config = http_client.config
         results: list[HTTPMessage] = []
         for batch in chunker_sequence(data_chunk, self.CHUNK_SIZE):
->>>>>>> 535dc9df
             batch_results = http_client.request_with_retries(
                 message=ItemsRequest(
                     endpoint_url=config.create_api_url(self.UPLOAD_ENDPOINT),
