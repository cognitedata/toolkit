--- conflicted
+++ resolved
@@ -48,26 +48,6 @@
         )
 
     def upload_items(
-<<<<<<< HEAD
-        self, data_chunk: RowWriteList, http_client: HTTPClient, selector: RawTable | None = None
-    ) -> Sequence[HTTPMessage]:
-        if selector is None:
-            raise ToolkitValueError("Selector must be provided for RawIO upload_items_force")
-        url = self.UPLOAD_ENDPOINT.format(dbName=selector.db_name, tableName=selector.table_name)
-        config = http_client.config
-        return http_client.request_with_retries(
-            message=ItemsRequest(
-                endpoint_url=config.create_api_url(url),
-                method="POST",
-                # The dump method from the PySDK always returns JsonVal, but mypy cannot infer that
-                items=data_chunk.dump(camel_case=True),  # type: ignore[arg-type]
-                as_id=self.as_id,
-            )
-        )
-
-    def upload_items_force(
-=======
->>>>>>> 5b8ca391
         self, data_chunk: RowWriteList, http_client: HTTPClient, selector: RawTable | None = None
     ) -> Sequence[HTTPMessage]:
         if selector is None:
