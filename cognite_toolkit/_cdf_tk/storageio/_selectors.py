--- conflicted
+++ resolved
@@ -1,8 +1,4 @@
-<<<<<<< HEAD
 from abc import ABC, abstractmethod
-=======
-from abc import abstractmethod
->>>>>>> f38935fb
 from dataclasses import dataclass
 from functools import cached_property
 from pathlib import Path
