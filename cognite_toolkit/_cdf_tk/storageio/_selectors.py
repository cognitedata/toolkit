from dataclasses import dataclass
from pathlib import Path
from typing import Literal

from cognite.client.data_classes.data_modeling import ViewId

from cognite_toolkit._cdf_tk.utils.file import to_directory_compatible


@dataclass(frozen=True)
class AssetCentricSelector:
    """Data class for asset-centric data selection."""


@dataclass(frozen=True)
class DataSetSelector(AssetCentricSelector):
    """Select data associated with a specific data set."""

    data_set_external_id: str

    def __str__(self) -> str:
        return f"DataSet={to_directory_compatible(self.data_set_external_id)}"


@dataclass(frozen=True)
class AssetSubtreeSelector(AssetCentricSelector):
    """Select data associated with an asset and its subtree."""

    hierarchy: str

    def __str__(self) -> str:
        return f"AssetSubtree={to_directory_compatible(self.hierarchy)}"


@dataclass(frozen=True)
class AssetCentricFileSelector(AssetCentricSelector):
    """Select data from a specific file."""

    datafile: Path

    def __str__(self) -> str:
        return f"File={self.datafile.name}"


@dataclass(frozen=True)
<<<<<<< HEAD
class ChartSelector: ...


@dataclass(frozen=True)
class ChartOwnerSelector(ChartSelector):
    owner_id: str


@dataclass(frozen=True)
class AllChartSelector(ChartSelector): ...


@dataclass(frozen=True)
class ChartFileSelector(ChartSelector):
    filepath: Path
=======
class InstanceSelector: ...


@dataclass(frozen=True)
class InstanceFileSelector(InstanceSelector):
    datafile: Path


@dataclass(frozen=True)
class InstanceViewSelector(InstanceSelector):
    view: ViewId
    instance_type: Literal["node", "edge"] = "node"
    instance_spaces: tuple[str, ...] | None = None
>>>>>>> 1c065241
<|MERGE_RESOLUTION|>--- conflicted
+++ resolved
@@ -43,7 +43,22 @@
 
 
 @dataclass(frozen=True)
-<<<<<<< HEAD
+class InstanceSelector: ...
+
+
+@dataclass(frozen=True)
+class InstanceFileSelector(InstanceSelector):
+    datafile: Path
+
+
+@dataclass(frozen=True)
+class InstanceViewSelector(InstanceSelector):
+    view: ViewId
+    instance_type: Literal["node", "edge"] = "node"
+    instance_spaces: tuple[str, ...] | None = None
+
+
+@dataclass(frozen=True)
 class ChartSelector: ...
 
 
@@ -58,19 +73,4 @@
 
 @dataclass(frozen=True)
 class ChartFileSelector(ChartSelector):
-    filepath: Path
-=======
-class InstanceSelector: ...
-
-
-@dataclass(frozen=True)
-class InstanceFileSelector(InstanceSelector):
-    datafile: Path
-
-
-@dataclass(frozen=True)
-class InstanceViewSelector(InstanceSelector):
-    view: ViewId
-    instance_type: Literal["node", "edge"] = "node"
-    instance_spaces: tuple[str, ...] | None = None
->>>>>>> 1c065241
+    filepath: Path