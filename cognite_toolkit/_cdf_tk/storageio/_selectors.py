--- conflicted
+++ resolved
@@ -1,20 +1,13 @@
-<<<<<<< HEAD
-from abc import abstractmethod
-=======
 from abc import ABC, abstractmethod
->>>>>>> 34af373b
 from dataclasses import dataclass
 from functools import cached_property
 from pathlib import Path
 from typing import Generic, Literal
 
 from cognite.client.data_classes.data_modeling import EdgeId, NodeId, ViewId
+from cognite.client.utils._identifier import InstanceId
 
-<<<<<<< HEAD
-from cognite_toolkit._cdf_tk.storageio._data_classes import InstanceIdList
-=======
 from cognite_toolkit._cdf_tk.storageio._data_classes import InstanceIdCSVList, T_ModelList
->>>>>>> 34af373b
 from cognite_toolkit._cdf_tk.utils.file import to_directory_compatible
 
 
@@ -83,39 +76,39 @@
 
 
 @dataclass(frozen=True)
-<<<<<<< HEAD
-class InstanceFileSelector(InstanceSelector):
+class InstanceFileSelector(CSVFileSelector[InstanceIdCSVList], InstanceSelector):
     datafile: Path
     validate: bool = True
 
-    @cached_property
-    def instance_ids(self) -> InstanceIdList:
-        return InstanceIdList.read_csv_file(self.datafile)
+    def list_cls(self) -> type[InstanceIdCSVList]:
+        return InstanceIdCSVList
+
+    @property
+    def instance_ids(self) -> list[InstanceId]:
+        return [
+            NodeId(instance.space, instance.external_id)
+            if instance.instance_type == "node"
+            else EdgeId(instance.space, instance.external_id)
+            for instance in self.items
+        ]
 
     @property
     def node_ids(self) -> list[NodeId]:
-        return [instance for instance in self.instance_ids if isinstance(instance, NodeId)]
+        return [
+            NodeId(instance.space, instance.external_id) for instance in self.items if instance.instance_type == "node"
+        ]
 
     @property
     def edge_ids(self) -> list[EdgeId]:
-        return [instance for instance in self.instance_ids if isinstance(instance, EdgeId)]
+        return [
+            EdgeId(instance.space, instance.external_id) for instance in self.items if instance.instance_type == "edge"
+        ]
 
     def get_schema_spaces(self) -> list[str] | None:
         return None
 
     def get_instance_spaces(self) -> list[str] | None:
         return sorted({instance.space for instance in self.instance_ids})
-=======
-class InstanceFileSelector(CSVFileSelector[InstanceIdCSVList], InstanceSelector):
-    def list_cls(self) -> type[InstanceIdCSVList]:
-        return InstanceIdCSVList
-
-    def get_schema_spaces(self) -> list[str] | None:
-        raise NotImplementedError()
-
-    def get_instance_spaces(self) -> list[str] | None:
-        raise NotImplementedError()
->>>>>>> 34af373b
 
     def __str__(self) -> str:
         return f"file {self.datafile.as_posix()}"
