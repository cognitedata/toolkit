from abc import ABC, abstractmethod
from dataclasses import dataclass
from pathlib import Path
<<<<<<< HEAD
from typing import Any, Literal

from cognite.client.data_classes.data_modeling import ViewId
=======
from typing import Literal

from cognite.client.data_classes.data_modeling import ViewId

from cognite_toolkit._cdf_tk.utils.file import to_directory_compatible


@dataclass(frozen=True)
class AssetCentricSelector:
    """Data class for asset-centric data selection."""
>>>>>>> 9fe64135


@dataclass(frozen=True)
class DataSetSelector(AssetCentricSelector):
    """Select data associated with a specific data set."""

    data_set_external_id: str

    def __str__(self) -> str:
        return f"DataSet={to_directory_compatible(self.data_set_external_id)}"


@dataclass(frozen=True)
class AssetSubtreeSelector(AssetCentricSelector):
    """Select data associated with an asset and its subtree."""

    hierarchy: str

    def __str__(self) -> str:
        return f"AssetSubtree={to_directory_compatible(self.hierarchy)}"


@dataclass(frozen=True)
class AssetCentricFileSelector(AssetCentricSelector):
    """Select data from a specific file."""

    datafile: Path

    def __str__(self) -> str:
        return f"File={self.datafile.name}"


@dataclass(frozen=True)
class InstanceSelector: ...


<<<<<<< HEAD
    def as_filter(self) -> dict[str, Any]:
        """Convert the AssetCentricData to a filter dictionary."""
        return dict(
            data_set_external_ids=[self.data_set_external_id] if self.data_set_external_id else None,
            asset_subtree_external_ids=[self.hierarchy] if self.hierarchy else None,
        )


@dataclass(frozen=True)
class InstanceSelector(ABC):
    @abstractmethod
    def get_schema_spaces(self) -> list[str] | None:
        raise NotImplementedError()

    @abstractmethod
    def get_instance_spaces(self) -> list[str] | None:
        raise NotImplementedError()


=======
>>>>>>> 9fe64135
@dataclass(frozen=True)
class InstanceFileSelector(InstanceSelector):
    datafile: Path

<<<<<<< HEAD
    def get_schema_spaces(self) -> list[str] | None:
        raise NotImplementedError()

    def get_instance_spaces(self) -> list[str] | None:
        raise NotImplementedError()

    def __str__(self) -> str:
        return f"file {self.datafile.as_posix()}"

=======
>>>>>>> 9fe64135

@dataclass(frozen=True)
class InstanceViewSelector(InstanceSelector):
    view: ViewId
    instance_type: Literal["node", "edge"] = "node"
    instance_spaces: tuple[str, ...] | None = None

<<<<<<< HEAD
    def get_schema_spaces(self) -> list[str] | None:
        return [self.view.space]

    def get_instance_spaces(self) -> list[str] | None:
        return list(self.instance_spaces) if self.instance_spaces else None

    def __str__(self) -> str:
        return f"view {self.view!r}"
=======

@dataclass(frozen=True)
class ChartSelector: ...


@dataclass(frozen=True)
class ChartOwnerSelector(ChartSelector):
    owner_id: str


@dataclass(frozen=True)
class AllChartSelector(ChartSelector): ...


@dataclass(frozen=True)
class ChartFileSelector(ChartSelector):
    filepath: Path
>>>>>>> 9fe64135
<|MERGE_RESOLUTION|>--- conflicted
+++ resolved
@@ -1,11 +1,6 @@
-from abc import ABC, abstractmethod
+from abc import abstractmethod
 from dataclasses import dataclass
 from pathlib import Path
-<<<<<<< HEAD
-from typing import Any, Literal
-
-from cognite.client.data_classes.data_modeling import ViewId
-=======
 from typing import Literal
 
 from cognite.client.data_classes.data_modeling import ViewId
@@ -16,7 +11,6 @@
 @dataclass(frozen=True)
 class AssetCentricSelector:
     """Data class for asset-centric data selection."""
->>>>>>> 9fe64135
 
 
 @dataclass(frozen=True)
@@ -50,20 +44,7 @@
 
 
 @dataclass(frozen=True)
-class InstanceSelector: ...
-
-
-<<<<<<< HEAD
-    def as_filter(self) -> dict[str, Any]:
-        """Convert the AssetCentricData to a filter dictionary."""
-        return dict(
-            data_set_external_ids=[self.data_set_external_id] if self.data_set_external_id else None,
-            asset_subtree_external_ids=[self.hierarchy] if self.hierarchy else None,
-        )
-
-
-@dataclass(frozen=True)
-class InstanceSelector(ABC):
+class InstanceSelector:
     @abstractmethod
     def get_schema_spaces(self) -> list[str] | None:
         raise NotImplementedError()
@@ -73,13 +54,10 @@
         raise NotImplementedError()
 
 
-=======
->>>>>>> 9fe64135
 @dataclass(frozen=True)
 class InstanceFileSelector(InstanceSelector):
     datafile: Path
 
-<<<<<<< HEAD
     def get_schema_spaces(self) -> list[str] | None:
         raise NotImplementedError()
 
@@ -89,8 +67,6 @@
     def __str__(self) -> str:
         return f"file {self.datafile.as_posix()}"
 
-=======
->>>>>>> 9fe64135
 
 @dataclass(frozen=True)
 class InstanceViewSelector(InstanceSelector):
@@ -98,7 +74,6 @@
     instance_type: Literal["node", "edge"] = "node"
     instance_spaces: tuple[str, ...] | None = None
 
-<<<<<<< HEAD
     def get_schema_spaces(self) -> list[str] | None:
         return [self.view.space]
 
@@ -107,7 +82,7 @@
 
     def __str__(self) -> str:
         return f"view {self.view!r}"
-=======
+
 
 @dataclass(frozen=True)
 class ChartSelector: ...
@@ -124,5 +99,4 @@
 
 @dataclass(frozen=True)
 class ChartFileSelector(ChartSelector):
-    filepath: Path
->>>>>>> 9fe64135
+    filepath: Path