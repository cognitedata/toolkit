from dataclasses import dataclass
from pathlib import Path
<<<<<<< HEAD
from typing import Any, Literal

from cognite.client.data_classes.data_modeling import ViewId
=======

from cognite_toolkit._cdf_tk.utils.file import to_directory_compatible


@dataclass(frozen=True)
class AssetCentricSelector:
    """Data class for asset-centric data selection."""
>>>>>>> 0c8db9a2


@dataclass(frozen=True)
class DataSetSelector(AssetCentricSelector):
    """Select data associated with a specific data set."""

    data_set_external_id: str

    def __str__(self) -> str:
        return f"DataSet={to_directory_compatible(self.data_set_external_id)}"


@dataclass(frozen=True)
class AssetSubtreeSelector(AssetCentricSelector):
    """Select data associated with an asset and its subtree."""

    hierarchy: str

    def __str__(self) -> str:
        return f"AssetSubtree={to_directory_compatible(self.hierarchy)}"


@dataclass(frozen=True)
class AssetCentricFileSelector(AssetCentricSelector):
    """Select data from a specific file."""

    datafile: Path

<<<<<<< HEAD
    def as_filter(self) -> dict[str, Any]:
        """Convert the AssetCentricData to a filter dictionary."""
        return dict(
            data_set_external_ids=[self.data_set_external_id] if self.data_set_external_id else None,
            asset_subtree_external_ids=[self.hierarchy] if self.hierarchy else None,
        )


@dataclass(frozen=True)
class InstanceSelector: ...


@dataclass(frozen=True)
class InstanceFileSelector(InstanceSelector):
    datafile: Path


@dataclass(frozen=True)
class InstanceViewSelector(InstanceSelector):
    view: ViewId
    instance_type: Literal["node", "edge"] = "node"
    instance_spaces: tuple[str, ...] | None = None
=======
    def __str__(self) -> str:
        return f"File={self.datafile.name}"
>>>>>>> 0c8db9a2
<|MERGE_RESOLUTION|>--- conflicted
+++ resolved
@@ -1,10 +1,8 @@
 from dataclasses import dataclass
 from pathlib import Path
-<<<<<<< HEAD
-from typing import Any, Literal
+from typing import Literal
 
 from cognite.client.data_classes.data_modeling import ViewId
-=======
 
 from cognite_toolkit._cdf_tk.utils.file import to_directory_compatible
 
@@ -12,7 +10,6 @@
 @dataclass(frozen=True)
 class AssetCentricSelector:
     """Data class for asset-centric data selection."""
->>>>>>> 0c8db9a2
 
 
 @dataclass(frozen=True)
@@ -41,13 +38,8 @@
 
     datafile: Path
 
-<<<<<<< HEAD
-    def as_filter(self) -> dict[str, Any]:
-        """Convert the AssetCentricData to a filter dictionary."""
-        return dict(
-            data_set_external_ids=[self.data_set_external_id] if self.data_set_external_id else None,
-            asset_subtree_external_ids=[self.hierarchy] if self.hierarchy else None,
-        )
+    def __str__(self) -> str:
+        return f"File={self.datafile.name}"
 
 
 @dataclass(frozen=True)
@@ -63,8 +55,4 @@
 class InstanceViewSelector(InstanceSelector):
     view: ViewId
     instance_type: Literal["node", "edge"] = "node"
-    instance_spaces: tuple[str, ...] | None = None
-=======
-    def __str__(self) -> str:
-        return f"File={self.datafile.name}"
->>>>>>> 0c8db9a2
+    instance_spaces: tuple[str, ...] | None = None