from __future__ import annotations

from pathlib import Path
from typing import Annotated, Any, Optional, Union

import questionary
import typer
from rich import print
from rich.padding import Padding
from rich.panel import Panel
from rich.tree import Tree

from cognite_toolkit._cdf_tk.exceptions import ToolkitRequiredValueError

INDENT = "  "
POINTER = INDENT + "▶"

custom_style_fancy = questionary.Style(
    [
        ("qmark", "fg:#673ab7 bold"),  # token in front of the question
        ("question", "bold"),  # question text
        ("answer", "fg:#f44336 bold"),  # submitted answer text behind the question
        ("pointer", "fg:#673ab7 bold"),  # pointer used in select and checkbox prompts
        ("highlighted", "fg:#673ab7 bold"),  # pointed-at choice in select and checkbox prompts
        ("selected", "fg:#673ab7"),  # style for a selected item of a checkbox
        ("separator", "fg:#cc5454"),  # separator in lists
        ("instruction", ""),  # user instructions for select, rawselect, checkbox
        ("text", ""),  # plain text
        ("disabled", "fg:#858585 italic"),  # disabled choices for select and checkbox prompts
    ]
)
<<<<<<< HEAD
=======


def get_packages() -> dict[str, dict[str, Any]]:
    return {
        "quickstart": {
            "title": "Quick Start: A set of modules for a CDF quick start project.",
            "items": {
                "sap_data_pipeline": {
                    "title": "SAP Data Pipeline",
                },
                "pi_data_pipeline": {
                    "title": "PI Data Pipeline",
                },
                "mqtt_data_pipeline": {
                    "title": "MQTT Data Pipeline",
                },
                "files_contextualization": {
                    "title": "Files Contextualization",
                },
                "asset_data_transformation": {
                    "title": "Asset Data Transformation",
                },
                "infield": {
                    "title": "Infield",
                },
            },
        },
        "examples": {
            "title": "Examples: a set of example modules for inspiration",
            "items": {
                "cdf_data_pipeline_asset_valhall": {"items": {}},
                "cdf_data_pipeline_files_valhall": {"items": {}},
            },
        },
        "reference": {
            "title": "All supported resources as reference",
            "items": {"workflow": {}, "transformations": {}, "functions": {}, "groups": {}},
        },
    }
>>>>>>> 204aeac8


class InteractiveInit(typer.Typer):
    def __init__(self, *args, **kwargs) -> None:  # type: ignore
        super().__init__(*args, **kwargs)
        self.command()(self.interactive)

    def build_tree(self, item: Union[dict, list], tree: Tree) -> None:
        if isinstance(item, dict):
            for key, value in item.items():
                subtree = tree.add(key)
                for subvalue in value:
                    if isinstance(subvalue, dict):
                        self.build_tree(subvalue, subtree)
                    else:
                        subtree.add(subvalue)

    def create(self, init_dir: str, selected: dict[str, list[str]], mode: str | None) -> None:
        pass

    def interactive(
        self,
        ctx: typer.Context,
        init_dir: Annotated[
            Optional[str],
            typer.Option(
                help="Directory path to project to initialize or upgrade with templates.",
            ),
        ] = None,
        arg_selected: Annotated[
            Optional[str],
            typer.Option(
                help=f"List of modules to include. Options are '{list(get_packages().keys())}'",
            ),
        ] = None,
        numeric: Annotated[
            Optional[bool],
            typer.Option(
                help="Use numeric selection instead of arrow keys.",
            ),
        ] = False,
    ) -> None:
        """Initialize or upgrade a new CDF project with templates interactively."""

        print("\n")
        print(
            Panel(
                "This wizard will help you prepare modules in the folder you enter. The modules are thematically bundled in packages you can choose between.",
                title="Interactive template wizard",
                style="green",
                padding=(1, 2),
            )
        )

        selected: dict[str, Any] = {}
<<<<<<< HEAD
        available = self.get_packages()
=======
        available = get_packages()
>>>>>>> 204aeac8
        mode = "new"

        if not init_dir:
            init_dir = questionary.text(
                "Which directory would you like to create templates in? (typically customer name)",
                default="new_project",
            ).ask()

        if init_dir and Path(init_dir).is_dir():
            if numeric:
                mode = questionary.rawselect(
                    "Directory already exists. What would you like to do?",
                    choices=[
                        questionary.Choice("Abort", "abort"),
                        questionary.Choice("Overwrite (clean existing)", "overwrite"),
                        questionary.Choice("Update (add to or replace existing)", "update"),
                    ],
                    pointer=POINTER,
                    style=custom_style_fancy,
                    instruction="(Press 1, 2 or 3)",
                ).ask()
            else:
                questionary.select(
                    "Directory already exists. What would you like to do?",
                    choices=[
                        questionary.Choice("Abort", "abort"),
                        questionary.Choice("Overwrite (clean existing)", "overwrite"),
                        questionary.Choice("Update (add to or replace existing)", "update"),
                    ],
                    pointer=POINTER,
                    style=custom_style_fancy,
                    instruction="use arrow up/down and " + "⮐ " + " to save",
                ).ask()
            if mode == "abort":
                print("Aborting...")
                raise typer.Exit()

        if not init_dir:
            raise ToolkitRequiredValueError("Directory path is required.")

        print(f"  [{'yellow' if mode == 'overwrite' else 'green'}]Using directory [bold]{init_dir}[/]")

        loop = True
        while loop:
            if not arg_selected:
                if numeric:
                    package_id = questionary.rawselect(
                        "Which package would you like to include?",
                        instruction="Type the number of your choice and press enter",
                        choices=[questionary.Choice(value.get("title", key), key) for key, value in available.items()],
                        pointer=POINTER,
                        style=custom_style_fancy,
                    ).ask()

                else:
                    package_id = questionary.select(
                        "Which package would you like to include?",
                        instruction="Use arrow up/down and ⮐  to save",
                        choices=[questionary.Choice(value.get("title", key), key) for key, value in available.items()],
                        pointer=POINTER,
                        style=custom_style_fancy,
                    ).ask()

                if package_id:
                    selected[package_id] = []
                    selection = questionary.checkbox(
                        f"Which modules of {package_id} would you like to include?",
                        instruction="Use arrow up/down, press space to select item(s) and enter to save",
                        choices=[
                            questionary.Choice(value.get("title", key), key)
                            for key, value in available[package_id].get("items", {}).items()
                        ],
                        qmark=INDENT,
                        pointer=POINTER,
                        style=custom_style_fancy,
                    ).ask()
                    if len(selection) > 0:
                        selected[package_id] = selection
                    else:
                        selected[package_id] = available[package_id].get("items", {}).keys()
                    available.pop(package_id)

            print("\n[bold]You have selected the following modules:[/] :robot:\n")

            tree = Tree("modules")
            self.build_tree(selected, tree)
            print(Padding.indent(tree, 5))
            print("\n")

            if len(available) > 0:
                if questionary.confirm("Would you like to add more?", default=False).ask():
                    continue

            loop = False
            if not questionary.confirm("Would you like to continue with creation?", default=True).ask():
                print("Exiting...")
                raise typer.Exit()
            else:
                self.create(init_dir, selected, mode)
                print("Done!")
        raise typer.Exit()


command = InteractiveInit(
    name="init", help="Initialize or upgrade a new CDF project with templates interactively."
).interactive<|MERGE_RESOLUTION|>--- conflicted
+++ resolved
@@ -29,8 +29,6 @@
         ("disabled", "fg:#858585 italic"),  # disabled choices for select and checkbox prompts
     ]
 )
-<<<<<<< HEAD
-=======
 
 
 def get_packages() -> dict[str, dict[str, Any]]:
@@ -70,7 +68,6 @@
             "items": {"workflow": {}, "transformations": {}, "functions": {}, "groups": {}},
         },
     }
->>>>>>> 204aeac8
 
 
 class InteractiveInit(typer.Typer):
@@ -126,11 +123,7 @@
         )
 
         selected: dict[str, Any] = {}
-<<<<<<< HEAD
-        available = self.get_packages()
-=======
         available = get_packages()
->>>>>>> 204aeac8
         mode = "new"
 
         if not init_dir:
