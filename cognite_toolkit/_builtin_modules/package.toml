[packages]
title = "Built-in Cognite packages"

[packages.quickstart]
title = "Quickstart"
description = "Get started with Cognite Data Fusion in minutes."

[packages.infield]
title = "InField"
description = "Put real-time data into the hands of every field worker."

[packages.inrobot]
title = "InRobot"
description = "Capture and integrate a broad spectrum of robotics inspection data with other IT and OT data through AI-assisted, optimized data management."

[packages.industrial_tools]
title = "Industrial Tools"
description = "Data exploration and analytics"

[packages.examples]
title = "Examples"
description = "Examples of how to configure Cognite Data Fusion"

[packages.bootcamp]
title = "Bootcamp"
description = "Initial toolkit configurations for the Cognite Data Fusion Bootcamp"

[packages.sourcesystem]
title = "SourceSystem"
description = "Module templates for setting up a data pipeline from a source system"

[packages.contextualization]
title = "Contextualization"
<<<<<<< HEAD
description = "Module templates for contextualizing data from different sources"
=======
description = "Module templates for contextualize data"
>>>>>>> 1e4605c4
<|MERGE_RESOLUTION|>--- conflicted
+++ resolved
@@ -31,8 +31,4 @@
 
 [packages.contextualization]
 title = "Contextualization"
-<<<<<<< HEAD
-description = "Module templates for contextualizing data from different sources"
-=======
-description = "Module templates for contextualize data"
->>>>>>> 1e4605c4
+description = "Module templates for data contextualization"