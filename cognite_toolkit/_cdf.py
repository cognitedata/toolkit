#!/usr/bin/env python
# The Typer parameters get mixed up if we use the __future__ import annotations in the main file.
import contextlib
import os
import sys
from collections.abc import Sequence
from dataclasses import dataclass
from datetime import datetime, timezone
from pathlib import Path
from typing import Annotated, NoReturn, Optional, Union

import typer
from cognite.client.data_classes.data_modeling import DataModelId, NodeId
from dotenv import load_dotenv
from rich import print
from rich.panel import Panel

<<<<<<< HEAD
from cognite_toolkit._cdf_tk.apps import LandingApp, ModulesApp, RunApp
=======
from cognite_toolkit._cdf_tk.apps import LandingApp, ModulesApp
from cognite_toolkit._cdf_tk.cdf_toml import CDFToml
>>>>>>> f0f60303
from cognite_toolkit._cdf_tk.commands import (
    AuthCommand,
    BuildCommand,
    CleanCommand,
    CollectCommand,
    DeployCommand,
    DescribeCommand,
    DumpCommand,
    FeatureFlagCommand,
    PullCommand,
    RunFunctionCommand,
    RunTransformationCommand,
)
from cognite_toolkit._cdf_tk.exceptions import (
    ToolkitError,
    ToolkitFileNotFoundError,
    ToolkitInvalidSettingsError,
    ToolkitValidationError,
)
from cognite_toolkit._cdf_tk.feature_flags import FeatureFlag, Flags
from cognite_toolkit._cdf_tk.loaders import (
    LOADER_BY_FOLDER_NAME,
    NodeLoader,
    TransformationLoader,
)
from cognite_toolkit._cdf_tk.tk_warnings import ToolkitDeprecationWarning
from cognite_toolkit._cdf_tk.tracker import Tracker
from cognite_toolkit._cdf_tk.utils import (
    CDFToolConfig,
    sentry_exception_filter,
)
from cognite_toolkit._version import __version__ as current_version

if "pytest" not in sys.modules and os.environ.get("SENTRY_ENABLED", "true").lower() == "true":
    import sentry_sdk

    sentry_sdk.init(
        dsn="https://ea8b03f98a675ce080056f1583ed9ce7@o124058.ingest.sentry.io/4506429021093888",
        release=current_version,
        before_send=sentry_exception_filter,
        # Set traces_sample_rate to 1.0 to capture 100%
        # of transactions for performance monitoring.
        traces_sample_rate=1.0,
    )
# Should raise if the cdf.toml is not found
if "pytest" not in sys.modules:
    CDF_TOML = CDFToml.load(Path.cwd())

default_typer_kws = dict(
    pretty_exceptions_short=False,
    pretty_exceptions_show_locals=False,
    pretty_exceptions_enable=False,
)
try:
    typer.Typer(**default_typer_kws)  # type: ignore [arg-type]
except AttributeError as e:
    # From Typer version 0.11 -> 0.12, breaks if you have an existing installation.
    raise ToolkitError(
        "'cognite-toolkit' uses a dependency named 'typer'. From 'typer' version 0.11 -> 0.12 there was a "
        "breaking change if you have an existing installation of 'typer'. The workaround is to uninstall "
        "'typer-slim', and then, reinstall 'typer':\n"
        "pip uninstall typer-slim\n"
        "pip install typer\n\n"
        f"This was triggered by the error: {e!r}"
    )

_app = typer.Typer(**default_typer_kws)  # type: ignore [arg-type]
auth_app = typer.Typer(**default_typer_kws)  # type: ignore [arg-type]
describe_app = typer.Typer(**default_typer_kws)  # type: ignore [arg-type]
run_app = typer.Typer(**default_typer_kws)  # type: ignore [arg-type]
pull_app = typer.Typer(**default_typer_kws)  # type: ignore [arg-type]
dump_app = typer.Typer(**default_typer_kws)  # type: ignore [arg-type]
feature_flag_app = typer.Typer(**default_typer_kws)  # type: ignore [arg-type]
user_app = typer.Typer(**default_typer_kws, hidden=True)  # type: ignore [arg-type]
modules_app = ModulesApp(**default_typer_kws)  # type: ignore [arg-type]
landing_app = LandingApp(**default_typer_kws)  # type: ignore [arg-type]

_app.add_typer(auth_app, name="auth")
_app.add_typer(describe_app, name="describe")
_app.add_typer(RunApp(**default_typer_kws), name="run")
_app.add_typer(pull_app, name="pull")
_app.add_typer(dump_app, name="dump")
_app.add_typer(feature_flag_app, name="features")
_app.add_typer(modules_app, name="modules")
_app.command("init")(landing_app.main_init)


def app() -> NoReturn:
    # --- Main entry point ---
    # Users run 'app()' directly, but that doesn't allow us to control excepton handling:
    try:
        if FeatureFlag.is_enabled(Flags.IMPORT_CMD):
            from cognite_toolkit._cdf_tk.prototypes.import_app import import_app

            _app.add_typer(import_app, name="import")

        # Secret plugin, this will be removed without warning
        # This should not be documented, or raise any error or warnings,
        # just fail silently if the plugin is not found or not correctly setup.
        dev_py = Path.cwd() / "dev.py"
        if dev_py.exists():
            from importlib.util import module_from_spec, spec_from_file_location

            spec = spec_from_file_location("dev", dev_py)
            if spec and spec.loader:
                dev_module = module_from_spec(spec)
                spec.loader.exec_module(dev_module)
                if "CDF_TK_PLUGIN" in dev_module.__dict__:
                    command_by_name = {cmd.name: cmd for cmd in _app.registered_commands}
                    group_by_name = {group.name: group for group in _app.registered_groups}
                    for name, type_app in dev_module.__dict__["CDF_TK_PLUGIN"].items():
                        if not isinstance(type_app, typer.Typer):
                            continue
                        if name in command_by_name:
                            # We are not allowed to replace an existing command.
                            continue
                        elif name in group_by_name:
                            group = group_by_name[name]
                            if group.typer_instance is None:
                                continue
                            existing_command_names = {cmd.name for cmd in group.typer_instance.registered_commands}
                            for new_command in type_app.registered_commands:
                                if new_command.name in existing_command_names:
                                    # We are not allowed to replace an existing command.
                                    continue
                                group.typer_instance.command(new_command.name)(new_command.callback)  # type: ignore [type-var]
                        else:
                            if type_app.registered_groups:
                                _app.add_typer(type_app, name=name)
                            else:
                                for app_cmd in type_app.registered_commands:
                                    if app_cmd.name not in command_by_name:
                                        _app.command(app_cmd.name)(app_cmd.callback)  # type: ignore [type-var]

        _app()
    except ToolkitError as err:
        print(f"  [bold red]ERROR ([/][red]{type(err).__name__}[/][bold red]):[/] {err}")
        raise SystemExit(1)

    raise SystemExit(0)


_AVAILABLE_DATA_TYPES: tuple[str, ...] = tuple(LOADER_BY_FOLDER_NAME)


# Common parameters handled in common callback
@dataclass
class Common:
    override_env: bool
    verbose: bool
    cluster: Union[str, None]
    project: Union[str, None]
    mockToolGlobals: Union[CDFToolConfig, None]


def _version_callback(value: bool) -> None:
    if value:
        typer.echo(f"CDF-Toolkit version: {current_version}.")
        raise typer.Exit()


@_app.callback(invoke_without_command=True)
def common(
    ctx: typer.Context,
    verbose: Annotated[
        bool,
        typer.Option(
            help="Turn on to get more verbose output when running the commands",
        ),
    ] = False,
    override_env: Annotated[
        bool,
        typer.Option(
            help="Load the .env file in this or the parent directory, but also override currently set environment variables",
        ),
    ] = False,
    env_path: Annotated[
        Optional[str],
        typer.Option(
            help="Path to .env file to load. Defaults to .env in current or parent directory.",
        ),
    ] = None,
    version: Annotated[
        bool,
        typer.Option(
            "--version",
            help="See which version of the tooklit and the templates are installed.",
            callback=_version_callback,
        ),
    ] = False,
) -> None:
    """The cdf-tk tool is used to build and deploy Cognite Data Fusion project configurations from the command line or through CI/CD pipelines.

    Each of the main commands has a separate help, e.g. `cdf-tk build --help` or `cdf-tk deploy --help`.

    You can find the documation at https://developer.cognite.com/sdks/toolkit/
    and the template reference documentation at https://developer.cognite.com/sdks/toolkit/references/configs
    """
    if ctx.invoked_subcommand is None:
        print(
            "[bold]A tool to manage and deploy Cognite Data Fusion project configurations from the command line or through CI/CD pipelines.[/]"
        )
        print("[bold yellow]Usage:[/] cdf-tk [OPTIONS] COMMAND [ARGS]...")
        print("       Use --help for more information.")
        return
    if override_env:
        print("  [bold yellow]WARNING:[/] Overriding environment variables with values from .env file...")

    if env_path is not None:
        if not (dotenv_file := Path(env_path)).is_file():
            raise ToolkitFileNotFoundError(env_path)

    else:
        if not (dotenv_file := Path.cwd() / ".env").is_file():
            if not (dotenv_file := Path.cwd().parent / ".env").is_file():
                print("[bold yellow]WARNING:[/] No .env file found in current or parent directory.")

    if dotenv_file.is_file():
        if verbose:
            try:
                path_str = dotenv_file.relative_to(Path.cwd())
            except ValueError:
                path_str = dotenv_file.absolute()
            print(f"Loading .env file: {path_str!s}.")
        has_loaded = load_dotenv(dotenv_file, override=override_env)
        if not has_loaded:
            print("  [bold yellow]WARNING:[/] No environment variables found in .env file.")

    ctx.obj = Common(
        verbose=verbose,
        override_env=override_env,
        cluster=None,
        project=None,
        mockToolGlobals=None,
    )


@_app.command("build")
def build(
    ctx: typer.Context,
    source_dir: Annotated[
        str,
        typer.Argument(
            help="Where to find the module templates to build from",
            allow_dash=True,
        ),
    ] = "./",
    build_dir: Annotated[
        str,
        typer.Option(
            "--build-dir",
            "-b",
            help="Where to save the built module files",
        ),
    ] = "./build",
    build_env_name: Annotated[
        str,
        typer.Option(
            "--env",
            "-e",
            help="The name of the environment to build",
        ),
    ] = "dev",
    no_clean: Annotated[
        bool,
        typer.Option(
            "--no-clean",
            "-c",
            help="Whether not to delete the build directory before building the configurations",
        ),
    ] = False,
    verbose: Annotated[
        bool,
        typer.Option(
            "--verbose",
            "-v",
            help="Turn on to get more verbose output when running the command",
        ),
    ] = False,
) -> None:
    """Build configuration files from the module templates to a local build directory."""
    ToolGlobals: Union[CDFToolConfig, None] = None
    with contextlib.redirect_stdout(None), contextlib.suppress(Exception):
        # Remove the Error message from failing to load the config
        # This is verified in check_auth
        ToolGlobals = CDFToolConfig()

    cmd = BuildCommand()
    if ctx.obj.verbose:
        print(ToolkitDeprecationWarning("cdf-tk --verbose", "cdf-tk build --verbose").get_message())
    cmd.run(
        lambda: cmd.execute(
            verbose or ctx.obj.verbose,
            Path(source_dir),
            Path(build_dir),
            build_env_name,
            no_clean,
            ToolGlobals,
        )
    )


@_app.command("deploy")
def deploy(
    ctx: typer.Context,
    build_dir: Annotated[
        str,
        typer.Argument(
            help="Where to find the module templates to deploy from. Defaults to current directory.",
            allow_dash=True,
        ),
    ] = "./build",
    build_env_name: Annotated[
        Optional[str],
        typer.Option(
            "--env",
            "-e",
            help="CDF project environment to use for deployment. This is optional and "
            "if passed it is used to verify against the build environment",
        ),
    ] = None,
    interactive: Annotated[
        bool,
        typer.Option(
            "--interactive",
            "-i",
            help="Whether to use interactive mode when deciding which modules to deploy.",
        ),
    ] = False,
    drop: Annotated[
        bool,
        typer.Option(
            "--drop",
            "-d",
            help="Whether to drop existing configurations, drop per resource if present.",
        ),
    ] = False,
    drop_data: Annotated[
        bool,
        typer.Option(
            "--drop-data",
            help="Whether to drop existing data in data model containers and spaces.",
        ),
    ] = False,
    dry_run: Annotated[
        bool,
        typer.Option(
            "--dry-run",
            "-r",
            help="Whether to do a dry-run, do dry-run if present.",
        ),
    ] = False,
    include: Annotated[
        Optional[list[str]],
        typer.Option(
            "--include",
            help=f"Specify which resources to deploy, available options: {_AVAILABLE_DATA_TYPES}.",
        ),
    ] = None,
    verbose: Annotated[
        bool,
        typer.Option(
            "--verbose",
            "-v",
            help="Turn on to get more verbose output when running the command",
        ),
    ] = False,
) -> None:
    cmd = DeployCommand(print_warning=True)
    include = _process_include(include, interactive)
    ToolGlobals = CDFToolConfig.from_context(ctx)
    if ctx.obj.verbose:
        print(ToolkitDeprecationWarning("cdf-tk --verbose", "cdf-tk deploy --verbose").get_message())
    cmd.run(
        lambda: cmd.execute(
            ToolGlobals,
            build_dir,
            build_env_name,
            dry_run,
            drop,
            drop_data,
            include,
            verbose or ctx.obj.verbose,
        )
    )


@_app.command("clean")
def clean(
    ctx: typer.Context,
    build_dir: Annotated[
        str,
        typer.Argument(
            help="Where to find the module templates to clean from. Defaults to ./build directory.",
            allow_dash=True,
        ),
    ] = "./build",
    build_env_name: Annotated[
        Optional[str],
        typer.Option(
            "--env",
            "-e",
            help="CDF project environment to use for cleaning. This is optional and "
            "if passed it is used to verify against the build environment",
        ),
    ] = None,
    interactive: Annotated[
        bool,
        typer.Option(
            "--interactive",
            "-i",
            help="Whether to use interactive mode when deciding which resource types to clean.",
        ),
    ] = False,
    dry_run: Annotated[
        bool,
        typer.Option(
            "--dry-run",
            "-r",
            help="Whether to do a dry-run, do dry-run if present",
        ),
    ] = False,
    include: Annotated[
        Optional[list[str]],
        typer.Option(
            "--include",
            help=f"Specify which resource types to deploy, supported types: {_AVAILABLE_DATA_TYPES}",
        ),
    ] = None,
    verbose: Annotated[
        bool,
        typer.Option(
            "--verbose",
            "-v",
            help="Turn on to get more verbose output when running the command",
        ),
    ] = False,
) -> None:
    """Clean up a CDF environment as set in environments.yaml restricted to the entities in the configuration files in the build directory."""
    # Override cluster and project from the options/env variables
    cmd = CleanCommand(print_warning=True)
    include = _process_include(include, interactive)
    ToolGlobals = CDFToolConfig.from_context(ctx)
    if ctx.obj.verbose:
        print(ToolkitDeprecationWarning("cdf-tk --verbose", "cdf-tk clean --verbose").get_message())
    cmd.run(
        lambda: cmd.execute(
            ToolGlobals,
            build_dir,
            build_env_name,
            dry_run,
            include,
            verbose or ctx.obj.verbose,
        )
    )


@_app.command("collect", hidden=True)
def collect(
    action: str = typer.Argument(
        help="Whether to explicitly opt-in or opt-out of usage data collection. [opt-in, opt-out]"
    ),
) -> None:
    """Collect usage information for the toolkit."""
    cmd = CollectCommand()
    cmd.run(lambda: cmd.execute(action))  # type: ignore [arg-type]


@auth_app.callback(invoke_without_command=True)
def auth_main(ctx: typer.Context) -> None:
    """Test, validate, and configure authentication and authorization for CDF projects."""
    if ctx.invoked_subcommand is None:
        print("Use [bold yellow]cdf-tk auth --help[/] for more information.")
    return None


@auth_app.command("verify")
def auth_verify(
    ctx: typer.Context,
    dry_run: Annotated[
        bool,
        typer.Option(
            "--dry-run",
            "-r",
            help="Whether to do a dry-run, do dry-run if present.",
        ),
    ] = False,
    interactive: Annotated[
        bool,
        typer.Option(
            "--interactive",
            "-i",
            help="Will run the verification in interactive mode, prompting for input. Used to bootstrap a new project."
            "If this mode is selected the --update-group and --create-group options will be ignored.",
        ),
    ] = False,
    group_file: Annotated[
        Optional[str],
        typer.Option(
            "--group-file",
            "-f",
            help="Path to group yaml configuration file to use for group verification. "
            "Defaults to admin.readwrite.group.yaml from the cdf_auth_readwrite_all common module.",
        ),
    ] = None,
    update_group: Annotated[
        int,
        typer.Option(
            "--update-group",
            "-u",
            help="If --interactive is not set. Used to update an existing group with the configurations."
            "Set to the group id or 1 to update the default write-all group.",
        ),
    ] = 0,
    create_group: Annotated[
        Optional[str],
        typer.Option(
            "--create-group",
            "-c",
            help="If --interactive is not set. Used to create a new group with the configurations."
            "Set to the source id of the new group.",
        ),
    ] = None,
    verbose: Annotated[
        bool,
        typer.Option(
            "--verbose",
            "-v",
            help="Turn on to get more verbose output when running the command",
        ),
    ] = False,
) -> None:
    """When you have the necessary information about your identity provider configuration,
    you can use this command to configure the tool and verify that the token has the correct access rights to the project.
    It can also create a group with the correct access rights, defaulting to write-all group
    meant for an admin/CICD pipeline.

    As a minimum, you need the CDF project name, the CDF cluster, an identity provider token URL, and a service account client ID
    and client secret (or an OAuth2 token set in CDF_TOKEN environment variable).

    Needed capabilities for bootstrapping:
    "projectsAcl": ["LIST", "READ"],
    "groupsAcl": ["LIST", "READ", "CREATE", "UPDATE", "DELETE"]

    The default bootstrap group configuration is admin.readwrite.group.yaml from the cdf_auth_readwrite_all common module.
    """
    cmd = AuthCommand()
    with contextlib.redirect_stdout(None):
        # Remove the Error message from failing to load the config
        # This is verified in check_auth
        ToolGlobals = CDFToolConfig(cluster=ctx.obj.cluster, project=ctx.obj.project, skip_initialization=True)
    if ctx.obj.verbose:
        print(ToolkitDeprecationWarning("cdf-tk --verbose", "cdf-tk auth verify --verbose").get_message())
    cmd.run(
        lambda: cmd.execute(
            ToolGlobals,
            dry_run,
            interactive,
            group_file,
            update_group,
            create_group,
            verbose or ctx.obj.verbose,
        )
    )


@describe_app.callback(invoke_without_command=True)
def describe_main(ctx: typer.Context) -> None:
    """Commands to describe and document configurations and CDF project state, use --project (ENV_VAR: CDF_PROJECT) to specify project to use."""
    if ctx.invoked_subcommand is None:
        print("Use [bold yellow]cdf-tk describe --help[/] for more information.")
    return None


@describe_app.command("datamodel")
def describe_datamodel_cmd(
    ctx: typer.Context,
    space: Annotated[
        str,
        typer.Option(
            "--space",
            "-s",
            prompt=True,
            help="Space where the data model to describe is located.",
        ),
    ],
    data_model: Annotated[
        Optional[str],
        typer.Option(
            "--datamodel",
            "-d",
            prompt=False,
            help="Data model to describe. If not specified, the first data model found in the space will be described.",
        ),
    ] = None,
) -> None:
    """This command will describe the characteristics of a data model given the space
    name and datamodel name."""
    cmd = DescribeCommand()
    cmd.run(lambda: cmd.execute(CDFToolConfig.from_context(ctx), space, data_model))


@run_app.callback(invoke_without_command=True)
def run_main(ctx: typer.Context) -> None:
    """Commands to execute processes in CDF, use --project (ENV_VAR: CDF_PROJECT) to specify project to use."""
    if ctx.invoked_subcommand is None:
        print("Use [bold yellow]cdf-tk run --help[/] for more information.")


@run_app.command("transformation")
def run_transformation_cmd(
    ctx: typer.Context,
    external_id: Annotated[
        str,
        typer.Option(
            "--external-id",
            "-e",
            prompt=True,
            help="External id of the transformation to run.",
        ),
    ],
) -> None:
    """This command will run the specified transformation using a one-time session."""
    cmd = RunTransformationCommand()
    cmd.run(lambda: cmd.run_transformation(CDFToolConfig.from_context(ctx), external_id))


@run_app.command("function")
def run_function_cmd(
    ctx: typer.Context,
    external_id: Annotated[
        str,
        typer.Option(
            "--external-id",
            "-e",
            prompt=True,
            help="External id of the function to run.",
        ),
    ],
    payload: Annotated[
        Optional[str],
        typer.Option(
            "--payload",
            "-p",
            help='Payload to send to the function, remember to escape " with \\.',
        ),
    ] = None,
    follow: Annotated[
        bool,
        typer.Option(
            "--follow",
            "-f",
            help="Use follow to wait for results of function.",
        ),
    ] = False,
    local: Annotated[
        bool,
        typer.Option(
            "--local",
            "-l",
            help="Run the function locally in a virtual environment.",
        ),
    ] = False,
    rebuild_env: Annotated[
        bool,
        typer.Option(
            "--rebuild-env",
            "-r",
            help="Rebuild the virtual environment.",
        ),
    ] = False,
    no_cleanup: Annotated[
        bool,
        typer.Option(
            "--no-cleanup",
            "-n",
            help="Do not delete the temporary build directory.",
        ),
    ] = False,
    source_dir: Annotated[
        Optional[str],
        typer.Argument(
            help="Where to find the module templates to build from",
        ),
    ] = None,
    schedule: Annotated[
        Optional[str],
        typer.Option(
            "--schedule",
            "-s",
            help="Run the function locally with the credentials from the schedule specified with the cron expression.",
        ),
    ] = None,
    build_env_name: Annotated[
        str,
        typer.Option(
            "--env",
            "-e",
            help="Build environment to build for",
        ),
    ] = "dev",
    verbose: Annotated[
        bool,
        typer.Option(
            "--verbose",
            "-v",
            help="Turn on to get more verbose output when running the command",
        ),
    ] = False,
) -> None:
    """This command will run the specified function using a one-time session."""
    cmd = RunFunctionCommand()
    if ctx.obj.verbose:
        print(ToolkitDeprecationWarning("cdf-tk --verbose", "cdf-tk run function --verbose").get_message())
    cmd.run(
        lambda: cmd.execute(
            CDFToolConfig.from_context(ctx),
            external_id,
            payload,
            follow,
            local,
            rebuild_env,
            no_cleanup,
            source_dir,
            schedule,
            build_env_name,
            verbose or ctx.obj.verbose,
        )
    )


@pull_app.callback(invoke_without_command=True)
def pull_main(ctx: typer.Context) -> None:
    """Commands to download resource configurations from CDF into the module directory."""
    if ctx.invoked_subcommand is None:
        print("Use [bold yellow]cdf-tk pull --help[/] for more information.")


@pull_app.command("transformation")
def pull_transformation_cmd(
    ctx: typer.Context,
    external_id: Annotated[
        str,
        typer.Option(
            "--external-id",
            "-e",
            prompt=True,
            help="External id of the transformation to pull.",
        ),
    ],
    source_dir: Annotated[
        str,
        typer.Argument(
            help="Where to find the destination module templates (project directory).",
            allow_dash=True,
        ),
    ] = "./",
    env: Annotated[
        str,
        typer.Option(
            "--env",
            "-e",
            help="Environment to use.",
        ),
    ] = "dev",
    dry_run: Annotated[
        bool,
        typer.Option(
            "--dry-run",
            "-r",
            help="Whether to do a dry-run, do dry-run if present.",
        ),
    ] = False,
    verbose: Annotated[
        bool,
        typer.Option(
            "--verbose",
            "-v",
            help="Turn on to get more verbose output when running the command",
        ),
    ] = False,
) -> None:
    """This command will pull the specified transformation and update its YAML file in the module folder"""
    if ctx.obj.verbose:
        print(ToolkitDeprecationWarning("cdf-tk --verbose", "cdf-tk pull transformation --verbose").get_message())
    cmd = PullCommand()
    cmd.run(
        lambda: cmd.execute(
            source_dir,
            external_id,
            env,
            dry_run,
            verbose or ctx.obj.verbose,
            CDFToolConfig.from_context(ctx),
            TransformationLoader,
        )
    )


@pull_app.command("node")
def pull_node_cmd(
    ctx: typer.Context,
    space: Annotated[
        str,
        typer.Option(
            "--space",
            "-s",
            prompt=True,
            help="Space where the node to pull can be found.",
        ),
    ],
    external_id: Annotated[
        str,
        typer.Option(
            "--external-id",
            "-e",
            prompt=True,
            help="External id of the node to pull.",
        ),
    ],
    source_dir: Annotated[
        str,
        typer.Argument(
            help="Where to find the destination module templates (project directory).",
            allow_dash=True,
        ),
    ] = "./",
    env: Annotated[
        str,
        typer.Option(
            "--env",
            "-e",
            help="Environment to use.",
        ),
    ] = "dev",
    dry_run: Annotated[
        bool,
        typer.Option(
            "--dry-run",
            "-r",
            help="Whether to do a dry-run, do dry-run if present.",
        ),
    ] = False,
    verbose: Annotated[
        bool,
        typer.Option(
            "--verbose",
            "-v",
            help="Turn on to get more verbose output when running the command",
        ),
    ] = False,
) -> None:
    """This command will pull the specified node and update its YAML file in the module folder."""
    if ctx.obj.verbose:
        print(ToolkitDeprecationWarning("cdf-tk --verbose", "cdf-tk pull node --verbose").get_message())

    cmd = PullCommand()
    cmd.run(
        lambda: cmd.execute(
            source_dir,
            NodeId(space, external_id),
            env,
            dry_run,
            verbose or ctx.obj.verbose,
            CDFToolConfig.from_context(ctx),
            NodeLoader,
        )
    )


@dump_app.callback(invoke_without_command=True)
def dump_main(ctx: typer.Context) -> None:
    """Commands to dump resource configurations from CDF into a temporary directory."""
    if ctx.invoked_subcommand is None:
        print("Use [bold yellow]cdf-tk dump --help[/] for more information.")
    return None


@dump_app.command("datamodel")
def dump_datamodel_cmd(
    ctx: typer.Context,
    space: Annotated[
        str,
        typer.Option(
            "--space",
            "-s",
            prompt=True,
            help="Space where the datamodel to pull can be found.",
        ),
    ],
    external_id: Annotated[
        str,
        typer.Option(
            "--external-id",
            "-e",
            prompt=True,
            help="External id of the datamodel to pull.",
        ),
    ],
    version: Annotated[
        Optional[str],
        typer.Option(
            "--version",
            "-v",
            help="Version of the datamodel to pull.",
        ),
    ] = None,
    clean: Annotated[
        bool,
        typer.Option(
            "--clean",
            "-c",
            help="Delete the output directory before pulling the datamodel.",
        ),
    ] = False,
    output_dir: Annotated[
        str,
        typer.Argument(
            help="Where to dump the datamodel YAML files.",
            allow_dash=True,
        ),
    ] = "tmp",
    verbose: Annotated[
        bool,
        typer.Option(
            "--verbose",
            "-v",
            help="Turn on to get more verbose output when running the command",
        ),
    ] = False,
) -> None:
    """This command will dump the selected data model as yaml to the folder specified, defaults to /tmp."""
    cmd = DumpCommand()
    if ctx.obj.verbose:
        print(ToolkitDeprecationWarning("cdf-tk --verbose", "cdf-tk dump datamodel --verbose").get_message())
    cmd.run(
        lambda: cmd.execute(
            CDFToolConfig.from_context(ctx),
            DataModelId(space, external_id, version),
            Path(output_dir),
            clean,
            verbose or ctx.obj.verbose,
        )
    )


if FeatureFlag.is_enabled(Flags.ASSETS):
    from cognite_toolkit._cdf_tk.prototypes.commands import DumpAssetsCommand

    @dump_app.command("asset")
    def dump_asset_cmd(
        ctx: typer.Context,
        hierarchy: Annotated[
            Optional[list[str]],
            typer.Option(
                "--hierarchy",
                "-h",
                help="Hierarchy to dump.",
            ),
        ] = None,
        data_set: Annotated[
            Optional[list[str]],
            typer.Option(
                "--data-set",
                "-d",
                help="Data set to dump.",
            ),
        ] = None,
        interactive: Annotated[
            bool,
            typer.Option(
                "--interactive",
                "-i",
                help="Will prompt you to select which assets hierarchies to dump.",
            ),
        ] = False,
        output_dir: Annotated[
            Path,
            typer.Argument(
                help="Where to dump the asset YAML files.",
                allow_dash=True,
            ),
        ] = Path("tmp"),
        format_: Annotated[
            str,
            typer.Option(
                "--format",
                "-f",
                help="Format to dump the assets in. Supported formats: yaml, csv, and parquet.",
            ),
        ] = "csv",
        clean_: Annotated[
            bool,
            typer.Option(
                "--clean",
                "-c",
                help="Delete the output directory before pulling the assets.",
            ),
        ] = False,
        limit: Annotated[
            Optional[int],
            typer.Option(
                "--limit",
                "-l",
                help="Limit the number of assets to dump.",
            ),
        ] = None,
        verbose: Annotated[
            bool,
            typer.Option(
                "--verbose",
                "-v",
                help="Turn on to get more verbose output when running the command",
            ),
        ] = False,
    ) -> None:
        """This command will dump the selected assets as yaml to the folder specified, defaults to /tmp."""
        cmd = DumpAssetsCommand()
        if ctx.obj.verbose:
            print(ToolkitDeprecationWarning("cdf-tk --verbose", "cdf-tk dump asset --verbose").get_message())
        cmd.run(
            lambda: cmd.execute(
                CDFToolConfig.from_context(ctx),
                hierarchy,
                data_set,
                interactive,
                output_dir,
                clean_,
                limit,
                format_,  # type: ignore [arg-type]
                verbose or ctx.obj.verbose,
            )
        )


if FeatureFlag.is_enabled(Flags.TIMESERIES_DUMP):
    from cognite_toolkit._cdf_tk.prototypes.commands import DumpTimeSeriesCommand

    @dump_app.command("timeseries")
    def dump_timeseries_cmd(
        ctx: typer.Context,
        time_series_list: Annotated[
            Optional[list[str]],
            typer.Option(
                "--timeseries",
                "-t",
                help="Timeseries to dump.",
            ),
        ] = None,
        data_set: Annotated[
            Optional[list[str]],
            typer.Option(
                "--data-set",
                "-d",
                help="Data set to dump.",
            ),
        ] = None,
        interactive: Annotated[
            bool,
            typer.Option(
                "--interactive",
                "-i",
                help="Will prompt you to select which timeseries to dump.",
            ),
        ] = False,
        output_dir: Annotated[
            Path,
            typer.Argument(
                help="Where to dump the timeseries YAML files.",
                allow_dash=True,
            ),
        ] = Path("tmp"),
        format_: Annotated[
            str,
            typer.Option(
                "--format",
                "-f",
                help="Format to dump the timeseries in. Supported formats: yaml, csv, and parquet.",
            ),
        ] = "csv",
        clean_: Annotated[
            bool,
            typer.Option(
                "--clean",
                "-c",
                help="Delete the output directory before pulling the timeseries.",
            ),
        ] = False,
        limit: Annotated[
            Optional[int],
            typer.Option(
                "--limit",
                "-l",
                help="Limit the number of timeseries to dump.",
            ),
        ] = None,
        verbose: Annotated[
            bool,
            typer.Option(
                "--verbose",
                "-v",
                help="Turn on to get more verbose output when running the command",
            ),
        ] = False,
    ) -> None:
        """This command will dump the selected timeseries as yaml to the folder specified, defaults to /tmp."""
        cmd = DumpTimeSeriesCommand()
        if ctx.obj.verbose:
            print(ToolkitDeprecationWarning("cdf-tk --verbose", "cdf-tk dump timeseries --verbose").get_message())
        cmd.run(
            lambda: cmd.execute(
                CDFToolConfig.from_context(ctx),
                data_set,
                interactive,
                output_dir,
                clean_,
                limit,
                format_,  # type: ignore [arg-type]
                verbose or ctx.obj.verbose,
            )
        )


@feature_flag_app.callback(invoke_without_command=True)
def feature_flag_main(ctx: typer.Context) -> None:
    """Commands to enable and disable feature flags for the toolkit."""
    if ctx.invoked_subcommand is None:
        print(
            Panel(
                "[yellow]Warning: enabling feature flags may have undesired side effects."
                "\nDo not enable a flag unless you are familiar with what it does.[/]"
            )
        )
        print("Use [bold yellow]cdf-tk features list[/] available feature flags")
        print(
            f"Use [bold yellow]the section cdf.feature_flags in {CDFToml.file_name!r}[/] to enable or disable feature flags."
        )
    return None


@feature_flag_app.command("list")
def feature_flag_list() -> None:
    """List all available feature flags."""

    cmd = FeatureFlagCommand()
    cmd.run(cmd.list)


@user_app.callback(invoke_without_command=True)
def user_main(ctx: typer.Context) -> None:
    """Commands to give information about the toolkit."""
    if ctx.invoked_subcommand is None:
        print("Use [bold yellow]cdf-tk user --help[/] to see available commands.")
    return None


@user_app.command("info")
def user_info() -> None:
    """Print information about user"""
    tracker = Tracker("".join(sys.argv[1:]))
    print(f"ID={tracker.get_distinct_id()!r}\nnow={datetime.now(timezone.utc).isoformat(timespec='seconds')!r}")


def _process_include(include: Optional[list[str]], interactive: bool) -> list[str]:
    if include and (invalid_types := set(include).difference(_AVAILABLE_DATA_TYPES)):
        raise ToolkitValidationError(
            f"Invalid resource types specified: {invalid_types}, available types: {_AVAILABLE_DATA_TYPES}"
        )
    include = include or list(_AVAILABLE_DATA_TYPES)
    if interactive:
        include = _select_data_types(include)
    return include


def _select_data_types(include: Sequence[str]) -> list[str]:
    mapping: dict[int, str] = {}
    for i, datatype in enumerate(include):
        print(f"[bold]{i})[/] {datatype}")
        mapping[i] = datatype
    print("\na) All")
    print("q) Quit")
    answer = input("Select resource types to include: ")
    if answer.casefold() == "a":
        return list(include)
    elif answer.casefold() == "q":
        raise SystemExit(0)
    else:
        try:
            return [mapping[int(answer)]]
        except ValueError:
            raise ToolkitInvalidSettingsError(f"Invalid selection: {answer}")


if __name__ == "__main__":
    app()<|MERGE_RESOLUTION|>--- conflicted
+++ resolved
@@ -15,12 +15,8 @@
 from rich import print
 from rich.panel import Panel
 
-<<<<<<< HEAD
 from cognite_toolkit._cdf_tk.apps import LandingApp, ModulesApp, RunApp
-=======
-from cognite_toolkit._cdf_tk.apps import LandingApp, ModulesApp
 from cognite_toolkit._cdf_tk.cdf_toml import CDFToml
->>>>>>> f0f60303
 from cognite_toolkit._cdf_tk.commands import (
     AuthCommand,
     BuildCommand,
