--- conflicted
+++ resolved
@@ -5,7 +5,7 @@
 import sys
 from datetime import datetime, timezone
 from pathlib import Path
-from typing import Annotated, NoReturn, Optional
+from typing import NoReturn
 
 import typer
 from cognite.client.config import global_config
@@ -29,7 +29,6 @@
 from cognite_toolkit._cdf_tk.feature_flags import FeatureFlag, Flags
 from cognite_toolkit._cdf_tk.tracker import Tracker
 from cognite_toolkit._cdf_tk.utils import (
-    CDFToolConfig,
     sentry_exception_filter,
 )
 from cognite_toolkit._version import __version__ as current_version
@@ -68,13 +67,11 @@
     )
 
 _app = CoreApp(**default_typer_kws)
-describe_app = typer.Typer(**default_typer_kws)  # type: ignore [arg-type] # type: ignore [arg-type]
 feature_flag_app = typer.Typer(**default_typer_kws)  # type: ignore [arg-type]
 user_app = typer.Typer(**default_typer_kws, hidden=True)  # type: ignore [arg-type]
 landing_app = LandingApp(**default_typer_kws)  # type: ignore [arg-type]
 
 _app.add_typer(AuthApp(**default_typer_kws), name="auth")
-_app.add_typer(describe_app, name="describe")
 _app.add_typer(RunApp(**default_typer_kws), name="run")
 _app.add_typer(RepoApp(**default_typer_kws), name="repo")
 _app.add_typer(PullApp(**default_typer_kws), name="pull")
@@ -152,176 +149,6 @@
     cmd.run(lambda: cmd.execute(action))  # type: ignore [arg-type]
 
 
-<<<<<<< HEAD
-@pull_app.callback(invoke_without_command=True)
-def pull_main(ctx: typer.Context) -> None:
-    """Commands to download resource configurations from CDF into the module directory."""
-    if ctx.invoked_subcommand is None:
-        print("Use [bold yellow]cdf pull --help[/] for more information.")
-
-
-@pull_app.command("transformation")
-def pull_transformation_cmd(
-    ctx: typer.Context,
-    external_id: Annotated[
-        str,
-        typer.Option(
-            "--external-id",
-            "-e",
-            prompt=True,
-            help="External id of the transformation to pull.",
-        ),
-    ],
-    organization_dir: Annotated[
-        Path,
-        typer.Option(
-            "--organization-dir",
-            "-o",
-            help="Where to find the module templates to build from",
-        ),
-    ] = CDF_TOML.cdf.default_organization_dir,
-    env: Annotated[
-        Optional[str],
-        typer.Option(
-            "--env",
-            "-e",
-            help="Environment to use.",
-        ),
-    ] = CDF_TOML.cdf.default_env,
-    dry_run: Annotated[
-        bool,
-        typer.Option(
-            "--dry-run",
-            "-r",
-            help="Whether to do a dry-run, do dry-run if present.",
-        ),
-    ] = False,
-    verbose: Annotated[
-        bool,
-        typer.Option(
-            "--verbose",
-            "-v",
-            help="Turn on to get more verbose output when running the command",
-        ),
-    ] = False,
-) -> None:
-    """This command will pull the specified transformation and update its YAML file in the module folder"""
-    cmd = PullCommand()
-    cmd.run(
-        lambda: cmd.execute(
-            organization_dir,
-            external_id,
-            env,
-            dry_run,
-            verbose,
-            CDFToolConfig.from_context(ctx),
-            TransformationLoader,
-        )
-    )
-
-
-@pull_app.command("node")
-def pull_node_cmd(
-=======
-@describe_app.callback(invoke_without_command=True)
-def describe_main(ctx: typer.Context) -> None:
-    """Commands to describe and document configurations and CDF project state, use --project (ENV_VAR: CDF_PROJECT) to specify project to use."""
-    if ctx.invoked_subcommand is None:
-        print("Use [bold yellow]cdf describe --help[/] for more information.")
-    return None
-
-
-@describe_app.command("datamodel")
-def describe_datamodel_cmd(
->>>>>>> 2c293c57
-    ctx: typer.Context,
-    space: Annotated[
-        str,
-        typer.Option(
-            "--space",
-            "-s",
-            prompt=True,
-<<<<<<< HEAD
-            help="Space where the node to pull can be found.",
-        ),
-    ],
-    external_id: Annotated[
-        str,
-        typer.Option(
-            "--external-id",
-            "-e",
-            prompt=True,
-            help="External id of the node to pull.",
-        ),
-    ],
-    organization_dir: Annotated[
-        Path,
-        typer.Option(
-            "--organization-dir",
-            "-o",
-            help="Where to find the module templates to build from",
-        ),
-    ] = CDF_TOML.cdf.default_organization_dir,
-    env: Annotated[
-        Optional[str],
-        typer.Option(
-            "--env",
-            "-e",
-            help="Environment to use.",
-        ),
-    ] = CDF_TOML.cdf.default_env,
-    dry_run: Annotated[
-        bool,
-        typer.Option(
-            "--dry-run",
-            "-r",
-            help="Whether to do a dry-run, do dry-run if present.",
-        ),
-    ] = False,
-    verbose: Annotated[
-        bool,
-        typer.Option(
-            "--verbose",
-            "-v",
-            help="Turn on to get more verbose output when running the command",
-        ),
-    ] = False,
-) -> None:
-    """This command will pull the specified node and update its YAML file in the module folder."""
-
-    cmd = PullCommand()
-    cmd.run(
-        lambda: cmd.execute(
-            organization_dir,
-            NodeId(space, external_id),
-            env,
-            dry_run,
-            verbose,
-            CDFToolConfig.from_context(ctx),
-            NodeLoader,
-        )
-    )
-=======
-            help="Space where the data model to describe is located.",
-        ),
-    ],
-    data_model: Annotated[
-        Optional[str],
-        typer.Option(
-            "--datamodel",
-            "-d",
-            prompt=False,
-            help="Data model to describe. If not specified, the first data model found in the space will be described.",
-        ),
-    ] = None,
-) -> None:
-    """This command will describe the characteristics of a data model given the space
-    name and datamodel name."""
-    cmd = DescribeCommand()
-    cmd.run(lambda: cmd.execute(CDFToolConfig.from_context(ctx), space, data_model))
->>>>>>> 2c293c57
-
-
 @feature_flag_app.callback(invoke_without_command=True)
 def feature_flag_main(ctx: typer.Context) -> None:
     """Commands to enable and disable feature flags for the toolkit."""
