#!/usr/bin/env python
# The Typer parameters get mixed up if we use the __future__ import annotations in the main file.
# ruff: noqa: E402
import os
import sys
from datetime import datetime, timezone
from pathlib import Path
from typing import Annotated, NoReturn, Optional

import typer
from cognite.client.config import global_config

# Do not warn the user about feature previews from the Cognite-SDK we use in Toolkit
global_config.disable_pypi_version_check = True
global_config.silence_feature_preview_warnings = True

<<<<<<< HEAD
from cognite.client.data_classes.data_modeling import NodeId
from rich import print
from rich.panel import Panel

from cognite_toolkit._cdf_tk.apps import AuthApp, CoreApp, DumpApp, LandingApp, ModulesApp, RepoApp, RunApp
=======
from cognite.client.data_classes.data_modeling import DataModelId
from rich import print
from rich.panel import Panel

from cognite_toolkit._cdf_tk.apps import AuthApp, CoreApp, LandingApp, ModulesApp, PullApp, RepoApp, RunApp
>>>>>>> 95ed88cc
from cognite_toolkit._cdf_tk.cdf_toml import CDFToml
from cognite_toolkit._cdf_tk.commands import (
    CollectCommand,
    DescribeCommand,
    FeatureFlagCommand,
)
from cognite_toolkit._cdf_tk.exceptions import (
    ToolkitError,
)
from cognite_toolkit._cdf_tk.feature_flags import FeatureFlag, Flags
from cognite_toolkit._cdf_tk.tracker import Tracker
from cognite_toolkit._cdf_tk.utils import (
    CDFToolConfig,
    sentry_exception_filter,
)
from cognite_toolkit._version import __version__ as current_version

if "pytest" not in sys.modules and os.environ.get("SENTRY_ENABLED", "true").lower() == "true":
    import sentry_sdk

    sentry_sdk.init(
        dsn="https://ea8b03f98a675ce080056f1583ed9ce7@o124058.ingest.sentry.io/4506429021093888",
        release=current_version,
        before_send=sentry_exception_filter,
        # Set traces_sample_rate to 1.0 to capture 100%
        # of transactions for performance monitoring.
        traces_sample_rate=1.0,
    )


CDF_TOML = CDFToml.load(Path.cwd())

default_typer_kws = dict(
    pretty_exceptions_short=False,
    pretty_exceptions_show_locals=False,
    pretty_exceptions_enable=False,
)
try:
    typer.Typer(**default_typer_kws)  # type: ignore [arg-type]
except AttributeError as e:
    # From Typer version 0.11 -> 0.12, breaks if you have an existing installation.
    raise ToolkitError(
        "'cognite-toolkit' uses a dependency named 'typer'. From 'typer' version 0.11 -> 0.12 there was a "
        "breaking change if you have an existing installation of 'typer'. The workaround is to uninstall "
        "'typer-slim', and then, reinstall 'typer':\n"
        "pip uninstall typer-slim\n"
        "pip install typer\n\n"
        f"This was triggered by the error: {e!r}"
    )

_app = CoreApp(**default_typer_kws)
describe_app = typer.Typer(**default_typer_kws)  # type: ignore [arg-type]
<<<<<<< HEAD
pull_app = typer.Typer(**default_typer_kws)  # type: ignore [arg-type]
=======
dump_app = typer.Typer(**default_typer_kws)  # type: ignore [arg-type]
>>>>>>> 95ed88cc
feature_flag_app = typer.Typer(**default_typer_kws)  # type: ignore [arg-type]
user_app = typer.Typer(**default_typer_kws, hidden=True)  # type: ignore [arg-type]
landing_app = LandingApp(**default_typer_kws)  # type: ignore [arg-type]

_app.add_typer(AuthApp(**default_typer_kws), name="auth")
_app.add_typer(describe_app, name="describe")
_app.add_typer(RunApp(**default_typer_kws), name="run")
_app.add_typer(RepoApp(**default_typer_kws), name="repo")
<<<<<<< HEAD
_app.add_typer(pull_app, name="pull")
# Todo: Add plugin flag when plugin bug is fixed.
# if Plugin.is_enabled(Plugins.dump.value):
_app.add_typer(DumpApp(**default_typer_kws), name="dump")
=======
_app.add_typer(PullApp(**default_typer_kws), name="pull")
_app.add_typer(dump_app, name="dump")
>>>>>>> 95ed88cc
_app.add_typer(feature_flag_app, name="features")
_app.add_typer(ModulesApp(**default_typer_kws), name="modules")
_app.command("init")(landing_app.main_init)


def app() -> NoReturn:
    # --- Main entry point ---
    # Users run 'app()' directly, but that doesn't allow us to control excepton handling:
    try:
        if FeatureFlag.is_enabled(Flags.IMPORT_CMD):
            from cognite_toolkit._cdf_tk.prototypes.import_app import import_app

            _app.add_typer(import_app, name="import")

        # Secret plugin, this will be removed without warning
        # This should not be documented, or raise any error or warnings,
        # just fail silently if the plugin is not found or not correctly setup.
        dev_py = Path.cwd() / "dev.py"
        if dev_py.exists():
            from importlib.util import module_from_spec, spec_from_file_location

            spec = spec_from_file_location("dev", dev_py)
            if spec and spec.loader:
                dev_module = module_from_spec(spec)
                spec.loader.exec_module(dev_module)
                if "CDF_TK_PLUGIN" in dev_module.__dict__:
                    command_by_name = {cmd.name: cmd for cmd in _app.registered_commands}
                    group_by_name = {group.name: group for group in _app.registered_groups}
                    for name, type_app in dev_module.__dict__["CDF_TK_PLUGIN"].items():
                        if not isinstance(type_app, typer.Typer):
                            continue
                        if name in command_by_name:
                            # We are not allowed to replace an existing command.
                            continue
                        elif name in group_by_name:
                            group = group_by_name[name]
                            if group.typer_instance is None:
                                continue
                            existing_command_names = {cmd.name for cmd in group.typer_instance.registered_commands}
                            for new_command in type_app.registered_commands:
                                if new_command.name in existing_command_names:
                                    # We are not allowed to replace an existing command.
                                    continue
                                group.typer_instance.command(new_command.name)(new_command.callback)  # type: ignore [type-var]
                        else:
                            if type_app.registered_groups:
                                _app.add_typer(type_app, name=name)
                            else:
                                for app_cmd in type_app.registered_commands:
                                    if app_cmd.name not in command_by_name:
                                        _app.command(app_cmd.name)(app_cmd.callback)  # type: ignore [type-var]

        _app()
    except ToolkitError as err:
        print(f"  [bold red]ERROR ([/][red]{type(err).__name__}[/][bold red]):[/] {err}")
        raise SystemExit(1)

    raise SystemExit(0)


@_app.command("collect", hidden=True)
def collect(
    action: str = typer.Argument(
        help="Whether to explicitly opt-in or opt-out of usage data collection. [opt-in, opt-out]"
    ),
) -> None:
    """Collect usage information for the toolkit."""
    cmd = CollectCommand()
    cmd.run(lambda: cmd.execute(action))  # type: ignore [arg-type]


@describe_app.callback(invoke_without_command=True)
def describe_main(ctx: typer.Context) -> None:
    """Commands to describe and document configurations and CDF project state, use --project (ENV_VAR: CDF_PROJECT) to specify project to use."""
    if ctx.invoked_subcommand is None:
        print("Use [bold yellow]cdf describe --help[/] for more information.")
    return None


@describe_app.command("datamodel")
def describe_datamodel_cmd(
    ctx: typer.Context,
    space: Annotated[
        str,
        typer.Option(
            "--space",
            "-s",
            prompt=True,
            help="Space where the data model to describe is located.",
        ),
    ],
    data_model: Annotated[
        Optional[str],
        typer.Option(
            "--datamodel",
            "-d",
            prompt=False,
            help="Data model to describe. If not specified, the first data model found in the space will be described.",
        ),
    ] = None,
) -> None:
    """This command will describe the characteristics of a data model given the space
    name and datamodel name."""
    cmd = DescribeCommand()
    cmd.run(lambda: cmd.execute(CDFToolConfig.from_context(ctx), space, data_model))


<<<<<<< HEAD
@pull_app.callback(invoke_without_command=True)
def pull_main(ctx: typer.Context) -> None:
    """Commands to download resource configurations from CDF into the module directory."""
    if ctx.invoked_subcommand is None:
        print("Use [bold yellow]cdf pull --help[/] for more information.")


@pull_app.command("transformation")
def pull_transformation_cmd(
    ctx: typer.Context,
    external_id: Annotated[
        str,
        typer.Option(
            "--external-id",
            "-e",
            prompt=True,
            help="External id of the transformation to pull.",
        ),
    ],
    organization_dir: Annotated[
        Path,
        typer.Option(
            "--organization-dir",
            "-o",
            help="Where to find the module templates to build from",
        ),
    ] = CDF_TOML.cdf.default_organization_dir,
    env: Annotated[
        Optional[str],
        typer.Option(
            "--env",
            "-e",
            help="Environment to use.",
        ),
    ] = CDF_TOML.cdf.default_env,
    dry_run: Annotated[
        bool,
        typer.Option(
            "--dry-run",
            "-r",
            help="Whether to do a dry-run, do dry-run if present.",
        ),
    ] = False,
    verbose: Annotated[
        bool,
        typer.Option(
            "--verbose",
            "-v",
            help="Turn on to get more verbose output when running the command",
        ),
    ] = False,
) -> None:
    """This command will pull the specified transformation and update its YAML file in the module folder"""
    cmd = PullCommand()
    cmd.run(
        lambda: cmd.execute(
            organization_dir,
            external_id,
            env,
            dry_run,
            verbose,
            CDFToolConfig.from_context(ctx),
            TransformationLoader,
        )
    )


@pull_app.command("node")
def pull_node_cmd(
=======
@dump_app.callback(invoke_without_command=True)
def dump_main(ctx: typer.Context) -> None:
    """Commands to dump resource configurations from CDF into a temporary directory."""
    if ctx.invoked_subcommand is None:
        print("Use [bold yellow]cdf dump --help[/] for more information.")
    return None


@dump_app.command("datamodel")
def dump_datamodel_cmd(
>>>>>>> 95ed88cc
    ctx: typer.Context,
    space: Annotated[
        str,
        typer.Option(
            "--space",
            "-s",
            prompt=True,
<<<<<<< HEAD
            help="Space where the node to pull can be found.",
=======
            help="Space where the datamodel to pull can be found.",
>>>>>>> 95ed88cc
        ),
    ],
    external_id: Annotated[
        str,
        typer.Option(
            "--external-id",
            "-e",
            prompt=True,
<<<<<<< HEAD
            help="External id of the node to pull.",
        ),
    ],
    organization_dir: Annotated[
        Path,
        typer.Option(
            "--organization-dir",
            "-o",
            help="Where to find the module templates to build from",
        ),
    ] = CDF_TOML.cdf.default_organization_dir,
    env: Annotated[
        Optional[str],
        typer.Option(
            "--env",
            "-e",
            help="Environment to use.",
        ),
    ] = CDF_TOML.cdf.default_env,
    dry_run: Annotated[
        bool,
        typer.Option(
            "--dry-run",
            "-r",
            help="Whether to do a dry-run, do dry-run if present.",
        ),
    ] = False,
=======
            help="External id of the datamodel to pull.",
        ),
    ],
    version: Annotated[
        Optional[str],
        typer.Option(
            "--version",
            "-v",
            help="Version of the datamodel to pull.",
        ),
    ] = None,
    clean: Annotated[
        bool,
        typer.Option(
            "--clean",
            "-c",
            help="Delete the output directory before pulling the datamodel.",
        ),
    ] = False,
    output_dir: Annotated[
        str,
        typer.Argument(
            help="Where to dump the datamodel YAML files.",
            allow_dash=True,
        ),
    ] = "tmp",
>>>>>>> 95ed88cc
    verbose: Annotated[
        bool,
        typer.Option(
            "--verbose",
            "-v",
            help="Turn on to get more verbose output when running the command",
        ),
    ] = False,
) -> None:
<<<<<<< HEAD
    """This command will pull the specified node and update its YAML file in the module folder."""

    cmd = PullCommand()
    cmd.run(
        lambda: cmd.execute(
            organization_dir,
            NodeId(space, external_id),
            env,
            dry_run,
            verbose,
            CDFToolConfig.from_context(ctx),
            NodeLoader,
        )
    )


=======
    """This command will dump the selected data model as yaml to the folder specified, defaults to /tmp."""
    cmd = DumpCommand()
    cmd.run(
        lambda: cmd.execute(
            CDFToolConfig.from_context(ctx),
            DataModelId(space, external_id, version),
            Path(output_dir),
            clean,
            verbose,
        )
    )


if FeatureFlag.is_enabled(Flags.ASSETS):
    from cognite_toolkit._cdf_tk.prototypes.commands import DumpAssetsCommand

    @dump_app.command("asset")
    def dump_asset_cmd(
        ctx: typer.Context,
        hierarchy: Annotated[
            Optional[list[str]],
            typer.Option(
                "--hierarchy",
                "-h",
                help="Hierarchy to dump.",
            ),
        ] = None,
        data_set: Annotated[
            Optional[list[str]],
            typer.Option(
                "--data-set",
                "-d",
                help="Data set to dump.",
            ),
        ] = None,
        interactive: Annotated[
            bool,
            typer.Option(
                "--interactive",
                "-i",
                help="Will prompt you to select which assets hierarchies to dump.",
            ),
        ] = False,
        output_dir: Annotated[
            Path,
            typer.Argument(
                help="Where to dump the asset YAML files.",
                allow_dash=True,
            ),
        ] = Path("tmp"),
        format_: Annotated[
            str,
            typer.Option(
                "--format",
                "-f",
                help="Format to dump the assets in. Supported formats: yaml, csv, and parquet.",
            ),
        ] = "csv",
        clean_: Annotated[
            bool,
            typer.Option(
                "--clean",
                "-c",
                help="Delete the output directory before pulling the assets.",
            ),
        ] = False,
        limit: Annotated[
            Optional[int],
            typer.Option(
                "--limit",
                "-l",
                help="Limit the number of assets to dump.",
            ),
        ] = None,
        verbose: Annotated[
            bool,
            typer.Option(
                "--verbose",
                "-v",
                help="Turn on to get more verbose output when running the command",
            ),
        ] = False,
    ) -> None:
        """This command will dump the selected assets as yaml to the folder specified, defaults to /tmp."""
        cmd = DumpAssetsCommand()
        cmd.run(
            lambda: cmd.execute(
                CDFToolConfig.from_context(ctx),
                hierarchy,
                data_set,
                interactive,
                output_dir,
                clean_,
                limit,
                format_,  # type: ignore [arg-type]
                verbose,
            )
        )


if FeatureFlag.is_enabled(Flags.TIMESERIES_DUMP):
    from cognite_toolkit._cdf_tk.prototypes.commands import DumpTimeSeriesCommand

    @dump_app.command("timeseries")
    def dump_timeseries_cmd(
        ctx: typer.Context,
        time_series_list: Annotated[
            Optional[list[str]],
            typer.Option(
                "--timeseries",
                "-t",
                help="Timeseries to dump.",
            ),
        ] = None,
        data_set: Annotated[
            Optional[list[str]],
            typer.Option(
                "--data-set",
                "-d",
                help="Data set to dump.",
            ),
        ] = None,
        interactive: Annotated[
            bool,
            typer.Option(
                "--interactive",
                "-i",
                help="Will prompt you to select which timeseries to dump.",
            ),
        ] = False,
        output_dir: Annotated[
            Path,
            typer.Argument(
                help="Where to dump the timeseries YAML files.",
                allow_dash=True,
            ),
        ] = Path("tmp"),
        format_: Annotated[
            str,
            typer.Option(
                "--format",
                "-f",
                help="Format to dump the timeseries in. Supported formats: yaml, csv, and parquet.",
            ),
        ] = "csv",
        clean_: Annotated[
            bool,
            typer.Option(
                "--clean",
                "-c",
                help="Delete the output directory before pulling the timeseries.",
            ),
        ] = False,
        limit: Annotated[
            Optional[int],
            typer.Option(
                "--limit",
                "-l",
                help="Limit the number of timeseries to dump.",
            ),
        ] = None,
        verbose: Annotated[
            bool,
            typer.Option(
                "--verbose",
                "-v",
                help="Turn on to get more verbose output when running the command",
            ),
        ] = False,
    ) -> None:
        """This command will dump the selected timeseries as yaml to the folder specified, defaults to /tmp."""
        cmd = DumpTimeSeriesCommand()
        cmd.run(
            lambda: cmd.execute(
                CDFToolConfig.from_context(ctx),
                data_set,
                interactive,
                output_dir,
                clean_,
                limit,
                format_,  # type: ignore [arg-type]
                verbose,
            )
        )


>>>>>>> 95ed88cc
@feature_flag_app.callback(invoke_without_command=True)
def feature_flag_main(ctx: typer.Context) -> None:
    """Commands to enable and disable feature flags for the toolkit."""
    if ctx.invoked_subcommand is None:
        print(
            Panel(
                "[yellow]Warning: enabling feature flags may have undesired side effects."
                "\nDo not enable a flag unless you are familiar with what it does.[/]"
            )
        )
        print("Use [bold yellow]cdf features list[/] available feature flags")
        print(
            f"Use [bold yellow]the section cdf.feature_flags in {CDFToml.file_name!r}[/] to enable or disable feature flags."
        )
    return None


@feature_flag_app.command("list")
def feature_flag_list() -> None:
    """List all available feature flags."""

    cmd = FeatureFlagCommand()
    cmd.run(cmd.list)


@user_app.callback(invoke_without_command=True)
def user_main(ctx: typer.Context) -> None:
    """Commands to give information about the toolkit."""
    if ctx.invoked_subcommand is None:
        print("Use [bold yellow]cdf user --help[/] to see available commands.")
    return None


@user_app.command("info")
def user_info() -> None:
    """Print information about user"""
    tracker = Tracker()
    print(f"ID={tracker.get_distinct_id()!r}\nnow={datetime.now(timezone.utc).isoformat(timespec='seconds')!r}")


if __name__ == "__main__":
    app()<|MERGE_RESOLUTION|>--- conflicted
+++ resolved
@@ -14,19 +14,10 @@
 global_config.disable_pypi_version_check = True
 global_config.silence_feature_preview_warnings = True
 
-<<<<<<< HEAD
-from cognite.client.data_classes.data_modeling import NodeId
 from rich import print
 from rich.panel import Panel
 
-from cognite_toolkit._cdf_tk.apps import AuthApp, CoreApp, DumpApp, LandingApp, ModulesApp, RepoApp, RunApp
-=======
-from cognite.client.data_classes.data_modeling import DataModelId
-from rich import print
-from rich.panel import Panel
-
-from cognite_toolkit._cdf_tk.apps import AuthApp, CoreApp, LandingApp, ModulesApp, PullApp, RepoApp, RunApp
->>>>>>> 95ed88cc
+from cognite_toolkit._cdf_tk.apps import AuthApp, CoreApp, DumpApp, LandingApp, ModulesApp, PullApp, RepoApp, RunApp
 from cognite_toolkit._cdf_tk.cdf_toml import CDFToml
 from cognite_toolkit._cdf_tk.commands import (
     CollectCommand,
@@ -78,12 +69,7 @@
     )
 
 _app = CoreApp(**default_typer_kws)
-describe_app = typer.Typer(**default_typer_kws)  # type: ignore [arg-type]
-<<<<<<< HEAD
-pull_app = typer.Typer(**default_typer_kws)  # type: ignore [arg-type]
-=======
-dump_app = typer.Typer(**default_typer_kws)  # type: ignore [arg-type]
->>>>>>> 95ed88cc
+describe_app = typer.Typer(**default_typer_kws)  # type: ignore [arg-type] # type: ignore [arg-type]
 feature_flag_app = typer.Typer(**default_typer_kws)  # type: ignore [arg-type]
 user_app = typer.Typer(**default_typer_kws, hidden=True)  # type: ignore [arg-type]
 landing_app = LandingApp(**default_typer_kws)  # type: ignore [arg-type]
@@ -92,15 +78,10 @@
 _app.add_typer(describe_app, name="describe")
 _app.add_typer(RunApp(**default_typer_kws), name="run")
 _app.add_typer(RepoApp(**default_typer_kws), name="repo")
-<<<<<<< HEAD
-_app.add_typer(pull_app, name="pull")
+_app.add_typer(PullApp(**default_typer_kws), name="pull")
 # Todo: Add plugin flag when plugin bug is fixed.
 # if Plugin.is_enabled(Plugins.dump.value):
 _app.add_typer(DumpApp(**default_typer_kws), name="dump")
-=======
-_app.add_typer(PullApp(**default_typer_kws), name="pull")
-_app.add_typer(dump_app, name="dump")
->>>>>>> 95ed88cc
 _app.add_typer(feature_flag_app, name="features")
 _app.add_typer(ModulesApp(**default_typer_kws), name="modules")
 _app.command("init")(landing_app.main_init)
@@ -208,378 +189,6 @@
     cmd.run(lambda: cmd.execute(CDFToolConfig.from_context(ctx), space, data_model))
 
 
-<<<<<<< HEAD
-@pull_app.callback(invoke_without_command=True)
-def pull_main(ctx: typer.Context) -> None:
-    """Commands to download resource configurations from CDF into the module directory."""
-    if ctx.invoked_subcommand is None:
-        print("Use [bold yellow]cdf pull --help[/] for more information.")
-
-
-@pull_app.command("transformation")
-def pull_transformation_cmd(
-    ctx: typer.Context,
-    external_id: Annotated[
-        str,
-        typer.Option(
-            "--external-id",
-            "-e",
-            prompt=True,
-            help="External id of the transformation to pull.",
-        ),
-    ],
-    organization_dir: Annotated[
-        Path,
-        typer.Option(
-            "--organization-dir",
-            "-o",
-            help="Where to find the module templates to build from",
-        ),
-    ] = CDF_TOML.cdf.default_organization_dir,
-    env: Annotated[
-        Optional[str],
-        typer.Option(
-            "--env",
-            "-e",
-            help="Environment to use.",
-        ),
-    ] = CDF_TOML.cdf.default_env,
-    dry_run: Annotated[
-        bool,
-        typer.Option(
-            "--dry-run",
-            "-r",
-            help="Whether to do a dry-run, do dry-run if present.",
-        ),
-    ] = False,
-    verbose: Annotated[
-        bool,
-        typer.Option(
-            "--verbose",
-            "-v",
-            help="Turn on to get more verbose output when running the command",
-        ),
-    ] = False,
-) -> None:
-    """This command will pull the specified transformation and update its YAML file in the module folder"""
-    cmd = PullCommand()
-    cmd.run(
-        lambda: cmd.execute(
-            organization_dir,
-            external_id,
-            env,
-            dry_run,
-            verbose,
-            CDFToolConfig.from_context(ctx),
-            TransformationLoader,
-        )
-    )
-
-
-@pull_app.command("node")
-def pull_node_cmd(
-=======
-@dump_app.callback(invoke_without_command=True)
-def dump_main(ctx: typer.Context) -> None:
-    """Commands to dump resource configurations from CDF into a temporary directory."""
-    if ctx.invoked_subcommand is None:
-        print("Use [bold yellow]cdf dump --help[/] for more information.")
-    return None
-
-
-@dump_app.command("datamodel")
-def dump_datamodel_cmd(
->>>>>>> 95ed88cc
-    ctx: typer.Context,
-    space: Annotated[
-        str,
-        typer.Option(
-            "--space",
-            "-s",
-            prompt=True,
-<<<<<<< HEAD
-            help="Space where the node to pull can be found.",
-=======
-            help="Space where the datamodel to pull can be found.",
->>>>>>> 95ed88cc
-        ),
-    ],
-    external_id: Annotated[
-        str,
-        typer.Option(
-            "--external-id",
-            "-e",
-            prompt=True,
-<<<<<<< HEAD
-            help="External id of the node to pull.",
-        ),
-    ],
-    organization_dir: Annotated[
-        Path,
-        typer.Option(
-            "--organization-dir",
-            "-o",
-            help="Where to find the module templates to build from",
-        ),
-    ] = CDF_TOML.cdf.default_organization_dir,
-    env: Annotated[
-        Optional[str],
-        typer.Option(
-            "--env",
-            "-e",
-            help="Environment to use.",
-        ),
-    ] = CDF_TOML.cdf.default_env,
-    dry_run: Annotated[
-        bool,
-        typer.Option(
-            "--dry-run",
-            "-r",
-            help="Whether to do a dry-run, do dry-run if present.",
-        ),
-    ] = False,
-=======
-            help="External id of the datamodel to pull.",
-        ),
-    ],
-    version: Annotated[
-        Optional[str],
-        typer.Option(
-            "--version",
-            "-v",
-            help="Version of the datamodel to pull.",
-        ),
-    ] = None,
-    clean: Annotated[
-        bool,
-        typer.Option(
-            "--clean",
-            "-c",
-            help="Delete the output directory before pulling the datamodel.",
-        ),
-    ] = False,
-    output_dir: Annotated[
-        str,
-        typer.Argument(
-            help="Where to dump the datamodel YAML files.",
-            allow_dash=True,
-        ),
-    ] = "tmp",
->>>>>>> 95ed88cc
-    verbose: Annotated[
-        bool,
-        typer.Option(
-            "--verbose",
-            "-v",
-            help="Turn on to get more verbose output when running the command",
-        ),
-    ] = False,
-) -> None:
-<<<<<<< HEAD
-    """This command will pull the specified node and update its YAML file in the module folder."""
-
-    cmd = PullCommand()
-    cmd.run(
-        lambda: cmd.execute(
-            organization_dir,
-            NodeId(space, external_id),
-            env,
-            dry_run,
-            verbose,
-            CDFToolConfig.from_context(ctx),
-            NodeLoader,
-        )
-    )
-
-
-=======
-    """This command will dump the selected data model as yaml to the folder specified, defaults to /tmp."""
-    cmd = DumpCommand()
-    cmd.run(
-        lambda: cmd.execute(
-            CDFToolConfig.from_context(ctx),
-            DataModelId(space, external_id, version),
-            Path(output_dir),
-            clean,
-            verbose,
-        )
-    )
-
-
-if FeatureFlag.is_enabled(Flags.ASSETS):
-    from cognite_toolkit._cdf_tk.prototypes.commands import DumpAssetsCommand
-
-    @dump_app.command("asset")
-    def dump_asset_cmd(
-        ctx: typer.Context,
-        hierarchy: Annotated[
-            Optional[list[str]],
-            typer.Option(
-                "--hierarchy",
-                "-h",
-                help="Hierarchy to dump.",
-            ),
-        ] = None,
-        data_set: Annotated[
-            Optional[list[str]],
-            typer.Option(
-                "--data-set",
-                "-d",
-                help="Data set to dump.",
-            ),
-        ] = None,
-        interactive: Annotated[
-            bool,
-            typer.Option(
-                "--interactive",
-                "-i",
-                help="Will prompt you to select which assets hierarchies to dump.",
-            ),
-        ] = False,
-        output_dir: Annotated[
-            Path,
-            typer.Argument(
-                help="Where to dump the asset YAML files.",
-                allow_dash=True,
-            ),
-        ] = Path("tmp"),
-        format_: Annotated[
-            str,
-            typer.Option(
-                "--format",
-                "-f",
-                help="Format to dump the assets in. Supported formats: yaml, csv, and parquet.",
-            ),
-        ] = "csv",
-        clean_: Annotated[
-            bool,
-            typer.Option(
-                "--clean",
-                "-c",
-                help="Delete the output directory before pulling the assets.",
-            ),
-        ] = False,
-        limit: Annotated[
-            Optional[int],
-            typer.Option(
-                "--limit",
-                "-l",
-                help="Limit the number of assets to dump.",
-            ),
-        ] = None,
-        verbose: Annotated[
-            bool,
-            typer.Option(
-                "--verbose",
-                "-v",
-                help="Turn on to get more verbose output when running the command",
-            ),
-        ] = False,
-    ) -> None:
-        """This command will dump the selected assets as yaml to the folder specified, defaults to /tmp."""
-        cmd = DumpAssetsCommand()
-        cmd.run(
-            lambda: cmd.execute(
-                CDFToolConfig.from_context(ctx),
-                hierarchy,
-                data_set,
-                interactive,
-                output_dir,
-                clean_,
-                limit,
-                format_,  # type: ignore [arg-type]
-                verbose,
-            )
-        )
-
-
-if FeatureFlag.is_enabled(Flags.TIMESERIES_DUMP):
-    from cognite_toolkit._cdf_tk.prototypes.commands import DumpTimeSeriesCommand
-
-    @dump_app.command("timeseries")
-    def dump_timeseries_cmd(
-        ctx: typer.Context,
-        time_series_list: Annotated[
-            Optional[list[str]],
-            typer.Option(
-                "--timeseries",
-                "-t",
-                help="Timeseries to dump.",
-            ),
-        ] = None,
-        data_set: Annotated[
-            Optional[list[str]],
-            typer.Option(
-                "--data-set",
-                "-d",
-                help="Data set to dump.",
-            ),
-        ] = None,
-        interactive: Annotated[
-            bool,
-            typer.Option(
-                "--interactive",
-                "-i",
-                help="Will prompt you to select which timeseries to dump.",
-            ),
-        ] = False,
-        output_dir: Annotated[
-            Path,
-            typer.Argument(
-                help="Where to dump the timeseries YAML files.",
-                allow_dash=True,
-            ),
-        ] = Path("tmp"),
-        format_: Annotated[
-            str,
-            typer.Option(
-                "--format",
-                "-f",
-                help="Format to dump the timeseries in. Supported formats: yaml, csv, and parquet.",
-            ),
-        ] = "csv",
-        clean_: Annotated[
-            bool,
-            typer.Option(
-                "--clean",
-                "-c",
-                help="Delete the output directory before pulling the timeseries.",
-            ),
-        ] = False,
-        limit: Annotated[
-            Optional[int],
-            typer.Option(
-                "--limit",
-                "-l",
-                help="Limit the number of timeseries to dump.",
-            ),
-        ] = None,
-        verbose: Annotated[
-            bool,
-            typer.Option(
-                "--verbose",
-                "-v",
-                help="Turn on to get more verbose output when running the command",
-            ),
-        ] = False,
-    ) -> None:
-        """This command will dump the selected timeseries as yaml to the folder specified, defaults to /tmp."""
-        cmd = DumpTimeSeriesCommand()
-        cmd.run(
-            lambda: cmd.execute(
-                CDFToolConfig.from_context(ctx),
-                data_set,
-                interactive,
-                output_dir,
-                clean_,
-                limit,
-                format_,  # type: ignore [arg-type]
-                verbose,
-            )
-        )
-
-
->>>>>>> 95ed88cc
 @feature_flag_app.callback(invoke_without_command=True)
 def feature_flag_main(ctx: typer.Context) -> None:
     """Commands to enable and disable feature flags for the toolkit."""
