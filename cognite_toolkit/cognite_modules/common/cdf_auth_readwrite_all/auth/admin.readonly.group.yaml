name: 'gp_admin_readonly'
sourceId: '{{readonly_source_id}}'
metadata:
  origin: 'cdf-project-templates'
capabilities:
  - projectsAcl:
      actions:
        - LIST
        - READ
      scope:
        all: {}
  - groupsAcl:
      actions:
        - LIST
        - READ
      scope:
        all: {}
  - assetsAcl:
      actions:
        - READ
      scope:
        all: {}
  - filesAcl:
      actions:
        - READ
      scope:
        all: {}
  - rawAcl:
      actions:
        - READ
        - LIST
      scope:
        all: {}
  - timeSeriesAcl:
      actions:
        - READ
      scope:
        all: {}
  - dataModelsAcl:
      actions:
        - READ
        - WRITE
      scope:
        all: {}
  - dataModelInstancesAcl:
      actions:
        - READ
      scope:
        all: {}
  - datasetsAcl:
      actions:
        - READ
      scope:
        all: {}
  - extractionPipelinesAcl:
      actions:
        - READ
      scope:
        all: {}
  - extractionRunsAcl:
      actions:
        - READ
      scope:
        all: {}
  - extractionConfigsAcl:
      actions:
        - READ
      scope:
        all: {}
  - functionsAcl:
      actions:
        - READ
      scope:
        all: {}
  - sessionsAcl:
      actions:
        - LIST
      scope:
        all: {}
  - transformationsAcl:
      actions:
        - READ
      scope:
        all: {}
  - filePipelinesAcl:
      actions:
        - READ
      scope:
        all: {}
  - annotationsAcl:
      actions:
        - READ
      scope:
        all: {}
  - documentFeedbackAcl:
      actions:
        - READ
      scope:
        all: {}
  - securityCategoriesAcl:
      actions:
        - LIST
      scope:
        all: {}
  - hostedExtractorsAcl:
      actions:
        - READ
      scope:
        all: {}
  - visionModelAcl:
      actions:
        - READ
      scope:
        all: {}
  - roboticsAcl:
      actions:
        - READ
      scope:
        all: {}
  - geospatialAcl:
      actions:
        - READ
      scope:
        all: {}
<<<<<<< HEAD
  - eventsAcl:
      actions:
        - READ
      scope:
        all: { }
  - labelsAcl:
      actions:
        - READ
      scope:
        all: { }
=======
  - workflowOrchestrationAcl:
      actions:
        - READ
      scope:
        all: {}
>>>>>>> 13aba0ef
<|MERGE_RESOLUTION|>--- conflicted
+++ resolved
@@ -122,7 +122,6 @@
         - READ
       scope:
         all: {}
-<<<<<<< HEAD
   - eventsAcl:
       actions:
         - READ
@@ -133,10 +132,8 @@
         - READ
       scope:
         all: { }
-=======
   - workflowOrchestrationAcl:
       actions:
         - READ
       scope:
-        all: {}
->>>>>>> 13aba0ef
+        all: {}