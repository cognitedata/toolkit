name: 'gp_admin_readonly'
sourceId: '{{readonly_source_id}}'
metadata:
  origin: 'cdf-project-templates'
capabilities:
  - projectsAcl:
      actions:
        - LIST
        - READ
      scope:
        all: {}
  - groupsAcl:
      actions:
        - LIST
        - READ
      scope:
        all: {}
  - assetsAcl:
      actions:
        - READ
      scope:
        all: {}
  - filesAcl:
      actions:
        - READ
      scope:
        all: {}
  - rawAcl:
      actions:
        - READ
        - LIST
      scope:
        all: {}
  - timeSeriesAcl:
      actions:
        - READ
      scope:
        all: {}
  - dataModelsAcl:
      actions:
        - READ
        - WRITE
      scope:
        all: {}
  - dataModelInstancesAcl:
      actions:
        - READ
      scope:
        all: {}
  - datasetsAcl:
      actions:
        - READ
      scope:
        all: {}
  - extractionPipelinesAcl:
      actions:
        - READ
      scope:
        all: {}
  - extractionRunsAcl:
      actions:
        - READ
      scope:
        all: {}
  - extractionConfigsAcl:
      actions:
        - READ
      scope:
        all: {}
  - functionsAcl:
      actions:
        - READ
      scope:
        all: {}
  - sessionsAcl:
      actions:
        - LIST
      scope:
        all: {}
  - transformationsAcl:
      actions:
        - READ
      scope:
        all: {}
  - filePipelinesAcl:
      actions:
        - READ
      scope:
        all: {}
  - annotationsAcl:
      actions:
        - READ
      scope:
        all: {}
  - documentFeedbackAcl:
      actions:
        - READ
      scope:
        all: {}
  - securityCategoriesAcl:
      actions:
        - LIST
      scope:
        all: {}
  - hostedExtractorsAcl:
      actions:
        - READ
      scope:
        all: {}
  - visionModelAcl:
      actions:
        - READ
      scope:
        all: {}
  - roboticsAcl:
      actions:
        - READ
      scope:
        all: {}
  - geospatialAcl:
      actions:
        - READ
      scope:
        all: {}
  - workflowOrchestrationAcl:
      actions:
        - READ
      scope:
        all: {}
<<<<<<< HEAD
  - timeSeriesSubscriptionsAcl:
      actions:
        - READ
=======
  - securityCategoriesAcl:
      actions:
        - LIST
>>>>>>> 0359da40
      scope:
        all: {}<|MERGE_RESOLUTION|>--- conflicted
+++ resolved
@@ -127,14 +127,13 @@
         - READ
       scope:
         all: {}
-<<<<<<< HEAD
+  - securityCategoriesAcl:
+      actions:
+        - LIST
+      scope:
+        all: {}
   - timeSeriesSubscriptionsAcl:
       actions:
         - READ
-=======
-  - securityCategoriesAcl:
-      actions:
-        - LIST
->>>>>>> 0359da40
       scope:
         all: {}