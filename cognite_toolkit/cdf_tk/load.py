# Copyright 2023 Cognite AS
#
# Licensed under the Apache License, Version 2.0 (the "License");
# you may not use this file except in compliance with the License.
# You may obtain a copy of the License at
#
#      https://www.apache.org/licenses/LICENSE-2.0
#
# Unless required by applicable law or agreed to in writing, software
# distributed under the License is distributed on an "AS IS" BASIS,
# WITHOUT WARRANTIES OR CONDITIONS OF ANY KIND, either express or implied.
# See the License for the specific language governing permissions and
# limitations under the License.
from __future__ import annotations

import io
import itertools
import json
import re
from abc import ABC, abstractmethod
from collections import Counter, UserList
from collections.abc import Iterable, Sequence, Sized
from contextlib import suppress
from dataclasses import dataclass
from functools import total_ordering
from pathlib import Path
from typing import Any, Generic, Literal, TypeVar, Union, cast, final

import pandas as pd
import yaml
from cognite.client import CogniteClient
from cognite.client.data_classes import (
    DataSet,
    DataSetList,
    ExtractionPipeline,
    ExtractionPipelineConfig,
    ExtractionPipelineList,
    FileMetadata,
    FileMetadataList,
    OidcCredentials,
    TimeSeries,
    TimeSeriesList,
    Transformation,
    TransformationList,
    TransformationSchedule,
    TransformationScheduleList,
    capabilities,
)
from cognite.client.data_classes._base import (
    CogniteResource,
    CogniteResourceList,
    T_CogniteResource,
    T_CogniteResourceList,
)
from cognite.client.data_classes.capabilities import (
    Capability,
    DataModelInstancesAcl,
    DataModelsAcl,
    DataSetsAcl,
    ExtractionPipelinesAcl,
    FilesAcl,
    GroupsAcl,
    RawAcl,
    TimeSeriesAcl,
    TransformationsAcl,
)
from cognite.client.data_classes.data_modeling import (
    Container,
    ContainerApply,
    ContainerApplyList,
    ContainerList,
    DataModel,
    DataModelApply,
    DataModelApplyList,
    DataModelingId,
    DataModelList,
    Edge,
    EdgeApply,
    EdgeApplyList,
    EdgeApplyResultList,
    EdgeList,
    Node,
    NodeApply,
    NodeApplyList,
    NodeApplyResultList,
    NodeList,
    Space,
    SpaceApply,
    SpaceApplyList,
    SpaceList,
    View,
    ViewApply,
    ViewApplyList,
    ViewList,
)
from cognite.client.data_classes.data_modeling.ids import (
    ContainerId,
    DataModelId,
    EdgeId,
    InstanceId,
    NodeId,
    VersionedDataModelingId,
    ViewId,
)
from cognite.client.data_classes.iam import Group, GroupList
from cognite.client.exceptions import CogniteAPIError, CogniteDuplicatedError, CogniteNotFoundError
from cognite.client.utils.useful_types import SequenceNotStr
from rich import print
from rich.table import Table
from typing_extensions import Self

from .delete import delete_instances
from .utils import CDFToolConfig, load_yaml_inject_variables


@dataclass
class RawTable(CogniteResource):
    db_name: str
    table_name: str

    @classmethod
    def _load(cls, resource: dict[str, Any], cognite_client: CogniteClient | None = None) -> RawTable:
        return cls(db_name=resource["dbName"], table_name=resource["tableName"])

    def dump(self, camel_case: bool = True) -> dict[str, Any]:
        return {
            "dbName" if camel_case else "db_name": self.db_name,
            "tableName" if camel_case else "table_name": self.table_name,
        }


class RawTableList(CogniteResourceList[RawTable]):
    _RESOURCE = RawTable


@dataclass
class LoadableNodes(NodeApplyList):
    """
    This is a helper class for nodes that contains arguments that are required for writing the
    nodes to CDF.
    """

    auto_create_direct_relations: bool
    skip_on_version_conflict: bool
    replace: bool
    nodes: NodeApplyList

    def __post_init__(self) -> None:
        self.data = self.nodes.data

    def __len__(self) -> int:
        return len(self.data)

    @classmethod
    def _load(cls, resource: dict[str, Any], cognite_client: CogniteClient | None = None) -> Self:  # type: ignore[override]
        return cls(
            auto_create_direct_relations=resource["autoCreateDirectRelations"],
            skip_on_version_conflict=resource["skipOnVersionConflict"],
            replace=resource["replace"],
            nodes=NodeApplyList.load(resource["nodes"]),
        )

    def dump(self, camel_case: bool = True) -> dict[str, Any]:  # type: ignore[override]
        return {
            "autoCreateDirectRelations"
            if camel_case
            else "auto_create_direct_relations": self.auto_create_direct_relations,
            "skipOnVersionConflict" if camel_case else "skip_on_version_conflict": self.skip_on_version_conflict,
            "replace": self.replace,
            "nodes": self.nodes.dump(camel_case),
        }


@dataclass
class LoadableEdges(EdgeApplyList):
    """
    This is a helper class for edges that contains arguments that are required for writing the
    edges to CDF.
    """

    auto_create_start_nodes: bool
    auto_create_end_nodes: bool
    skip_on_version_conflict: bool
    replace: bool
    edges: EdgeApplyList

    def __post_init__(self) -> None:
        self.data = self.edges.data

    def __len__(self) -> int:
        return len(self.data)

    @classmethod
    def _load(cls, resource: dict[str, Any], cognite_client: CogniteClient | None = None) -> Self:  # type: ignore[override]
        return cls(
            auto_create_start_nodes=resource["autoCreateStartNodes"],
            auto_create_end_nodes=resource["autoCreateEndNodes"],
            skip_on_version_conflict=resource["skipOnVersionConflict"],
            replace=resource["replace"],
            edges=EdgeApplyList.load(resource["edges"]),
        )

    def dump(self, camel_case: bool = True) -> dict[str, Any]:  # type: ignore[override]
        return {
            "autoCreateStartNodes" if camel_case else "auto_create_start_nodes": self.auto_create_start_nodes,
            "autoCreateEndNodes" if camel_case else "auto_create_end_nodes": self.auto_create_end_nodes,
            "skipOnVersionConflict" if camel_case else "skip_on_version_conflict": self.skip_on_version_conflict,
            "replace": self.replace,
            "edges": self.edges.dump(camel_case),
        }


class ExtractionPipelineConfigList(CogniteResourceList[ExtractionPipelineConfig]):
    _RESOURCE = ExtractionPipelineConfig


T_ID = TypeVar("T_ID", bound=Union[str, int, DataModelingId, InstanceId, VersionedDataModelingId, RawTable])

T_CogniteResourceWrite = TypeVar("T_CogniteResourceWrite", bound=CogniteResource)
T_CogniteResourceWriteList = TypeVar("T_CogniteResourceWriteList", bound=CogniteResourceList)


class Loader(
    ABC, Generic[T_ID, T_CogniteResourceWrite, T_CogniteResource, T_CogniteResourceWriteList, T_CogniteResourceList]
):
    """
    This is the base class for all loaders. It defines the interface that all loaders must implement.

    A loader is a class that describes how a resource is loaded from a file and uploaded to CDF.

    All resources supported by the cognite_toolkit should implement a loader.

    Class attributes:
        support_drop: Whether the resource supports the drop flag.
        filetypes: The filetypes that are supported by this loader. If empty, all files are supported.
        api_name: The name of the api that is in the cognite_client that is used to interact with the CDF API.
        folder_name: The name of the folder in the build directory where the files are located.
        resource_cls: The class of the resource that is loaded.
        list_cls: The list version of the resource class.
        dependencies: A set of loaders that must be loaded before this loader.
        _display_name: The name of the resource that is used when printing messages. If this is not set the
            api_name is used.
    """

    support_drop = True
    support_upsert = False
    filetypes = frozenset({"yaml", "yml"})
    filename_pattern = ""
    api_name: str
    folder_name: str
    resource_write_cls: type[T_CogniteResourceWrite]
    resource_cls: type[T_CogniteResource]
    list_cls: type[T_CogniteResourceList]
    list_write_cls: type[T_CogniteResourceWriteList]
    identifier_key: str = "externalId"
    dependencies: frozenset[type[Loader]] = frozenset()
    _display_name: str = ""

    def __init__(self, client: CogniteClient, ToolGlobals: CDFToolConfig):
        self.client = client
        self.ToolGlobals = ToolGlobals
        try:
            self.api_class = self._get_api_class(client, self.api_name)
        except AttributeError:
            raise AttributeError(f"Invalid api_name {self.api_name}.")

    @property
    def display_name(self) -> str:
        if self._display_name:
            return self._display_name
        return self.api_name

    @staticmethod
    def _get_api_class(client: CogniteClient, api_name: str) -> Any:
        parent = client
        if (dot_count := Counter(api_name)["."]) == 1:
            parent_name, api_name = api_name.split(".")
            parent = getattr(client, parent_name)
        elif dot_count == 0:
            pass
        else:
            raise AttributeError(f"Invalid api_name {api_name}.")
        return getattr(parent, api_name)

    @classmethod
    def create_loader(
        cls, ToolGlobals: CDFToolConfig
    ) -> Loader[T_ID, T_CogniteResourceWrite, T_CogniteResource, T_CogniteResourceWriteList, T_CogniteResourceList]:
        client = ToolGlobals.verify_capabilities(capability=cls.get_required_capability(ToolGlobals))
        return cls(client, ToolGlobals)

    @classmethod
    @abstractmethod
    def get_required_capability(cls, ToolGlobals: CDFToolConfig) -> Capability | list[Capability]:
        raise NotImplementedError(f"get_required_capability must be implemented for {cls.__name__}.")

    @classmethod
    @abstractmethod
    def get_id(cls, item: T_CogniteResource | T_CogniteResourceWrite) -> T_ID:
        raise NotImplementedError

    @staticmethod
    def fixup_resource(local: T_CogniteResourceWrite, remote: T_CogniteResource) -> T_CogniteResourceWrite:
        """Takes the local (to be pushed) and remote (from CDF) resource and returns the
        local resource with properties from the remote resource copied over to make
        them equal if we should consider them equal (and skip writing to CDF)."""
        return local

    def remove_unchanged(
        self, local: T_CogniteResourceWrite | Sequence[T_CogniteResourceWrite]
    ) -> T_CogniteResourceWriteList:
        local_list = self.list_write_cls(local if isinstance(local, Sequence) else [local])
        if len(local_list) == 0:
            return local_list
        try:
            remote = self.retrieve([self.get_id(item) for item in local_list])
        except CogniteNotFoundError:
            return local_list
        if len(remote) == 0:
            return local_list
        for l_resource in local_list:
            for r in remote:
                if self.get_id(l_resource) == self.get_id(r):
                    r_yaml = self.resource_cls.dump_yaml(r)
                    # To avoid that we mess up the original local resource, we use the
                    # "through yaml copy"-trick to create a copy of the local resource.
                    copy_l = self.resource_write_cls.load(self.resource_cls.dump_yaml(l_resource))
                    l_yaml = self.resource_cls.dump_yaml(self.fixup_resource(copy_l, r))
                    if l_yaml == r_yaml:
                        local_list.remove(l_resource)
                        break
        return local_list

    # Default implementations that can be overridden
    def create(self, items: T_CogniteResourceWriteList, drop: bool, filepath: Path) -> Sized:
        try:
            created = self.api_class.create(items)
            return created
        except CogniteAPIError as e:
            if e.code == 409:
                print("  [bold yellow]WARNING:[/] Resource(s) already exist(s), skipping creation.")
                return self.list_cls([])
            else:
                print(f"[bold red]ERROR:[/] Failed to create resource(s).\n{e}")
                self.ToolGlobals.failed = True
                return self.list_cls([])
        except CogniteDuplicatedError as e:
            print(
                f"  [bold yellow]WARNING:[/] {len(e.duplicated)} out of {len(items)} resource(s) already exist(s). {len(e.successful or [])} resource(s) created."
            )
            return self.list_cls([])
        except Exception as e:
            print(f"[bold red]ERROR:[/] Failed to create resource(s).\n{e}")
            self.ToolGlobals.failed = True
            return self.list_cls([])

    def delete(self, ids: SequenceNotStr[T_ID], drop_data: bool) -> int:
        self.api_class.delete(ids)
        return len(ids)

    def retrieve(self, ids: SequenceNotStr[T_ID]) -> T_CogniteResourceList:
        return self.api_class.retrieve(ids)

    def load_resource(self, filepath: Path, dry_run: bool) -> T_CogniteResourceWrite | T_CogniteResourceWriteList:
        raw_yaml = load_yaml_inject_variables(filepath, self.ToolGlobals.environment_variables())
        if isinstance(raw_yaml, list):
            return self.list_write_cls.load(raw_yaml)
        return self.resource_write_cls.load(raw_yaml)


@final
class AuthLoader(Loader[str, Group, Group, GroupList, GroupList]):
    support_drop = False
    support_upsert = True
    api_name = "iam.groups"
    folder_name = "auth"
    resource_cls = Group
    resource_write_cls = Group
    list_cls = GroupList
    list_write_cls = GroupList
    identifier_key = "name"
    resource_scopes = frozenset(
        {
            capabilities.IDScope,
            capabilities.SpaceIDScope,
            capabilities.DataSetScope,
            capabilities.TableScope,
            capabilities.AssetRootIDScope,
            capabilities.ExtractionPipelineScope,
            capabilities.IDScopeLowerCase,
        }
    )

    def __init__(
        self,
        client: CogniteClient,
        ToolGlobals: CDFToolConfig,
        target_scopes: Literal[
            "all", "all_skipped_validation", "all_scoped_skipped_validation", "resource_scoped_only", "all_scoped_only"
        ] = "all",
    ):
        super().__init__(client, ToolGlobals)
        self.target_scopes = target_scopes

    @property
    def display_name(self) -> str:
        if self.target_scopes.startswith("all"):
            scope = "all"
        else:
            scope = "resource scoped"
        return f"{self.api_name}({scope})"

    @staticmethod
    def fixup_resource(local: Group, remote: Group) -> Group:
        local.id = remote.id
        local.is_deleted = False  # If remote is_deleted, this will fail the check.
        local.metadata = remote.metadata  # metadata has no order guarantee, so we exclude it from compare
        local.deleted_time = remote.deleted_time
        return local

    @classmethod
    def create_loader(
        cls,
        ToolGlobals: CDFToolConfig,
        target_scopes: Literal[
            "all", "all_skipped_validation", "all_scoped_skipped_validation", "resource_scoped_only", "all_scoped_only"
        ] = "all",
    ) -> AuthLoader:
        client = ToolGlobals.verify_capabilities(capability=cls.get_required_capability(ToolGlobals))
        return AuthLoader(client, ToolGlobals, target_scopes)

    @classmethod
    def get_required_capability(cls, ToolGlobals: CDFToolConfig) -> Capability | list[Capability]:
        return GroupsAcl(
            [GroupsAcl.Action.Read, GroupsAcl.Action.List, GroupsAcl.Action.Create, GroupsAcl.Action.Delete],
            GroupsAcl.Scope.All(),
        )

    @classmethod
    def get_id(cls, item: Group) -> str:
        return item.name

    def load_resource(self, filepath: Path, dry_run: bool) -> Group:
        raw = load_yaml_inject_variables(
            filepath, self.ToolGlobals.environment_variables(), required_return_type="dict"
        )
        for capability in raw.get("capabilities", []):
            for _, values in capability.items():
                if len(values.get("scope", {}).get("datasetScope", {}).get("ids", [])) > 0:
                    if not dry_run and self.target_scopes not in [
                        "all_skipped_validation",
                        "all_scoped_skipped_validation",
                    ]:
                        values["scope"]["datasetScope"]["ids"] = [
                            self.ToolGlobals.verify_dataset(ext_id)
                            for ext_id in values.get("scope", {}).get("datasetScope", {}).get("ids", [])
                        ]
                    else:
                        values["scope"]["datasetScope"]["ids"] = [-1]

                if len(values.get("scope", {}).get("extractionPipelineScope", {}).get("ids", [])) > 0:
                    if not dry_run and self.target_scopes not in [
                        "all_skipped_validation",
                        "all_scoped_skipped_validation",
                    ]:
                        values["scope"]["extractionPipelineScope"]["ids"] = [
                            self.ToolGlobals.verify_extraction_pipeline(ext_id)
                            for ext_id in values.get("scope", {}).get("extractionPipelineScope", {}).get("ids", [])
                        ]
                    else:
                        values["scope"]["extractionPipelineScope"]["ids"] = [-1]
        return Group.load(raw)

    def retrieve(self, ids: SequenceNotStr[str]) -> GroupList:
        remote = self.client.iam.groups.list(all=True)
        found = [g for g in remote if g.name in ids]
        return GroupList(found)

    def delete(self, ids: SequenceNotStr[str], drop_data: bool) -> int:
<<<<<<< HEAD
        ids_ = list(ids)
=======
        id_list = list(ids)
>>>>>>> 679dce36
        # Let's prevent that we delete groups we belong to
        try:
            groups = self.client.iam.groups.list()
        except Exception as e:
            print(
                f"[bold red]ERROR:[/] Failed to retrieve the current service principal's groups. Aborting group deletion.\n{e}"
            )
            return 0
        my_source_ids = set()
        for g in groups:
            if g.source_id not in my_source_ids:
                my_source_ids.add(g.source_id)
        groups = self.retrieve(ids)
        for g in groups:
            if g.source_id in my_source_ids:
                print(
                    f"  [bold yellow]WARNING:[/] Not deleting group {g.name} with sourceId {g.source_id} as it is used by the current service principal."
                )
                print("     If you want to delete this group, you must do it manually.")
<<<<<<< HEAD
                if g.name not in ids_:
                    print(f"    [bold red]ERROR[/] You seem to have duplicate groups of name {g.name}.")
                else:
                    ids_.remove(g.name)
        found = [g.id for g in groups if g.name in ids_ and g.id]
=======
                if g.name not in id_list:
                    print(f"    [bold red]ERROR[/] You seem to have duplicate groups of name {g.name}.")
                else:
                    id_list.remove(g.name)
        found = [g.id for g in groups if g.name in id_list and g.id]
>>>>>>> 679dce36
        self.client.iam.groups.delete(found)
        return len(found)

    def create(self, items: GroupList, drop: bool, filepath: Path) -> GroupList:
        if self.target_scopes == "all":
            to_create = items
        elif self.target_scopes == "all_skipped_validation":
            raise ValueError("all_skipped_validation is not supported for group creation as scopes would be wrong.")
        elif self.target_scopes == "resource_scoped_only":
            to_create = GroupList([])
            for item in items:
                item.capabilities = [
                    capability
                    for capability in item.capabilities or []
                    if type(capability.scope) in self.resource_scopes
                ]
                if item.capabilities:
                    to_create.append(item)
        elif self.target_scopes == "all_scoped_only" or self.target_scopes == "all_scoped_skipped_validation":
            to_create = GroupList([])
            for item in items:
                item.capabilities = [
                    capability
                    for capability in item.capabilities or []
                    if type(capability.scope) not in self.resource_scopes
                ]
                if item.capabilities:
                    to_create.append(item)
        else:
            raise ValueError(f"Invalid load value {self.target_scopes}")

        if len(to_create) == 0:
            return GroupList([])
        # We MUST retrieve all the old groups BEFORE we add the new, if not the new will be deleted
        old_groups = self.client.iam.groups.list(all=True)
        created = cast(GroupList, self.client.iam.groups.create(to_create))
        created_names = {g.name for g in created}
        to_delete = [g.id for g in old_groups if g.name in created_names and g.id]
        self.client.iam.groups.delete(to_delete)
        return cast(GroupList, created)


@final
class DataSetsLoader(Loader[str, DataSet, DataSet, DataSetList, DataSetList]):
    support_drop = False
    support_upsert = True
    api_name = "data_sets"
    folder_name = "data_sets"
    resource_cls = DataSet
    resource_write_cls = DataSet
    list_cls = DataSetList
    list_write_cls = DataSetList

    @classmethod
    def get_required_capability(cls, ToolGlobals: CDFToolConfig) -> Capability:
        return DataSetsAcl(
            [DataSetsAcl.Action.Read, DataSetsAcl.Action.Write],
            DataSetsAcl.Scope.All(),
        )

    @classmethod
    def get_id(cls, item: DataSet) -> str:
        if item.external_id is None:
            raise ValueError("DataSet must have external_id set.")
        return item.external_id

    def delete(self, ids: SequenceNotStr[str], drop_data: bool) -> int:
        raise NotImplementedError("CDF does not support deleting data sets.")

    def retrieve(self, ids: SequenceNotStr[str]) -> DataSetList:
        return self.client.data_sets.retrieve_multiple(external_ids=cast(Sequence, ids))

    @staticmethod
    def fixup_resource(local: DataSet, remote: DataSet) -> DataSet:
        """Sets the read-only properties, id, created_time, and last_updated_time, that are set on the server side.
        This is needed to make the comparison work.
        """

        local.id = remote.id
        local.created_time = remote.created_time
        local.last_updated_time = remote.last_updated_time
        return local

    def load_resource(self, filepath: Path, dry_run: bool) -> DataSetList:
        resource = load_yaml_inject_variables(filepath, {})

        data_sets = [resource] if isinstance(resource, dict) else resource

        for data_set in data_sets:
            if data_set.get("metadata"):
                for key, value in data_set["metadata"].items():
                    data_set["metadata"][key] = json.dumps(value)
        return DataSetList.load(data_sets)

    def create(self, items: DataSetList, drop: bool, filepath: Path) -> DataSetList:
        created = DataSetList([], cognite_client=self.client)
        # There is a bug in the data set API, so only one duplicated data set is returned at the time,
        # so we need to iterate.
        while len(items.data) > 0:
            try:
                created.extend(DataSetList(self.client.data_sets.create(items)))
                return created
            except CogniteDuplicatedError as e:
                if len(e.duplicated) < len(items):
                    for dup in e.duplicated:
                        ext_id = dup.get("externalId", None)
                        for item in items:
                            if item.external_id == ext_id:
                                items.remove(item)
                else:
                    items.data = []
            except Exception as e:
                print(f"[bold red]ERROR:[/] Failed to create data sets.\n{e}")
                self.ToolGlobals.failed = True
                return DataSetList([])
        return created


@final
class RawLoader(Loader[RawTable, RawTable, RawTable, RawTableList, RawTableList]):
    api_name = "raw.rows"
    folder_name = "raw"
    resource_cls = RawTable
    resource_write_cls = RawTable
    list_cls = RawTableList
    list_write_cls = RawTableList
    identifier_key = "table_name"
    data_file_types = frozenset({"csv", "parquet"})

    @classmethod
    def get_required_capability(cls, ToolGlobals: CDFToolConfig) -> Capability:
        return RawAcl([RawAcl.Action.Read, RawAcl.Action.Write], RawAcl.Scope.All())

    @classmethod
    def get_id(cls, item: RawTable) -> RawTable:
        return item

    def delete(self, ids: SequenceNotStr[RawTable], drop_data: bool) -> int:
        count = 0
        for db_name, raw_tables in itertools.groupby(sorted(ids, key=lambda x: x.db_name), key=lambda x: x.db_name):
            # Raw tables do not have ignore_unknowns_ids, so we need to catch the error
            with suppress(CogniteAPIError):
                tables = [table.table_name for table in raw_tables]
                self.client.raw.tables.delete(db_name=db_name, name=tables)
                count += len(tables)
            if len(self.client.raw.tables.list(db_name=db_name, limit=-1).data) == 0:
                with suppress(CogniteAPIError):
                    self.client.raw.databases.delete(name=db_name)
        return count

    def create(self, items: Sequence[RawTable], drop: bool, filepath: Path) -> list[RawTable]:
        if len(items) != 1:
            raise ValueError("Raw tables must be loaded one at a time.")
        table = items[0]
        datafile = next(
            (
                file
                for file_type in self.data_file_types
                if (file := filepath.parent / f"{table.table_name}.{file_type}").exists()
            ),
            None,
        )
        if datafile is None:
            raise ValueError(f"Failed to find data file for {table.table_name} in {filepath.parent}")
        elif datafile.suffix == ".csv":
            # The replacement is used to ensure that we read exactly the same file on Windows and Linux
            file_content = datafile.read_bytes().replace(b"\r\n", b"\n").decode("utf-8")
            data = pd.read_csv(io.StringIO(file_content), dtype=str)
            data.fillna("", inplace=True)
        elif datafile.suffix == ".parquet":
            data = pd.read_parquet(filepath)
        else:
            raise NotImplementedError(f"Unsupported file type {datafile.suffix} for {table.table_name}")

        self.client.raw.rows.insert_dataframe(
            db_name=table.db_name,
            table_name=table.table_name,
            dataframe=data,
            ensure_parent=True,
        )
        return [table]


@final
class TimeSeriesLoader(Loader[str, TimeSeries, TimeSeries, TimeSeriesList, TimeSeriesList]):
    api_name = "time_series"
    folder_name = "timeseries"
    resource_cls = TimeSeries
    resource_write_cls = TimeSeries
    list_cls = TimeSeriesList
    list_write_cls = TimeSeriesList
    dependencies = frozenset({DataSetsLoader})

    @classmethod
    def get_required_capability(cls, ToolGlobals: CDFToolConfig) -> Capability:
        return TimeSeriesAcl(
            [TimeSeriesAcl.Action.Read, TimeSeriesAcl.Action.Write],
            TimeSeriesAcl.Scope.DataSet([ToolGlobals.data_set_id])
            if ToolGlobals.data_set_id
            else TimeSeriesAcl.Scope.All(),
        )

    @classmethod
    def get_id(cls, item: TimeSeries) -> str:
        if item.external_id is None:
            raise ValueError("TimeSeries must have external_id set.")
        return item.external_id

    def retrieve(self, ids: SequenceNotStr[str]) -> TimeSeriesList:
        return self.client.time_series.retrieve_multiple(external_ids=cast(Sequence, ids), ignore_unknown_ids=True)

    def delete(self, ids: SequenceNotStr[str], drop_data: bool) -> int:
        self.client.time_series.delete(external_id=cast(Sequence, ids), ignore_unknown_ids=True)
        return len(ids)

    def load_resource(self, filepath: Path, dry_run: bool) -> TimeSeries | TimeSeriesList:
        resources = load_yaml_inject_variables(filepath, {})
        if not isinstance(resources, list):
            resources = [resources]
        for resource in resources:
            if resource.get("dataSetExternalId") is not None:
                ds_external_id = resource.pop("dataSetExternalId")
                resource["dataSetId"] = self.ToolGlobals.verify_dataset(ds_external_id) if not dry_run else -1
        return TimeSeriesList.load(resources)


@final
class TransformationLoader(Loader[str, Transformation, Transformation, TransformationList, TransformationList]):
    api_name = "transformations"
    folder_name = "transformations"
    filename_pattern = (
        r"^(?:(?!\.schedule).)*$"  # Matches all yaml files except file names who's stem contain *.schedule.
    )
    resource_cls = Transformation
    resource_write_cls = Transformation
    list_cls = TransformationList
    list_write_cls = TransformationList
    dependencies = frozenset({DataSetsLoader, RawLoader})

    @classmethod
    def get_required_capability(cls, ToolGlobals: CDFToolConfig) -> Capability:
        scope: capabilities.AllScope | capabilities.DataSetScope = (
            TransformationsAcl.Scope.DataSet([ToolGlobals.data_set_id])
            if ToolGlobals.data_set_id
            else TransformationsAcl.Scope.All()
        )
        return TransformationsAcl(
            [TransformationsAcl.Action.Read, TransformationsAcl.Action.Write],
            scope,
        )

    @classmethod
    def get_id(cls, item: Transformation) -> str:
        if item.external_id is None:
            raise ValueError("Transformation must have external_id set.")
        return item.external_id

    def load_resource(self, filepath: Path, dry_run: bool) -> Transformation:
        raw = load_yaml_inject_variables(
            filepath, self.ToolGlobals.environment_variables(), required_return_type="dict"
        )
        # The `authentication` key is custom for this template:

        source_oidc_credentials = raw.get("authentication", {}).get("read") or raw.get("authentication") or None
        destination_oidc_credentials = raw.get("authentication", {}).get("write") or raw.get("authentication") or None
        if raw.get("dataSetExternalId") is not None:
            ds_external_id = raw.pop("dataSetExternalId")
            raw["dataSetId"] = self.ToolGlobals.verify_dataset(ds_external_id) if not dry_run else -1

        transformation = Transformation.load(raw)
        transformation.source_oidc_credentials = source_oidc_credentials and OidcCredentials.load(
            source_oidc_credentials
        )
        transformation.destination_oidc_credentials = destination_oidc_credentials and OidcCredentials.load(
            destination_oidc_credentials
        )
        # Find the non-integer prefixed filename
        file_name = filepath.stem.split(".", 2)[1]
        sql_file = filepath.parent / f"{file_name}.sql"
        if not sql_file.exists():
            sql_file = filepath.parent / f"{transformation.external_id}.sql"
            if not sql_file.exists():
                raise FileNotFoundError(
                    f"Could not find sql file belonging to transformation {filepath.name}. Please run build again."
                )
        transformation.query = sql_file.read_text()
        return transformation

    def delete(self, ids: SequenceNotStr[str], drop_data: bool) -> int:
        self.client.transformations.delete(external_id=cast(Sequence, ids), ignore_unknown_ids=True)
        return len(ids)

    def create(self, items: Sequence[Transformation], drop: bool, filepath: Path) -> TransformationList:
        try:
            created = self.client.transformations.create(items)
        except CogniteDuplicatedError as e:
            print(
                f"  [bold yellow]WARNING:[/] {len(e.duplicated)} transformation(s) out of {len(items)} transformation(s) already exist(s):"
            )
            for dup in e.duplicated:
                print(f"           {dup.get('externalId', 'N/A')}")
            return TransformationList([])
        except Exception as e:
            print(f"[bold red]ERROR:[/] Failed to create resource(s).\n{e}")
            self.ToolGlobals.failed = True
            return TransformationList([])
        return cast(TransformationList, created)


@final
class TransformationScheduleLoader(
    Loader[str, TransformationSchedule, TransformationSchedule, TransformationScheduleList, TransformationScheduleList]
):
    api_name = "transformations.schedules"
    folder_name = "transformations"
    filename_pattern = r"^.*\.schedule$"  # Matches all yaml files who's stem contain *.schedule.
    resource_cls = TransformationSchedule
    resource_write_cls = TransformationSchedule
    list_cls = TransformationScheduleList
    list_write_cls = TransformationScheduleList
    dependencies = frozenset({TransformationLoader})

    @classmethod
    def get_required_capability(cls, ToolGlobals: CDFToolConfig) -> Capability:
        scope: capabilities.AllScope | capabilities.DataSetScope = (
            TransformationsAcl.Scope.DataSet([ToolGlobals.data_set_id])
            if ToolGlobals.data_set_id
            else TransformationsAcl.Scope.All()
        )
        return TransformationsAcl(
            [TransformationsAcl.Action.Read, TransformationsAcl.Action.Write],
            scope,
        )

    @classmethod
    def get_id(cls, item: TransformationSchedule) -> str:
        if item.external_id is None:
            raise ValueError("TransformationSchedule must have external_id set.")
        return item.external_id

    def load_resource(self, filepath: Path, dry_run: bool) -> TransformationSchedule:
        raw = load_yaml_inject_variables(
            filepath, self.ToolGlobals.environment_variables(), required_return_type="dict"
        )
        return TransformationSchedule.load(raw)

    def delete(self, ids: SequenceNotStr[str], drop_data: bool) -> int:
        try:
            self.client.transformations.schedules.delete(external_id=cast(Sequence, ids), ignore_unknown_ids=False)
            return len(ids)
        except CogniteNotFoundError as e:
            return len(ids) - len(e.not_found)

    def create(self, items: TransformationScheduleList, drop: bool, filepath: Path) -> TransformationScheduleList:
        try:
            return cast(TransformationScheduleList, self.client.transformations.schedules.create(items))
        except CogniteDuplicatedError as e:
            existing = {external_id for dup in e.duplicated if (external_id := dup.get("externalId", None))}
            print(
                f"  [bold yellow]WARNING:[/] {len(e.duplicated)} transformation schedules already exist(s): {existing}"
            )
            new_items = [item for item in items if item.external_id not in existing]
            if len(new_items) == 0:
                return TransformationScheduleList([])
            try:
                return cast(TransformationScheduleList, self.client.transformations.schedules.create(new_items))
            except CogniteAPIError as e:
                print(f"[bold red]ERROR:[/] Failed to create resource(s).\n{e}")
                self.ToolGlobals.failed = True
                return TransformationScheduleList([])
        except CogniteAPIError as e:
            print(f"[bold red]ERROR:[/] Failed to create resource(s).\n{e}")
            self.ToolGlobals.failed = True
            return TransformationScheduleList([])


@final
class DatapointsLoader(Loader[list[str], Path, Path, TimeSeriesList, TimeSeriesList]):  # type: ignore[type-var]
    support_drop = False
    filetypes = frozenset({"csv", "parquet"})
    api_name = "time_series.data"
    folder_name = "timeseries_datapoints"
    resource_cls = pd.DataFrame
    dependencies = frozenset({TimeSeriesLoader})

    @classmethod
    def get_required_capability(cls, ToolGlobals: CDFToolConfig) -> Capability:
        scope: capabilities.AllScope | capabilities.DataSetScope = (
            TimeSeriesAcl.Scope.DataSet([ToolGlobals.data_set_id])
            if ToolGlobals.data_set_id
            else TimeSeriesAcl.Scope.All()
        )

        return TimeSeriesAcl(
            [TimeSeriesAcl.Action.Read, TimeSeriesAcl.Action.Write],
            scope,
        )

    def load_resource(self, filepath: Path, dry_run: bool) -> Path:
        return filepath

    @classmethod
    def get_id(cls, item: Path) -> list[str]:
        raise NotImplementedError

    def delete(self, ids: SequenceNotStr[list[str]], drop_data: bool) -> int:
        # Drop all datapoints?
        raise NotImplementedError()

    def create(self, items: Sequence[Path], drop: bool, filepath: Path) -> TimeSeriesList:
        if len(items) != 1:
            raise ValueError("Datapoints must be loaded one at a time.")
        datafile = items[0]
        if datafile.suffix == ".csv":
            # The replacement is used to ensure that we read exactly the same file on Windows and Linux
            file_content = datafile.read_bytes().replace(b"\r\n", b"\n").decode("utf-8")
            data = pd.read_csv(io.StringIO(file_content), parse_dates=True, dayfirst=True, index_col=0)
            data.index = pd.DatetimeIndex(data.index)
        elif datafile.suffix == ".parquet":
            data = pd.read_parquet(datafile, engine="pyarrow")
        else:
            raise ValueError(f"Unsupported file type {datafile.suffix} for {datafile.name}")
        self.client.time_series.data.insert_dataframe(data)
        external_ids = [col for col in data.columns if not pd.api.types.is_datetime64_any_dtype(data[col])]
        return TimeSeriesList([TimeSeries(external_id=external_id) for external_id in external_ids])


@final
class ExtractionPipelineLoader(
    Loader[str, ExtractionPipeline, ExtractionPipeline, ExtractionPipelineList, ExtractionPipelineList]
):
    support_drop = True
    api_name = "extraction_pipelines"
    folder_name = "extraction_pipelines"
    filename_pattern = r"^(?:(?!\.config).)*$"  # Matches all yaml files except file names who's stem contain *.config.
    resource_cls = ExtractionPipeline
    resource_write_cls = ExtractionPipeline
    list_cls = ExtractionPipelineList
    list_write_cls = ExtractionPipelineList
    dependencies = frozenset({DataSetsLoader, RawLoader})

    @classmethod
    def get_required_capability(cls, ToolGlobals: CDFToolConfig) -> Capability:
        return ExtractionPipelinesAcl(
            [ExtractionPipelinesAcl.Action.Read, ExtractionPipelinesAcl.Action.Write],
            ExtractionPipelinesAcl.Scope.All(),
        )

    @classmethod
    def get_id(cls, item: ExtractionPipeline) -> str:
        if item.external_id is None:
            raise ValueError("ExtractionPipeline must have external_id set.")
        return item.external_id

    def delete(self, ids: SequenceNotStr[str], drop_data: bool) -> int:
        id_list = list(ids)
        try:
            self.client.extraction_pipelines.delete(external_id=id_list)
            return len(id_list)
        except CogniteNotFoundError as e:
            print(
                f"  [bold yellow]WARNING:[/] {len(e.not_found)} out of {len(ids)} extraction pipelines do(es) not exist."
            )

            for dup in e.not_found:
                ext_id = dup.get("externalId", None)
                id_list.remove(ext_id)

            if len(id_list) > 0:
                self.client.extraction_pipelines.delete(external_id=id_list)
                return len(id_list)
            return 0

    def load_resource(self, filepath: Path, dry_run: bool) -> ExtractionPipeline:
        resource = load_yaml_inject_variables(filepath, {}, required_return_type="dict")

        if resource.get("dataSetExternalId") is not None:
            ds_external_id = resource.pop("dataSetExternalId")
            resource["dataSetId"] = self.ToolGlobals.verify_dataset(ds_external_id) if not dry_run else -1

        return ExtractionPipeline.load(resource)

    def create(self, items: ExtractionPipelineList, drop: bool, filepath: Path) -> ExtractionPipelineList:
        try:
            return self.client.extraction_pipelines.create(items)
        except CogniteDuplicatedError as e:
            if len(e.duplicated) < len(items):
                for dup in e.duplicated:
                    ext_id = dup.get("externalId", None)
                    for item in items:
                        if item.external_id == ext_id:
                            items.remove(item)
                try:
                    return self.client.extraction_pipelines.create(items)
                except Exception as e:
                    print(f"[bold red]ERROR:[/] Failed to create extraction pipelines.\n{e}")
                    self.ToolGlobals.failed = True
        return ExtractionPipelineList([])


@final
class ExtractionPipelineConfigLoader(
    Loader[
        str,
        ExtractionPipelineConfig,
        ExtractionPipelineConfig,
        ExtractionPipelineConfigList,
        ExtractionPipelineConfigList,
    ]
):
    support_drop = True
    api_name = "extraction_pipelines.config"
    folder_name = "extraction_pipelines"
    filename_pattern = r"^.*\.config$"
    resource_cls = ExtractionPipelineConfig
    resource_write_cls = ExtractionPipelineConfig
    list_cls = ExtractionPipelineConfigList
    list_write_cls = ExtractionPipelineConfigList
    dependencies = frozenset({ExtractionPipelineLoader})

    @classmethod
    def get_required_capability(cls, ToolGlobals: CDFToolConfig) -> Capability:
        return ExtractionPipelinesAcl(
            [ExtractionPipelinesAcl.Action.Read, ExtractionPipelinesAcl.Action.Write],
            ExtractionPipelinesAcl.Scope.All(),
        )

    @classmethod
    def get_id(cls, item: ExtractionPipelineConfig) -> str:
        if item.external_id is None:
            raise ValueError("ExtractionPipelineConfig must have external_id set.")
        return item.external_id

    def load_resource(self, filepath: Path, dry_run: bool) -> ExtractionPipelineConfig:
        resource = load_yaml_inject_variables(filepath, {}, required_return_type="dict")
        try:
            resource["config"] = yaml.dump(resource.get("config", ""), indent=4)
        except Exception:
            print(
                "[yellow]WARNING:[/] configuration could not be parsed as valid YAML, which is the recommended format.\n"
            )
            resource["config"] = resource.get("config", "")
        return ExtractionPipelineConfig.load(resource)

    def create(self, items: ExtractionPipelineConfigList, drop: bool, filepath: Path) -> ExtractionPipelineConfigList:
        try:
            return ExtractionPipelineConfigList([self.client.extraction_pipelines.config.create(items[0])])
        except Exception as e:
            print(f"[bold red]ERROR:[/] Failed to create extraction pipelines.\n{e}")
            self.ToolGlobals.failed = True
            return ExtractionPipelineConfigList([])

    def delete(self, ids: SequenceNotStr[str], drop_data: bool) -> int:
        count = 0
        for id_ in ids:
            result = self.client.extraction_pipelines.config.list(external_id=id_)
            count += len(result)
        return count


@final
class FileLoader(Loader[str, FileMetadata, FileMetadata, FileMetadataList, FileMetadataList]):
    api_name = "files"
    filetypes = frozenset({"yaml", "yml"})
    folder_name = "files"
    resource_cls = FileMetadata
    resource_write_cls = FileMetadata
    list_cls = FileMetadataList
    list_write_cls = FileMetadataList
    dependencies = frozenset({DataSetsLoader})

    @classmethod
    def get_required_capability(cls, ToolGlobals: CDFToolConfig) -> Capability:
        scope: capabilities.AllScope | capabilities.DataSetScope
        if ToolGlobals.data_set_id is None:
            scope = FilesAcl.Scope.All()
        else:
            scope = FilesAcl.Scope.DataSet([ToolGlobals.data_set_id])

        return FilesAcl([FilesAcl.Action.Read, FilesAcl.Action.Write], scope)

    @classmethod
    def get_id(cls, item: FileMetadata) -> str:
        if item.external_id is None:
            raise ValueError("FileMetadata must have external_id set.")
        return item.external_id

    def delete(self, ids: SequenceNotStr[str], drop_data: bool) -> int:
        self.client.files.delete(external_id=cast(Sequence, ids))
        return len(ids)

    def load_resource(self, filepath: Path, dry_run: bool) -> FileMetadata | FileMetadataList:
        try:
            resource = load_yaml_inject_variables(
                filepath, self.ToolGlobals.environment_variables(), required_return_type="dict"
            )
            if resource.get("dataSetExternalId") is not None:
                ds_external_id = resource.pop("dataSetExternalId")
                resource["dataSetId"] = self.ToolGlobals.verify_dataset(ds_external_id) if not dry_run else -1
            files_metadata = FileMetadataList([FileMetadata.load(resource)])
        except Exception:
            files_metadata = FileMetadataList.load(
                load_yaml_inject_variables(
                    filepath, self.ToolGlobals.environment_variables(), required_return_type="list"
                )
            )
        # If we have a file with exact one file config, check to see if this is a pattern to expand
        if len(files_metadata) == 1 and ("$FILENAME" in (files_metadata[0].external_id or "")):
            # It is, so replace this file with all files in this folder using the same data
            file_data = files_metadata.data[0]
            ext_id_pattern = file_data.external_id
            files_metadata = FileMetadataList([], cognite_client=self.client)
            for file in filepath.parent.glob("*"):
                if file.suffix[1:] in ["yaml", "yml"]:
                    continue
                files_metadata.append(
                    FileMetadata(
                        name=file.name,
                        external_id=re.sub(r"\$FILENAME", file.name, ext_id_pattern),
                        data_set_id=file_data.data_set_id,
                        source=file_data.source,
                        metadata=file_data.metadata,
                        directory=file_data.directory,
                        asset_ids=file_data.asset_ids,
                        labels=file_data.labels,
                        geo_location=file_data.geo_location,
                        security_categories=file_data.security_categories,
                    )
                )
        for meta in files_metadata:
            if meta.name is None:
                raise ValueError(f"File {meta.external_id} has no name.")
            if not Path(filepath.parent / meta.name).exists():
                raise FileNotFoundError(f"Could not find file {meta.name} referenced in filepath {filepath.name}")
            if isinstance(meta.data_set_id, str):
                # Replace external_id with internal id
                meta.data_set_id = self.ToolGlobals.verify_dataset(meta.data_set_id) if not dry_run else -1
        return files_metadata

    def create(self, items: FileMetadataList, drop: bool, filepath: Path) -> FileMetadataList:
        created = FileMetadataList([])
        for meta in items:
            if meta.name is None:
                raise ValueError(f"File {meta.external_id} has no name.")
            datafile = filepath.parent / meta.name
            try:
                created.append(
                    self.client.files.upload(path=str(datafile), overwrite=drop, **meta.dump(camel_case=False))
                )
            except CogniteAPIError as e:
                if e.code == 409:
                    print(f"  [bold yellow]WARNING:[/] File {meta.external_id} already exists, skipping upload.")
            except Exception as e:
                print(f"[bold red]ERROR:[/] Failed to upload file {datafile.name}.\n{e}")
                self.ToolGlobals.failed = True
                return created
        return created


@final
class SpaceLoader(Loader[str, SpaceApply, Space, SpaceApplyList, SpaceList]):
    api_name = "data_modeling.spaces"
    folder_name = "data_models"
    filename_pattern = r"^.*\.?(space)$"
    resource_cls = Space
    resource_write_cls = SpaceApply
    list_write_cls = SpaceApplyList
    list_cls = SpaceList
    _display_name = "spaces"

    @classmethod
    def get_required_capability(cls, ToolGlobals: CDFToolConfig) -> list[Capability]:
        return [
            DataModelsAcl(
                [DataModelsAcl.Action.Read, DataModelsAcl.Action.Write],
                DataModelsAcl.Scope.All(),
            ),
            # Needed to delete instances
            DataModelInstancesAcl(
                [DataModelInstancesAcl.Action.Read, DataModelInstancesAcl.Action.Write],
                DataModelInstancesAcl.Scope.All(),
            ),
        ]

    @classmethod
    def get_id(cls, item: SpaceApply | Space) -> str:
        return item.space

    def delete(self, ids: SequenceNotStr[str], drop_data: bool) -> int:
        if not drop_data:
            print("  [bold]INFO:[/] Skipping deletion of spaces as drop_data flag is not set...")
            return 0
        print("[bold]Deleting existing data...[/]")
        for space in ids:
            delete_instances(
                ToolGlobals=self.ToolGlobals,
                space_name=space,
            )

        deleted = self.client.data_modeling.spaces.delete(ids)
        return len(deleted)

    def create(self, items: Sequence[SpaceApply], drop: bool, filepath: Path) -> SpaceList:
        return self.client.data_modeling.spaces.apply(items)


class ContainerLoader(Loader[ContainerId, ContainerApply, Container, ContainerApplyList, ContainerList]):
    api_name = "data_modeling.containers"
    folder_name = "data_models"
    filename_pattern = r"^.*\.?(container)$"
    resource_cls = Container
    resource_write_cls = ContainerApply
    list_cls = ContainerList
    list_write_cls = ContainerApplyList
    dependencies = frozenset({SpaceLoader})

    _display_name = "containers"

    @classmethod
    def get_required_capability(cls, ToolGlobals: CDFToolConfig) -> Capability:
        # Todo Scoped to spaces
        return DataModelsAcl(
            [DataModelsAcl.Action.Read, DataModelsAcl.Action.Write],
            DataModelsAcl.Scope.All(),
        )

    @classmethod
    def get_id(cls, item: ContainerApply | Container) -> ContainerId:
        return item.as_id()

    def delete(self, ids: SequenceNotStr[ContainerId], drop_data: bool) -> int:
        if not drop_data:
            print("  [bold]INFO:[/] Skipping deletion of containers as drop_data flag is not set...")
            return 0
        deleted = self.client.data_modeling.containers.delete(cast(Sequence, ids))
        return len(deleted)

    def create(self, items: Sequence[ContainerApply], drop: bool, filepath: Path) -> ContainerList:
        self.ToolGlobals.verify_spaces(list({item.space for item in items}))

        return self.client.data_modeling.containers.apply(items)


class ViewLoader(Loader[ViewId, ViewApply, View, ViewApplyList, ViewList]):
    api_name = "data_modeling.views"
    folder_name = "data_models"
    filename_pattern = r"^.*\.?(view)$"
    resource_cls = View
    resource_write_cls = ViewApply
    list_cls = ViewList
    list_write_cls = ViewApplyList
    dependencies = frozenset({SpaceLoader, ContainerLoader})

    _display_name = "views"

    @classmethod
    def get_required_capability(cls, ToolGlobals: CDFToolConfig) -> Capability:
        # Todo Scoped to spaces
        return DataModelsAcl(
            [DataModelsAcl.Action.Read, DataModelsAcl.Action.Write],
            DataModelsAcl.Scope.All(),
        )

    @classmethod
    def get_id(cls, item: ViewApply | View) -> ViewId:
        return item.as_id()

    def create(self, items: ViewApplyList, drop: bool, filepath: Path) -> ViewList:
        self.ToolGlobals.verify_spaces(list({item.space for item in items}))
        return self.client.data_modeling.views.apply(items)


@final
class DataModelLoader(Loader[DataModelId, DataModelApply, DataModel, DataModelApplyList, DataModelList]):
    api_name = "data_modeling.data_models"
    folder_name = "data_models"
    filename_pattern = r"^.*\.?(datamodel)$"
    resource_cls = DataModel
    resource_write_cls = DataModelApply
    list_cls = DataModelList
    list_write_cls = DataModelApplyList
    dependencies = frozenset({SpaceLoader, ViewLoader})
    _display_name = "data models"

    @classmethod
    def get_required_capability(cls, ToolGlobals: CDFToolConfig) -> Capability:
        # Todo Scoped to spaces
        return DataModelsAcl(
            [DataModelsAcl.Action.Read, DataModelsAcl.Action.Write],
            DataModelsAcl.Scope.All(),
        )

    @classmethod
    def get_id(cls, item: DataModelApply | DataModel) -> DataModelId:
        return item.as_id()

    def create(self, items: DataModelApplyList, drop: bool, filepath: Path) -> DataModelList:
        self.ToolGlobals.verify_spaces(list({item.space for item in items}))
        return self.client.data_modeling.data_models.apply(items)


@final
class NodeLoader(Loader[NodeId, NodeApply, Node, LoadableNodes, NodeList]):
    api_name = "data_modeling.instances"
    folder_name = "data_models"
    filename_pattern = r"^.*\.?(node)$"
    resource_cls = Node
    resource_write_cls = NodeApply
    list_cls = NodeList
    list_write_cls = LoadableNodes
    dependencies = frozenset({SpaceLoader, ViewLoader, ContainerLoader})
    _display_name = "nodes"

    @classmethod
    def get_required_capability(cls, ToolGlobals: CDFToolConfig) -> Capability:
        # Todo Scoped to spaces
        return DataModelInstancesAcl(
            [DataModelInstancesAcl.Action.Read, DataModelInstancesAcl.Action.Write],
            DataModelInstancesAcl.Scope.All(),
        )

    @classmethod
    def get_id(cls, item: NodeApply | Node) -> NodeId:
        return item.as_id()

    def load_resource(self, filepath: Path, dry_run: bool) -> LoadableNodes:
        raw = load_yaml_inject_variables(filepath, self.ToolGlobals.environment_variables())
        if isinstance(raw, dict):
            return LoadableNodes._load(raw, cognite_client=self.client)
        else:
            raise ValueError(f"Unexpected node yaml file format {filepath.name}")

    def delete(self, ids: SequenceNotStr[NodeId], drop_data: bool) -> int:
        if not drop_data:
            print("  [bold]INFO:[/] Skipping deletion of nodes as drop_data flag is not set...")
            return 0
        deleted = self.client.data_modeling.instances.delete(nodes=cast(Sequence, ids))
        return len(deleted.nodes)

    def create(self, items: LoadableNodes, drop: bool, filepath: Path) -> NodeApplyResultList:
        if not isinstance(items, LoadableNodes):
            raise ValueError("Unexpected node format file format")
        self.ToolGlobals.verify_spaces(list({item.space for item in items}))
        item = items
        result = self.client.data_modeling.instances.apply(
            nodes=item.nodes,
            auto_create_direct_relations=item.auto_create_direct_relations,
            skip_on_version_conflict=item.skip_on_version_conflict,
            replace=item.replace,
        )
        return result.nodes


@final
class EdgeLoader(Loader[EdgeId, EdgeApply, Edge, LoadableEdges, EdgeList]):
    api_name = "data_modeling.instances"
    folder_name = "data_models"
    filename_pattern = r"^.*\.?(edge)$"
    resource_cls = Edge
    resource_write_cls = EdgeApply
    list_cls = EdgeList
    list_write_cls = LoadableEdges
    _display_name = "edges"

    # Note edges do not need nodes to be created first, as they are created as part of the edge creation.
    # However, for deletion (reversed order) we need to delete edges before nodes.
    dependencies = frozenset({SpaceLoader, ViewLoader, NodeLoader})

    @classmethod
    def get_required_capability(cls, ToolGlobals: CDFToolConfig) -> Capability:
        # Todo Scoped to spaces
        return DataModelInstancesAcl(
            [DataModelInstancesAcl.Action.Read, DataModelInstancesAcl.Action.Write],
            DataModelInstancesAcl.Scope.All(),
        )

    @classmethod
    def get_id(cls, item: EdgeApply | Edge) -> EdgeId:
        return item.as_id()

    def load_resource(self, filepath: Path, dry_run: bool) -> LoadableEdges:
        raw = load_yaml_inject_variables(filepath, self.ToolGlobals.environment_variables())
        if isinstance(raw, dict):
            return LoadableEdges._load(raw, cognite_client=self.client)
        else:
            raise ValueError(f"Unexpected edge yaml file format {filepath.name}")

    def delete(self, ids: SequenceNotStr[EdgeId], drop_data: bool) -> int:
        if not drop_data:
            print("  [bold]INFO:[/] Skipping deletion of edges as drop_data flag is not set...")
            return 0
        deleted = self.client.data_modeling.instances.delete(edges=cast(Sequence, ids))
        return len(deleted.edges)

    def create(self, items: LoadableEdges, drop: bool, filepath: Path) -> EdgeApplyResultList:
        if not isinstance(items, LoadableEdges):
            raise ValueError("Unexpected edge format file format")
        self.ToolGlobals.verify_spaces(list({item.space for item in items}))
        item = items
        result = self.client.data_modeling.instances.apply(
            edges=item.edges,
            auto_create_start_nodes=item.auto_create_start_nodes,
            auto_create_end_nodes=item.auto_create_end_nodes,
            skip_on_version_conflict=item.skip_on_version_conflict,
            replace=item.replace,
        )
        return result.edges


@total_ordering
@dataclass
class DeployResult:
    name: str
    created: int
    deleted: int
    skipped: int
    total: int

    def __lt__(self, other: object) -> bool:
        if isinstance(other, DeployResult):
            return self.name < other.name
        else:
            return NotImplemented

    def __eq__(self, other: object) -> bool:
        if isinstance(other, DeployResult):
            return self.name == other.name
        else:
            return NotImplemented


class DeployResults(UserList):
    def __init__(self, collection: Iterable[DeployResult], action: Literal["deploy", "clean"], dry_run: bool = False):
        super().__init__(collection)
        self.action = action
        self.dry_run = dry_run

    def create_rich_table(self) -> Table:
        table = Table(title=f"Summary of {self.action} command:")
        prefix = ""
        if self.dry_run:
            prefix = "Would have "
        table.add_column("Resource", justify="right")
        table.add_column(f"{prefix}Created", justify="right", style="green")
        table.add_column(f"{prefix}Deleted", justify="right", style="red")
        table.add_column(f"{prefix}Skipped", justify="right", style="yellow")
        table.add_column("Total", justify="right")
        for item in sorted(entry for entry in self.data if entry is not None):
            table.add_row(
                item.name,
                str(item.created),
                str(item.deleted),
                str(item.skipped),
                str(item.total),
            )

        return table


def deploy_or_clean_resources(
    loader: Loader,
    path: Path,
    ToolGlobals: CDFToolConfig,
    drop: bool = False,
    clean: bool = False,
    action: Literal["deploy", "clean"] = "deploy",
    dry_run: bool = False,
    drop_data: bool = False,
    verbose: bool = False,
) -> DeployResult | None:
    if action not in ["deploy", "clean"]:
        raise ValueError(f"Invalid action {action}")

    if path.is_file():
        if path.suffix not in loader.filetypes or not loader.filetypes:
            raise ValueError("Invalid file type")
        filepaths = [path]
    elif loader.filetypes:
        filepaths = [file for type_ in loader.filetypes for file in path.glob(f"**/*.{type_}")]
    else:
        filepaths = [file for file in path.glob("**/*")]

    if loader.filename_pattern:
        # This is used by data modelings resources to filter out files that are not of the correct type
        # as these resources share the same folder.
        pattern = re.compile(loader.filename_pattern)
        filepaths = [file for file in filepaths if pattern.match(file.stem)]
    if action == "clean":
        # If we do a clean, we do not want to verify that everything exists wrt data sets, spaces etc.
        items = [loader.load_resource(f, dry_run=True) for f in filepaths]
    else:
        items = [loader.load_resource(f, dry_run) for f in filepaths]
    items = [item for item in items if item is not None]
    nr_of_batches = len(items)
    nr_of_items = sum(len(item) if isinstance(item, Sized) else 1 for item in items)
    if nr_of_items == 0:
        return DeployResult(name=loader.display_name, created=0, deleted=0, skipped=0, total=0)
    if action == "deploy":
        action_word = "Loading" if dry_run else "Uploading"
        print(f"[bold]{action_word} {nr_of_items} {loader.display_name} in {nr_of_batches} batches to CDF...[/]")
    else:
        action_word = "Loading" if dry_run else "Cleaning"
        print(f"[bold]{action_word} {nr_of_items} {loader.display_name} in {nr_of_batches} batches to CDF...[/]")
    batches = [item if isinstance(item, Sequence) else [item] for item in items]
    if drop and loader.support_drop and action == "deploy":
        if drop_data and (loader.api_name == "data_modeling.spaces" or loader.api_name == "data_modeling.containers"):
            print(
                f"  --drop-data is specified, will delete existing nodes and edges before before deleting {loader.display_name}."
            )
        else:
            print(f"  --drop is specified, will delete existing {loader.display_name} before uploading.")

    # Deleting resources.
    nr_of_deleted = 0
    if (drop and loader.support_drop) or clean:
        for batch in batches:
            drop_items = [loader.get_id(item) for item in batch]
            if dry_run:
                nr_of_deleted += len(drop_items)
                if verbose:
                    print(f"  Would have deleted {len(drop_items)} {loader.display_name}.")
            else:
                try:
                    nr_of_deleted += loader.delete(drop_items, drop_data)
                except CogniteAPIError as e:
                    if e.code == 404:
                        print(f"  [bold yellow]WARNING:[/] {len(drop_items)} {loader.display_name} do(es) not exist.")
                except CogniteNotFoundError:
                    print(f"  [bold yellow]WARNING:[/] {len(drop_items)} {loader.display_name} do(es) not exist.")
                except Exception as e:
                    print(
                        f"  [bold yellow]WARNING:[/] Failed to delete {len(drop_items)} {loader.display_name}. Error {e}."
                    )
                else:  # Delete succeeded
                    if verbose:
                        print(f"  Deleted {len(drop_items)} {loader.display_name}.")
        if dry_run and action == "clean" and verbose:
            # Only clean command prints this, if not we print it at the end
            print(f"  Would have deleted {nr_of_deleted} {loader.display_name} in total.")

    if action == "clean":
        # Clean Command, only delete.
        nr_of_items = nr_of_deleted
        return DeployResult(name=loader.display_name, created=0, deleted=nr_of_deleted, skipped=0, total=nr_of_items)

    nr_of_created = 0
    nr_of_skipped = 0
    for batch, filepath in zip(batches, filepaths):
        if not drop and loader.support_upsert:
            if verbose:
                print(f"  Comparing {len(batch)} {loader.display_name} from {filepath}...")
            batch = loader.remove_unchanged(batch)
            if verbose:
                print(f"    {len(batch)} {loader.display_name} to be deployed...")

        if batch:
            if dry_run:
                nr_of_created += len(batch)
            else:
                try:
                    created = loader.create(batch, drop, filepath)
                except Exception as e:
                    print(f"  [bold yellow]WARNING:[/] Failed to upload {loader.display_name}. Error {e}.")
                    ToolGlobals.failed = True
                    return None
                else:
                    newly_created = len(created) if created is not None else 0
                    nr_of_created += newly_created
                    nr_of_skipped += len(batch) - newly_created
                    # For timeseries.datapoints, we can load multiple timeseries in one file,
                    # so the number of created items can be larger than the number of items in the batch.
                    if nr_of_skipped < 0:
                        nr_of_items += -nr_of_skipped
                        nr_of_skipped = 0
                    if isinstance(loader, AuthLoader):
                        nr_of_deleted += len(created)
    if verbose:
        prefix = "Would have" if dry_run else ""
        print(
            f"  {prefix} Created {nr_of_created}, Deleted {nr_of_deleted}, Skipped {nr_of_skipped}, Total {nr_of_items}."
        )
    return DeployResult(
        name=loader.display_name,
        created=nr_of_created,
        deleted=nr_of_deleted,
        skipped=nr_of_skipped,
        total=nr_of_items,
    )


LOADER_BY_FOLDER_NAME: dict[str, list[type[Loader]]] = {}
for loader in Loader.__subclasses__():
    if loader.folder_name not in LOADER_BY_FOLDER_NAME:
        LOADER_BY_FOLDER_NAME[loader.folder_name] = []
    # MyPy bug: https://github.com/python/mypy/issues/4717
    LOADER_BY_FOLDER_NAME[loader.folder_name].append(loader)  # type: ignore[type-abstract]
del loader  # cleanup module namespace<|MERGE_RESOLUTION|>--- conflicted
+++ resolved
@@ -477,11 +477,7 @@
         return GroupList(found)
 
     def delete(self, ids: SequenceNotStr[str], drop_data: bool) -> int:
-<<<<<<< HEAD
-        ids_ = list(ids)
-=======
         id_list = list(ids)
->>>>>>> 679dce36
         # Let's prevent that we delete groups we belong to
         try:
             groups = self.client.iam.groups.list()
@@ -501,19 +497,11 @@
                     f"  [bold yellow]WARNING:[/] Not deleting group {g.name} with sourceId {g.source_id} as it is used by the current service principal."
                 )
                 print("     If you want to delete this group, you must do it manually.")
-<<<<<<< HEAD
-                if g.name not in ids_:
-                    print(f"    [bold red]ERROR[/] You seem to have duplicate groups of name {g.name}.")
-                else:
-                    ids_.remove(g.name)
-        found = [g.id for g in groups if g.name in ids_ and g.id]
-=======
                 if g.name not in id_list:
                     print(f"    [bold red]ERROR[/] You seem to have duplicate groups of name {g.name}.")
                 else:
                     id_list.remove(g.name)
         found = [g.id for g in groups if g.name in id_list and g.id]
->>>>>>> 679dce36
         self.client.iam.groups.delete(found)
         return len(found)
 
