# Copyright 2023 Cognite AS
#
# Licensed under the Apache License, Version 2.0 (the "License");
# you may not use this file except in compliance with the License.
# You may obtain a copy of the License at
#
#      https://www.apache.org/licenses/LICENSE-2.0
#
# Unless required by applicable law or agreed to in writing, software
# distributed under the License is distributed on an "AS IS" BASIS,
# WITHOUT WARRANTIES OR CONDITIONS OF ANY KIND, either express or implied.
# See the License for the specific language governing permissions and
# limitations under the License.
from __future__ import annotations

import io
import itertools
import re
from abc import ABC, abstractmethod
from collections import Counter
from collections.abc import Sequence, Sized
from contextlib import suppress
from dataclasses import dataclass
from pathlib import Path
from typing import Any, Generic, Literal, TypeVar, Union, final

import pandas as pd
from cognite.client import CogniteClient
from cognite.client.data_classes import (
    DataSet,
    DataSetList,
    ExtractionPipeline,
    ExtractionPipelineList,
    FileMetadata,
    FileMetadataList,
    OidcCredentials,
    TimeSeries,
    TimeSeriesList,
    Transformation,
    TransformationList,
    capabilities,
)
from cognite.client.data_classes._base import (
    CogniteObject,
    CogniteResource,
    CogniteResourceList,
)
from cognite.client.data_classes.capabilities import (
    Capability,
    DataModelInstancesAcl,
    DataModelsAcl,
    DataSetsAcl,
    ExtractionPipelinesAcl,
    FilesAcl,
    GroupsAcl,
    RawAcl,
    TimeSeriesAcl,
    TransformationsAcl,
)
from cognite.client.data_classes.data_modeling import (
    ContainerApply,
    ContainerApplyList,
    DataModelApply,
    DataModelApplyList,
    EdgeApply,
    EdgeApplyList,
    NodeApply,
    NodeApplyList,
    SpaceApply,
    SpaceApplyList,
    ViewApply,
    ViewApplyList,
)
from cognite.client.data_classes.data_modeling.ids import ContainerId, DataModelId, EdgeId, NodeId, ViewId
from cognite.client.data_classes.iam import Group, GroupList
from cognite.client.exceptions import CogniteAPIError, CogniteDuplicatedError, CogniteNotFoundError
from rich import print
from typing_extensions import Self

from .delete import delete_instances
from .utils import CDFToolConfig, load_yaml_inject_variables


@dataclass
class RawTable(CogniteObject):
    db_name: str
    table_name: str

    @classmethod
    def _load(cls, resource: dict[str, Any], cognite_client: CogniteClient | None = None) -> RawTable:
        return cls(db_name=resource["dbName"], table_name=resource["tableName"])

    def dump(self, camel_case: bool = True) -> dict[str, Any]:
        return {
            "dbName" if camel_case else "db_name": self.db_name,
            "tableName" if camel_case else "table_name": self.table_name,
        }


@dataclass
class LoadableNodes(CogniteObject):
    """
    This is a helper class for nodes that contains arguments that are required for writing the
    nodes to CDF.
    """

    auto_create_direct_relations: bool
    skip_on_version_conflict: bool
    replace: bool
    nodes: NodeApplyList

    def __len__(self):
        return len(self.nodes)

    def __iter__(self):
        return iter(self.nodes)

    @classmethod
    def _load(cls, resource: dict[str, Any], cognite_client: CogniteClient | None = None) -> Self:
        return cls(
            auto_create_direct_relations=resource["autoCreateDirectRelations"],
            skip_on_version_conflict=resource["skipOnVersionConflict"],
            replace=resource["replace"],
            nodes=NodeApplyList.load(resource["nodes"]),
        )

    def dump(self, camel_case: bool = True) -> dict[str, Any]:
        return {
            "autoCreateDirectRelations"
            if camel_case
            else "auto_create_direct_relations": self.auto_create_direct_relations,
            "skipOnVersionConflict" if camel_case else "skip_on_version_conflict": self.skip_on_version_conflict,
            "replace": self.replace,
            "nodes": self.nodes.dump(camel_case),
        }


@dataclass
class LoadableEdges(CogniteObject):
    """
    This is a helper class for edges that contains arguments that are required for writing the
    edges to CDF.
    """

    auto_create_start_nodes: bool
    auto_create_end_nodes: bool
    skip_on_version_conflict: bool
    replace: bool
    edges: EdgeApplyList

    def __len__(self):
        return len(self.edges)

    def __iter__(self):
        return iter(self.edges)

    @classmethod
    def _load(cls, resource: dict[str, Any], cognite_client: CogniteClient | None = None) -> Self:
        return cls(
            auto_create_start_nodes=resource["autoCreateStartNodes"],
            auto_create_end_nodes=resource["autoCreateEndNodes"],
            skip_on_version_conflict=resource["skipOnVersionConflict"],
            replace=resource["replace"],
            edges=EdgeApplyList.load(resource["edges"]),
        )

    def dump(self, camel_case: bool = True) -> dict[str, Any]:
        return {
            "autoCreateStartNodes" if camel_case else "auto_create_start_nodes": self.auto_create_start_nodes,
            "autoCreateEndNodes" if camel_case else "auto_create_end_nodes": self.auto_create_end_nodes,
            "skipOnVersionConflict" if camel_case else "skip_on_version_conflict": self.skip_on_version_conflict,
            "replace": self.replace,
            "edges": self.edges.dump(camel_case),
        }


@dataclass
class Difference:
    added: list[CogniteResource]
    removed: list[CogniteResource]
    changed: list[CogniteResource]
    unchanged: list[CogniteResource]

    def __iter__(self):
        return iter([self.added, self.removed, self.changed, self.unchanged])

    def __next__(self):
        return next([self.added, self.removed, self.changed, self.unchanged])


T_ID = TypeVar("T_ID", bound=Union[str, int])
T_Resource = TypeVar("T_Resource")
T_ResourceList = TypeVar("T_ResourceList")


class Loader(ABC, Generic[T_ID, T_Resource, T_ResourceList]):
    """
    This is the base class for all loaders. It defines the interface that all loaders must implement.

    A loader is a class that describes how a resource is loaded from a file and uploaded to CDF.

    All resources supported by the cognite_toolkit should implement a loader.

    Class attributes:
        support_drop: Whether the resource supports the drop flag.
        filetypes: The filetypes that are supported by this loader. If empty, all files are supported.
        api_name: The name of the api that is in the cognite_client that is used to interact with the CDF API.
        folder_name: The name of the folder in the build directory where the files are located.
        resource_cls: The class of the resource that is loaded.
        list_cls: The list version of the resource class.
    """

    support_drop = True
    support_upsert = False
    filetypes = frozenset({"yaml", "yml"})
    filename_pattern = ""
    api_name: str
    folder_name: str
    resource_cls: type[CogniteResource]
    list_cls: type[CogniteResourceList]
    dependencies: frozenset[Loader] = frozenset()

    def __init__(self, client: CogniteClient, ToolGlobals: CDFToolConfig):
        self.client = client
        self.ToolGlobals = ToolGlobals
        try:
            self.api_class = self._get_api_class(client, self.api_name)
        except AttributeError:
            raise AttributeError(f"Invalid api_name {self.api_name}.")

    @staticmethod
    def _get_api_class(client, api_name: str):
        parent = client
        if (dot_count := Counter(api_name)["."]) == 1:
            parent_name, api_name = api_name.split(".")
            parent = getattr(client, parent_name)
        elif dot_count == 0:
            pass
        else:
            raise AttributeError(f"Invalid api_name {api_name}.")
        return getattr(parent, api_name)

    @classmethod
    def create_loader(cls, ToolGlobals: CDFToolConfig):
        client = ToolGlobals.verify_capabilities(capability=cls.get_required_capability(ToolGlobals))
        return cls(client, ToolGlobals)

    @classmethod
    @abstractmethod
    def get_required_capability(cls, ToolGlobals: CDFToolConfig) -> Capability:
        raise NotImplementedError(f"get_required_capability must be implemented for {cls.__name__}.")

    @classmethod
    @abstractmethod
    def get_id(cls, item: T_Resource) -> T_ID:
        raise NotImplementedError

    @staticmethod
    def fixup_resource(local: T_Resource, remote: T_Resource) -> T_Resource:
        """Takes the local (to be pushed) and remote (from CDF) resource and returns the
        local resource with properties from the remote resource copied over to make
        them equal if we should consider them equal (and skip writing to CDF)."""
        return local

    def remove_unchanged(self, local: T_Resource | Sequence[T_Resource]) -> T_Resource | Sequence[T_Resource]:
        if not isinstance(local, Sequence):
            local = [local]
        if len(local) == 0:
            return local
        try:
            remote = self.retrieve([self.get_id(item) for item in local])
        except CogniteNotFoundError:
            return local
        if len(remote) == 0:
            return local
        for l_resource in local:
            for r in remote:
                if self.get_id(l_resource) == self.get_id(r):
                    r_yaml = self.resource_cls.dump_yaml(r)
                    # To avoid that we mess up the original local resource, we use the
                    # "through yaml copy"-trick to create a copy of the local resource.
                    copy_l = self.resource_cls.load(self.resource_cls.dump_yaml(l_resource))
                    l_yaml = self.resource_cls.dump_yaml(self.fixup_resource(copy_l, r))
                    if l_yaml == r_yaml:
                        local.remove(l_resource)
                        break
        return local

    # Default implementations that can be overridden
    def create(self, items: Sequence[T_Resource], drop: bool, filepath: Path) -> T_ResourceList:
        try:
            created = self.api_class.create(items)
            return created
        except CogniteAPIError as e:
            if e.code == 409:
                print("  [bold yellow]WARNING:[/] Resource(s) already exist(s), skipping creation.")
                return []
            else:
                print(f"[bold red]ERROR:[/] Failed to create resource(s).\n{e}")
                self.ToolGlobals.failed = True
                return []
        except CogniteDuplicatedError as e:
            print(
                f"  [bold yellow]WARNING:[/] {len(e.duplicated)} out of {len(items)} resource(s) already exist(s). {len(e.successful or [])} resource(s) created."
            )
            return []
        except Exception as e:
            print(f"[bold red]ERROR:[/] Failed to create resource(s).\n{e}")
            self.ToolGlobals.failed = True
            return []

    def delete(self, ids: Sequence[T_ID], drop_data: bool) -> int:
        self.api_class.delete(ids)
        return len(ids)

    def retrieve(self, ids: Sequence[T_ID]) -> T_ResourceList:
        return self.api_class.retrieve(ids)

<<<<<<< HEAD
    def load_resource(self, filepath: Path, dry_run: bool) -> T_Resource | T_ResourceList:
        raw_yaml = load_yaml_inject_variables(filepath, self.ToolGlobals.environment_variables())
=======
    def load_resource(self, filepath: Path, ToolGlobals: CDFToolConfig, dry_run: bool) -> T_Resource | T_ResourceList:
        raw_yaml = load_yaml_inject_variables(filepath, ToolGlobals.environment_variables())
>>>>>>> 2c3e8923
        if isinstance(raw_yaml, list):
            return self.list_cls.load(raw_yaml)
        return self.resource_cls.load(raw_yaml)


@final
class AuthLoader(Loader[int, Group, GroupList]):
    support_drop = False
    support_upsert = True
    api_name = "iam.groups"
    folder_name = "auth"
    resource_cls = Group
    list_cls = GroupList
    resource_scopes = frozenset(
        {
            capabilities.IDScope,
            capabilities.SpaceIDScope,
            capabilities.DataSetScope,
            capabilities.TableScope,
            capabilities.AssetRootIDScope,
            capabilities.ExtractionPipelineScope,
            capabilities.IDScopeLowerCase,
        }
    )

    def __init__(
        self,
        client: CogniteClient,
        ToolGlobals: CDFToolConfig,
        target_scopes: Literal[
            "all", "all_skipped_validation", "all_scoped_skipped_validation", "resource_scoped_only", "all_scoped_only"
        ] = "all",
    ):
        super().__init__(client, ToolGlobals)
        self.load = target_scopes

    @staticmethod
    def fixup_resource(local: T_Resource, remote: T_Resource) -> T_Resource:
        local.id = remote.id
        local.is_deleted = False  # If remote is_deleted, this will fail the check.
        local.metadata = remote.metadata  # metadata has no order guarantee, so we exclude it from compare
        local.deleted_time = remote.deleted_time
        return local

    @classmethod
    def create_loader(
        cls,
        ToolGlobals: CDFToolConfig,
        target_scopes: Literal[
            "all", "all_skipped_validation", "all_scoped_skipped_validation", "resource_scoped_only", "all_scoped_only"
        ] = "all",
    ):
        client = ToolGlobals.verify_capabilities(capability=cls.get_required_capability(ToolGlobals))
        return cls(client, ToolGlobals, target_scopes)

    @classmethod
    def get_required_capability(cls, ToolGlobals: CDFToolConfig) -> Capability | list[Capability]:
        return GroupsAcl(
            [GroupsAcl.Action.Read, GroupsAcl.Action.List, GroupsAcl.Action.Create, GroupsAcl.Action.Delete],
            GroupsAcl.Scope.All(),
        )

    @classmethod
    def get_id(cls, item: Group) -> str:
        return item.name

<<<<<<< HEAD
    def load_resource(self, filepath: Path, dry_run: bool) -> Group:
        raw = load_yaml_inject_variables(filepath, self.ToolGlobals.environment_variables())
=======
    def load_resource(self, filepath: Path, ToolGlobals: CDFToolConfig, dry_run: bool) -> Group:
        raw = load_yaml_inject_variables(filepath, ToolGlobals.environment_variables())
>>>>>>> 2c3e8923
        for capability in raw.get("capabilities", []):
            for _, values in capability.items():
                if len(values.get("scope", {}).get("datasetScope", {}).get("ids", [])) > 0:
                    if not dry_run and self.load not in ["all_skipped_validation", "all_scoped_skipped_validation"]:
                        values["scope"]["datasetScope"]["ids"] = [
                            self.ToolGlobals.verify_dataset(ext_id)
                            for ext_id in values.get("scope", {}).get("datasetScope", {}).get("ids", [])
                        ]
                    else:
                        values["scope"]["datasetScope"]["ids"] = [-1]

                if len(values.get("scope", {}).get("extractionPipelineScope", {}).get("ids", [])) > 0:
                    if not dry_run and self.load not in ["all_skipped_validation", "all_scoped_skipped_validation"]:
                        values["scope"]["extractionPipelineScope"]["ids"] = [
                            self.ToolGlobals.verify_extraction_pipeline(ext_id)
                            for ext_id in values.get("scope", {}).get("extractionPipelineScope", {}).get("ids", [])
                        ]
                    else:
                        values["scope"]["extractionPipelineScope"]["ids"] = [-1]
        return Group.load(raw)

    def retrieve(self, ids: Sequence[int]) -> T_ResourceList:
        remote = self.client.iam.groups.list(all=True).data
        found = [g for g in remote if g.name in ids]
        return found

    def delete(self, ids: Sequence[int]) -> int:
        # Let's prevent that we delete groups we belong to
        try:
            groups = self.client.iam.groups.list().data
        except Exception as e:
            print(
                f"[bold red]ERROR:[/] Failed to retrieve the current service principal's groups. Aborting group deletion.\n{e}"
            )
            return
        my_source_ids = set()
        for g in groups:
            if g.source_id not in my_source_ids:
                my_source_ids.add(g.source_id)
        groups = self.retrieve(ids)
        for g in groups:
            if g.source_id in my_source_ids:
                print(
                    f"  [bold yellow]WARNING:[/] Not deleting group {g.name} with sourceId {g.source_id} as it is used by the current service principal."
                )
                print("     If you want to delete this group, you must do it manually.")
                if g.name not in ids:
                    print(f"    [bold red]ERROR[/] You seem to have duplicate groups of name {g.name}.")
                else:
                    ids.remove(g.name)
        found = [g.id for g in groups if g.name in ids]
        self.client.iam.groups.delete(found)
        return len(found)

    def create(self, items: Sequence[Group], drop: bool, filepath: Path) -> GroupList:
        if self.load == "all":
            to_create = items
        elif self.load == "all_skipped_validation":
            raise ValueError("all_skipped_validation is not supported for group creation as scopes would be wrong.")
        elif self.load == "resource_scoped_only":
            to_create = []
            for item in items:
                item.capabilities = [
                    capability for capability in item.capabilities if type(capability.scope) in self.resource_scopes
                ]
                if item.capabilities:
                    to_create.append(item)
        elif self.load == "all_scoped_only" or self.load == "all_scoped_skipped_validation":
            to_create = []
            for item in items:
                item.capabilities = [
                    capability for capability in item.capabilities if type(capability.scope) not in self.resource_scopes
                ]
                if item.capabilities:
                    to_create.append(item)
        else:
            raise ValueError(f"Invalid load value {self.load}")

        if len(to_create) == 0:
            return []
        # We MUST retrieve all the old groups BEFORE we add the new, if not the new will be deleted
        old_groups = self.client.iam.groups.list(all=True).data
        created = self.client.iam.groups.create(to_create)
        created_names = {g.name for g in created}
        to_delete = [g.id for g in old_groups if g.name in created_names]
        self.client.iam.groups.delete(to_delete)
        return created


@final
class DataSetsLoader(Loader[str, DataSet, DataSetList]):
    support_drop = False
    support_upsert = True
    api_name = "data_sets"
    folder_name = "data_sets"
    resource_cls = DataSet
    list_cls = DataSetList

    @classmethod
    def get_required_capability(cls, ToolGlobals: CDFToolConfig) -> Capability:
        return DataSetsAcl(
            [DataSetsAcl.Action.Read, DataSetsAcl.Action.Write],
            DataSetsAcl.Scope.All(),
        )

    def get_id(self, item: DataSet) -> str:
        return item.external_id

    def delete(self, ids: Sequence[str], drop_data: bool) -> int:
        raise NotImplementedError("CDF does not support deleting data sets.")

    def retrieve(self, ids: Sequence[str]) -> DataSetList:
        return self.client.data_sets.retrieve_multiple(external_ids=ids)

    @staticmethod
    def fixup_resource(local: DataSet, remote: DataSet) -> DataSet:
        """Sets the read-only properties, id, created_time, and last_updated_time, that are set on the server side.
        This is needed to make the comparison work.
        """

        local.id = remote.id
        local.created_time = remote.created_time
        local.last_updated_time = remote.last_updated_time
        return local

    def create(self, items: Sequence[T_Resource], drop: bool, filepath: Path) -> T_ResourceList | None:
        created = DataSetList([], cognite_client=self.client)
        # There is a bug in the data set API, so only one duplicated data set is returned at the time,
        # so we need to iterate.
        while len(items.data) > 0:
            try:
                created.extend(DataSetList(self.client.data_sets.create(items)))
                return created
            except CogniteDuplicatedError as e:
                if len(e.duplicated) < len(items):
                    for dup in e.duplicated:
                        ext_id = dup.get("externalId", None)
                        for item in items:
                            if item.external_id == ext_id:
                                items.remove(item)
                else:
                    items.data = []
            except Exception as e:
                print(f"[bold red]ERROR:[/] Failed to create data sets.\n{e}")
                self.ToolGlobals.failed = True
                return None
        if len(created) == 0:
            return None
        else:
            return created


@final
class RawLoader(Loader[RawTable, RawTable, list[RawTable]]):
    api_name = "raw.rows"
    folder_name = "raw"
    resource_cls = RawTable
    list_cls = list[RawTable]
    data_file_types = frozenset({"csv", "parquet"})

    @classmethod
    def get_required_capability(cls, ToolGlobals: CDFToolConfig) -> Capability:
        return RawAcl([RawAcl.Action.Read, RawAcl.Action.Write], RawAcl.Scope.All())

    @classmethod
    def get_id(cls, item: RawTable) -> RawTable:
        return item

    def delete(self, ids: Sequence[RawTable], drop_data: bool) -> int:
        count = 0
        for db_name, raw_tables in itertools.groupby(sorted(ids, key=lambda x: x.db_name), key=lambda x: x.db_name):
            # Raw tables do not have ignore_unknowns_ids, so we need to catch the error
            with suppress(CogniteAPIError):
                tables = [table.table_name for table in raw_tables]
                self.client.raw.tables.delete(db_name=db_name, name=tables)
                count += len(tables)
            if len(self.client.raw.tables.list(db_name=db_name, limit=-1).data) == 0:
                with suppress(CogniteAPIError):
                    self.client.raw.databases.delete(name=db_name)
        return count

    def create(self, items: Sequence[RawTable], drop: bool, filepath: Path) -> list[RawTable]:
        if len(items) != 1:
            raise ValueError("Raw tables must be loaded one at a time.")
        table = items[0]
        datafile = next(
            (
                file
                for file_type in self.data_file_types
                if (file := filepath.parent / f"{table.table_name}.{file_type}").exists()
            ),
            None,
        )
        if datafile is None:
            raise ValueError(f"Failed to find data file for {table.table_name} in {filepath.parent}")
        elif datafile.suffix == ".csv":
            # The replacement is used to ensure that we read exactly the same file on Windows and Linux
            file_content = datafile.read_bytes().replace(b"\r\n", b"\n").decode("utf-8")
            data = pd.read_csv(io.StringIO(file_content), dtype=str)
            data.fillna("", inplace=True)
        elif datafile.suffix == ".parquet":
            data = pd.read_parquet(filepath)
        else:
            raise NotImplementedError(f"Unsupported file type {datafile.suffix} for {table.table_name}")

        self.client.raw.rows.insert_dataframe(
            db_name=table.db_name,
            table_name=table.table_name,
            dataframe=data,
            ensure_parent=True,
        )
        return [table]


@final
class TimeSeriesLoader(Loader[str, TimeSeries, TimeSeriesList]):
    api_name = "time_series"
    folder_name = "timeseries"
    resource_cls = TimeSeriesList
    list_cls = TimeSeriesList
    dependencies = frozenset({DataSetsLoader})

    @classmethod
    def get_required_capability(cls, ToolGlobals: CDFToolConfig) -> Capability:
        return TimeSeriesAcl(
            [TimeSeriesAcl.Action.Read, TimeSeriesAcl.Action.Write],
            TimeSeriesAcl.Scope.DataSet([ToolGlobals.data_set_id])
            if ToolGlobals.data_set_id
            else TimeSeriesAcl.Scope.All(),
        )

    def get_id(self, item: TimeSeries) -> str:
        return item.external_id

    def retrieve(self, ids: Sequence[str]) -> TimeSeriesList:
        return self.client.time_series.retrieve_multiple(external_ids=ids, ignore_unknown_ids=True)

    def delete(self, ids: Sequence[str], drop_data: bool) -> int:
        self.client.time_series.delete(external_id=ids, ignore_unknown_ids=True)
        return len(ids)

<<<<<<< HEAD
    def load_resource(self, filepath: Path, dry_run: bool) -> TimeSeries | TimeSeriesList:
=======
    def load_resource(self, filepath: Path, ToolGlobals: CDFToolConfig, dry_run: bool) -> TimeSeries | TimeSeriesList:
>>>>>>> 2c3e8923
        resources = load_yaml_inject_variables(filepath, {})
        if not isinstance(resources, list):
            resources = [resources]
        for resource in resources:
            if resource.get("dataSetExternalId") is not None:
                ds_external_id = resource.pop("dataSetExternalId")
<<<<<<< HEAD
                resource["dataSetId"] = self.ToolGlobals.verify_dataset(ds_external_id) if not dry_run else -1
=======
                resource["dataSetId"] = ToolGlobals.verify_dataset(ds_external_id) if not dry_run else -1
>>>>>>> 2c3e8923
        return TimeSeriesList.load(resources)


@final
class TransformationLoader(Loader[str, Transformation, TransformationList]):
    api_name = "transformations"
    folder_name = "transformations"
    resource_cls = Transformation
    list_cls = TransformationList
    dependencies = frozenset({DataSetsLoader, RawLoader})

    @classmethod
    def get_required_capability(cls, ToolGlobals: CDFToolConfig) -> Capability:
        scope = (
            TransformationsAcl.Scope.DataSet([ToolGlobals.data_set_id])
            if ToolGlobals.data_set_id
            else TransformationsAcl.Scope.All()
        )
        return TransformationsAcl(
            [TransformationsAcl.Action.Read, TransformationsAcl.Action.Write],
            scope,
        )

    def get_id(self, item: Transformation) -> str:
        return item.external_id

<<<<<<< HEAD
    def load_resource(self, filepath: Path, dry_run: bool) -> Transformation:
        raw = load_yaml_inject_variables(filepath, self.ToolGlobals.environment_variables())
=======
    def load_resource(self, filepath: Path, ToolGlobals: CDFToolConfig, dry_run: bool) -> Transformation:
        raw = load_yaml_inject_variables(filepath, ToolGlobals.environment_variables())
>>>>>>> 2c3e8923
        # The `authentication` key is custom for this template:
        source_oidc_credentials = raw.get("authentication", {}).get("read") or raw.get("authentication") or {}
        destination_oidc_credentials = raw.get("authentication", {}).get("write") or raw.get("authentication") or {}
        transformation = Transformation.load(raw)
        transformation.source_oidc_credentials = source_oidc_credentials and OidcCredentials.load(
            source_oidc_credentials
        )
        transformation.destination_oidc_credentials = destination_oidc_credentials and OidcCredentials.load(
            destination_oidc_credentials
        )
        # Find the non-integer prefixed filename
        file_name = filepath.stem.split(".", 2)[1]
        sql_file = filepath.parent / f"{file_name}.sql"
        if not sql_file.exists():
            sql_file = filepath.parent / f"{transformation.external_id}.sql"
            if not sql_file.exists():
                raise FileNotFoundError(
                    f"Could not find sql file belonging to transformation {filepath.name}. Please run build again."
                )
        transformation.query = sql_file.read_text()
        transformation.data_set_id = self.ToolGlobals.data_set_id
        return transformation

    def delete(self, ids: Sequence[str], drop_data: bool) -> int:
        self.client.transformations.delete(external_id=ids, ignore_unknown_ids=True)
        return len(ids)

    def create(self, items: Sequence[Transformation], drop: bool, filepath: Path) -> TransformationList:
        try:
            created = self.client.transformations.create(items)
        except CogniteDuplicatedError as e:
            print(
                f"  [bold yellow]WARNING:[/] {len(e.duplicated)} transformation(s) out of {len(items)} transformation(s) already exist(s):"
            )
            for dup in e.duplicated:
                print(f"           {dup.get('externalId', 'N/A')}")
            return []
        except Exception as e:
            print(f"[bold red]ERROR:[/] Failed to create resource(s).\n{e}")
            self.ToolGlobals.failed = True
            return TransformationList([])
        for t in items if isinstance(items, Sequence) else [items]:
            if t.schedule.interval != "":
                t.schedule.external_id = t.external_id
                self.client.transformations.schedules.create(t.schedule)
        return created


@final
class DatapointsLoader(Loader[list[str], Path, TimeSeriesList]):
    support_drop = False
    filetypes = frozenset({"csv", "parquet"})
    api_name = "time_series.data"
    folder_name = "timeseries_datapoints"
    resource_cls = pd.DataFrame
    dependencies = frozenset({TimeSeriesLoader})

    @classmethod
    def get_required_capability(cls, ToolGlobals: CDFToolConfig) -> Capability:
        scope = (
            TimeSeriesAcl.Scope.DataSet([ToolGlobals.data_set_id])
            if ToolGlobals.data_set_id
            else TimeSeriesAcl.Scope.All()
        )

        return TimeSeriesAcl(
            [TimeSeriesAcl.Action.Read, TimeSeriesAcl.Action.Write],
            scope,
        )

<<<<<<< HEAD
    def load_resource(self, filepath: Path, dry_run: bool) -> Path:
=======
    def load_resource(self, filepath: Path, ToolGlobals: CDFToolConfig, dry_run: bool) -> Path:
>>>>>>> 2c3e8923
        return filepath

    @classmethod
    def get_id(cls, item: Path) -> list[str]:
        raise NotImplementedError

    def delete(self, ids: Sequence[str], drop_data: bool) -> int:
        # Drop all datapoints?
        raise NotImplementedError()

    def create(self, items: Sequence[Path], drop: bool, filepath: Path) -> TimeSeriesList:
        if len(items) != 1:
            raise ValueError("Datapoints must be loaded one at a time.")
        datafile = items[0]
        if datafile.suffix == ".csv":
            data = pd.read_csv(datafile, parse_dates=True, dayfirst=True, index_col=0)
        elif datafile.suffix == ".parquet":
            data = pd.read_parquet(datafile, engine="pyarrow")
        else:
            raise ValueError(f"Unsupported file type {datafile.suffix} for {datafile.name}")
        self.client.time_series.data.insert_dataframe(data)
        external_ids = [col for col in data.columns if not pd.api.types.is_datetime64_any_dtype(data[col])]
        return TimeSeriesList([TimeSeries(external_id=external_id) for external_id in external_ids])


@final
class ExtractionPipelineLoader(Loader[str, ExtractionPipeline, ExtractionPipelineList]):
    support_drop = True
    api_name = "extraction_pipelines"
    folder_name = "extraction_pipelines"
    resource_cls = ExtractionPipeline
    list_cls = ExtractionPipelineList
    dependencies = frozenset({DataSetsLoader, RawLoader})

    @classmethod
    def get_required_capability(cls, ToolGlobals: CDFToolConfig) -> Capability:
        return ExtractionPipelinesAcl(
            [ExtractionPipelinesAcl.Action.Read, ExtractionPipelinesAcl.Action.Write],
            ExtractionPipelinesAcl.Scope.All(),
        )

    def get_id(self, item: ExtractionPipeline) -> str:
        return item.external_id

    def delete(self, ids: Sequence[str], drop_data: bool) -> int:
        try:
            self.client.extraction_pipelines.delete(external_id=ids)
            return len(ids)
        except CogniteNotFoundError as e:
            print(
                f"  [bold yellow]WARNING:[/] {len(e.not_found)} out of {len(ids)} extraction pipelines do(es) not exist."
            )

            for dup in e.not_found:
                ext_id = dup.get("externalId", None)
                ids.remove(ext_id)

            if len(ids) > 0:
                self.client.extraction_pipelines.delete(external_id=ids)
                return len(ids)
            return 0

<<<<<<< HEAD
    def load_resource(self, filepath: Path, dry_run: bool) -> ExtractionPipeline:
        resource = load_yaml_inject_variables(filepath, {})
        if resource.get("dataSetExternalId") is not None:
            ds_exterla_id = resource.pop("dataSetExternalId")
            resource["dataSetId"] = self.ToolGlobals.verify_dataset(ds_exterla_id) if not dry_run else -1
=======
    def load_resource(self, filepath: Path, ToolGlobals: CDFToolConfig, dry_run: bool) -> ExtractionPipeline:
        resource = load_yaml_inject_variables(filepath, {})
        if resource.get("dataSetExternalId") is not None:
            ds_exterla_id = resource.pop("dataSetExternalId")
            resource["dataSetId"] = ToolGlobals.verify_dataset(ds_exterla_id) if not dry_run else -1
>>>>>>> 2c3e8923
        return ExtractionPipeline.load(resource)

    def create(self, items: Sequence[T_Resource], drop: bool, filepath: Path) -> T_ResourceList | None:
        try:
            return ExtractionPipelineList(self.client.extraction_pipelines.create(items))

        except CogniteDuplicatedError as e:
            if len(e.duplicated) < len(items):
                for dup in e.duplicated:
                    ext_id = dup.get("externalId", None)
                    for item in items:
                        if item.external_id == ext_id:
                            items.remove(item)
                try:
                    return ExtractionPipelineList(self.client.extraction_pipelines.create(items))
                except Exception as e:
                    print(f"[bold red]ERROR:[/] Failed to create extraction pipelines.\n{e}")
                    self.ToolGlobals.failed = True
                    return None
            return None


@final
class FileLoader(Loader[str, FileMetadata, FileMetadataList]):
    api_name = "files"
    filetypes = frozenset({"yaml", "yml"})
    folder_name = "files"
    resource_cls = FileMetadata
    list_cls = FileMetadataList
    dependencies = frozenset({DataSetsLoader})

    @classmethod
    def get_required_capability(cls, ToolGlobals: CDFToolConfig) -> Capability:
        if ToolGlobals.data_set_id is None:
            scope = FilesAcl.Scope.All()
        else:
            scope = FilesAcl.Scope.DataSet([ToolGlobals.data_set_id])

        return FilesAcl([FilesAcl.Action.Read, FilesAcl.Action.Write], scope)

    @classmethod
    def get_id(cls, item: FileMetadata) -> str:
        return item.external_id

    def delete(self, ids: Sequence[str], drop_data: bool) -> int:
        self.client.files.delete(external_id=ids)
        return len(ids)

<<<<<<< HEAD
    def load_resource(self, filepath: Path, dry_run: bool) -> FileMetadata | FileMetadataList:
=======
    def load_resource(
        self, filepath: Path, ToolGlobals: CDFToolConfig, dry_run: bool
    ) -> FileMetadata | FileMetadataList:
>>>>>>> 2c3e8923
        try:
            files = FileMetadataList(
                [FileMetadata.load(load_yaml_inject_variables(filepath, self.ToolGlobals.environment_variables()))]
            )
        except Exception:
            files = FileMetadataList.load(
                load_yaml_inject_variables(filepath, self.ToolGlobals.environment_variables())
            )
        # If we have a file with exact one file config, check to see if this is a pattern to expand
        if len(files.data) == 1 and ("$FILENAME" in files.data[0].external_id or ""):
            # It is, so replace this file with all files in this folder using the same data
            file_data = files.data[0]
            ext_id_pattern = file_data.external_id
            files = FileMetadataList([], cognite_client=self.client)
            for file in filepath.parent.glob("*"):
                if file.suffix[1:] in ["yaml", "yml"]:
                    continue
                files.append(
                    FileMetadata(
                        name=file.name,
                        external_id=re.sub(r"\$FILENAME", file.name, ext_id_pattern),
                        data_set_id=file_data.data_set_id,
                        source=file_data.source,
                        metadata=file_data.metadata,
                        directory=file_data.directory,
                        asset_ids=file_data.asset_ids,
                        labels=file_data.labels,
                        geo_location=file_data.geo_location,
                        security_categories=file_data.security_categories,
                    )
                )
        for file in files.data:
            if not Path(filepath.parent / file.name).exists():
                raise FileNotFoundError(f"Could not find file {file.name} referenced in filepath {filepath.name}")
            if isinstance(file.data_set_id, str):
                # Replace external_id with internal id
<<<<<<< HEAD
                file.data_set_id = self.ToolGlobals.verify_dataset(file.data_set_id) if not dry_run else -1
=======
                file.data_set_id = ToolGlobals.verify_dataset(file.data_set_id) if not dry_run else -1
>>>>>>> 2c3e8923
        return files

    def create(self, items: Sequence[FileMetadata], drop: bool, filepath: Path) -> FileMetadataList:
        created = FileMetadataList([])
        for meta in items:
            datafile = filepath.parent / meta.name
            try:
                created.append(self.client.files.upload(path=datafile, overwrite=drop, **meta.dump(camel_case=False)))
            except CogniteAPIError as e:
                if e.code == 409:
                    print(f"  [bold yellow]WARNING:[/] File {meta.external_id} already exists, skipping upload.")
            except Exception as e:
                print(f"[bold red]ERROR:[/] Failed to upload file {datafile.name}.\n{e}")
                self.ToolGlobals.failed = True
                return created
        return created


@final
class SpaceLoader(Loader[str, SpaceApply, SpaceApplyList]):
    api_name = "data_modeling.spaces"
    folder_name = "data_models"
    filename_pattern = r"^.*\.?(space)$"
    resource_cls = SpaceApply
    list_cls = SpaceApplyList

    @classmethod
    def get_required_capability(cls, ToolGlobals: CDFToolConfig) -> list[Capability]:
        return [
            DataModelsAcl(
                [DataModelsAcl.Action.Read, DataModelsAcl.Action.Write],
                DataModelsAcl.Scope.All(),
            ),
            # Needed to delete instances
            DataModelInstancesAcl(
                [DataModelInstancesAcl.Action.Read, DataModelInstancesAcl.Action.Write],
                DataModelInstancesAcl.Scope.All(),
            ),
        ]

    @classmethod
    def get_id(cls, item: SpaceApply) -> str:
        return item.space

    def delete(self, ids: Sequence[str], drop_data: bool) -> int:
        if not drop_data:
            print("  [bold]INFO:[/] Skipping deletion of spaces as drop_data flag is not set...")
            return 0
        print("[bold]Deleting existing data...[/]")
        for space in ids:
            delete_instances(
                ToolGlobals=self.ToolGlobals,
                space_name=space,
            )

        deleted = self.client.data_modeling.spaces.delete(ids)
        return len(deleted)

    def create(self, items: Sequence[SpaceApply], drop: bool, filepath: Path) -> T_ResourceList:
        return self.client.data_modeling.spaces.apply(items)


class ContainerLoader(Loader[ContainerId, ContainerApply, ContainerApplyList]):
    api_name = "data_modeling.containers"
    folder_name = "data_models"
    filename_pattern = r"^.*\.?(container)$"
    resource_cls = ContainerApply
    list_cls = ContainerApplyList
    dependencies = frozenset({SpaceLoader})

    @classmethod
    def get_required_capability(cls, ToolGlobals: CDFToolConfig) -> Capability:
        # Todo Scoped to spaces
        return DataModelsAcl(
            [DataModelsAcl.Action.Read, DataModelsAcl.Action.Write],
            DataModelsAcl.Scope.All(),
        )

    @classmethod
    def get_id(cls, item: ContainerApply) -> ContainerId:
        return item.as_id()

    def delete(self, ids: Sequence[ContainerId], drop_data: bool) -> int:
        if not drop_data:
            print("  [bold]INFO:[/] Skipping deletion of containers as drop_data flag is not set...")
            return 0
        deleted = self.client.data_modeling.containers.delete(ids)
        return len(deleted)

    def create(self, items: Sequence[ContainerApply], drop: bool, filepath: Path) -> T_ResourceList:
        self.ToolGlobals.verify_spaces(list({item.space for item in items}))

        return self.client.data_modeling.containers.apply(items)


class ViewLoader(Loader[ViewId, ViewApply, ViewApplyList]):
    api_name = "data_modeling.views"
    folder_name = "data_models"
    filename_pattern = r"^.*\.?(view)$"
    resource_cls = ViewApply
    list_cls = ViewApplyList
    dependencies = frozenset({SpaceLoader, ContainerLoader})

    @classmethod
    def get_required_capability(cls, ToolGlobals: CDFToolConfig) -> Capability:
        # Todo Scoped to spaces
        return DataModelsAcl(
            [DataModelsAcl.Action.Read, DataModelsAcl.Action.Write],
            DataModelsAcl.Scope.All(),
        )

    @classmethod
    def get_id(cls, item: ViewApply) -> ViewId:
        return item.as_id()

    def create(self, items: Sequence[T_Resource], drop: bool, filepath: Path) -> T_ResourceList:
        self.ToolGlobals.verify_spaces(list({item.space for item in items}))
        return self.client.data_modeling.views.apply(items)


@final
class DataModelLoader(Loader[DataModelId, DataModelApply, DataModelApplyList]):
    api_name = "data_modeling.data_models"
    folder_name = "data_models"
    filename_pattern = r"^.*\.?(datamodel)$"
    resource_cls = DataModelApply
    list_cls = DataModelApplyList
    dependencies = frozenset({SpaceLoader, ViewLoader})

    @classmethod
    def get_required_capability(cls, ToolGlobals: CDFToolConfig) -> Capability:
        # Todo Scoped to spaces
        return DataModelsAcl(
            [DataModelsAcl.Action.Read, DataModelsAcl.Action.Write],
            DataModelsAcl.Scope.All(),
        )

    @classmethod
    def get_id(cls, item: DataModelApply) -> DataModelId:
        return item.as_id()

    def create(self, items: Sequence[T_Resource], drop: bool, filepath: Path) -> T_ResourceList:
        self.ToolGlobals.verify_spaces(list({item.space for item in items}))
        return self.client.data_modeling.data_models.apply(items)


@final
class NodeLoader(Loader[list[NodeId], NodeApply, LoadableNodes]):
    api_name = "data_modeling.instances"
    folder_name = "data_models"
    filename_pattern = r"^.*\.?(node)$"
    resource_cls = NodeApply
    list_cls = LoadableNodes
    dependencies = frozenset({SpaceLoader, ViewLoader})

    @classmethod
    def get_required_capability(cls, ToolGlobals: CDFToolConfig) -> Capability:
        # Todo Scoped to spaces
        return DataModelInstancesAcl(
            [DataModelInstancesAcl.Action.Read, DataModelInstancesAcl.Action.Write],
            DataModelInstancesAcl.Scope.All(),
        )

    def get_id(self, item: NodeApply) -> NodeId:
        return item.as_id()

    def load_resource(self, filepath: Path, dry_run: bool) -> LoadableNodes:
        raw = load_yaml_inject_variables(filepath, self.ToolGlobals.environment_variables())
        if isinstance(raw, list):
            raise ValueError(f"Unexpected node yaml file format {filepath.name}")
        return LoadableNodes.load(raw, cognite_client=self.client)

    def delete(self, ids: Sequence[NodeId], drop_data: bool) -> int:
        if not drop_data:
            print("  [bold]INFO:[/] Skipping deletion of nodes as drop_data flag is not set...")
            return 0
        deleted = self.client.data_modeling.instances.delete(nodes=ids)
        return len(deleted)

    def create(self, items: Sequence[LoadableNodes], drop: bool, filepath: Path) -> LoadableNodes:
        if not isinstance(items, LoadableNodes):
            raise ValueError("Unexpected node format file format")
        self.ToolGlobals.verify_spaces(list({item.space for item in items}))
        item = items
        _ = self.client.data_modeling.instances.apply(
            nodes=item.nodes,
            auto_create_direct_relations=item.auto_create_direct_relations,
            skip_on_version_conflict=item.skip_on_version_conflict,
            replace=item.replace,
        )
        return items


@final
class EdgeLoader(Loader[EdgeId, EdgeApply, LoadableEdges]):
    api_name = "data_modeling.instances"
    folder_name = "data_models"
    filename_pattern = r"^.*\.?(edge)$"
    resource_cls = EdgeApply
    list_cls = LoadableEdges

    # Note edges do not need nodes to be created first, as they are created as part of the edge creation.
    # However, for deletion (reversed order) we need to delete edges before nodes.
    dependencies = frozenset({SpaceLoader, ViewLoader, NodeLoader})

    @classmethod
    def get_required_capability(cls, ToolGlobals: CDFToolConfig) -> Capability:
        # Todo Scoped to spaces
        return DataModelInstancesAcl(
            [DataModelInstancesAcl.Action.Read, DataModelInstancesAcl.Action.Write],
            DataModelInstancesAcl.Scope.All(),
        )

    def get_id(self, item: EdgeApply) -> EdgeId:
        return item.as_id()

    def load_resource(self, filepath: Path, dry_run: bool) -> LoadableEdges:
        raw = load_yaml_inject_variables(filepath, self.ToolGlobals.environment_variables())
        if isinstance(raw, list):
            raise ValueError(f"Unexpected edge yaml file format {filepath.name}")
        return LoadableEdges.load(raw, cognite_client=self.client)

    def delete(self, ids: Sequence[EdgeId], drop_data: bool) -> int:
        if not drop_data:
            print("  [bold]INFO:[/] Skipping deletion of edges as drop_data flag is not set...")
            return 0
        deleted = self.client.data_modeling.instances.delete(edges=ids)
        return len(deleted)

    def create(self, items: Sequence[LoadableEdges], drop: bool, filepath: Path) -> LoadableEdges:
        if not isinstance(items, LoadableEdges):
            raise ValueError("Unexpected edge format file format")
        self.ToolGlobals.verify_spaces(list({item.space for item in items}))
        item = items
        _ = self.client.data_modeling.instances.apply(
            edges=item.edges,
            auto_create_start_nodes=item.auto_create_start_nodes,
            auto_create_end_nodes=item.auto_create_end_nodes,
            skip_on_version_conflict=item.skip_on_version_conflict,
            replace=item.replace,
        )
        return items


def drop_load_resources(
    loader: Loader,
    path: Path,
    ToolGlobals: CDFToolConfig,
    drop: bool = False,
    clean: bool = False,
    load: bool = True,
    dry_run: bool = False,
    drop_data: bool = False,
    verbose: bool = False,
):
    if path.is_file():
        if path.suffix not in loader.filetypes or not loader.filetypes:
            raise ValueError("Invalid file type")
        filepaths = [path]
    elif loader.filetypes:
        filepaths = [file for type_ in loader.filetypes for file in path.glob(f"**/*.{type_}")]
    else:
        filepaths = [file for file in path.glob("**/*")]

<<<<<<< HEAD
    if loader.filename_pattern:
        # This is used by data modelings resources to filter out files that are not of the correct type
        # as these resources share the same folder.
        pattern = re.compile(loader.filename_pattern)
        filepaths = [file for file in filepaths if pattern.match(file.stem)]

    items = [loader.load_resource(f, dry_run) for f in filepaths]
=======
    items = [loader.load_resource(f, ToolGlobals, dry_run) for f in filepaths]
>>>>>>> 2c3e8923
    nr_of_batches = len(items)
    nr_of_items = sum(len(item) if isinstance(item, Sized) else 1 for item in items)
    nr_of_deleted = 0
    nr_of_created = 0
    if load:
        print(f"[bold]Uploading {nr_of_items} {loader.api_name} in {nr_of_batches} batches to CDF...[/]")
    else:
        print(f"[bold]Cleaning {nr_of_items} {loader.api_name} in {nr_of_batches} batches to CDF...[/]")
    batches = [item if isinstance(item, Sized) else [item] for item in items]
    if drop and loader.support_drop and load:
        print(f"  --drop is specified, will delete existing {loader.api_name} before uploading.")
    if (drop and loader.support_drop) or clean:
        for batch in batches:
            drop_items: list = []
            for item in batch:
                # Set the context info for this CDF project
                if hasattr(item, "data_set_id") and ToolGlobals.data_set_id is not None:
                    item.data_set_id = ToolGlobals.data_set_id
                drop_items.append(loader.get_id(item))
            if not dry_run:
                try:
                    nr_of_deleted += loader.delete(drop_items, drop_data)
                    if verbose:
                        print(f"  Deleted {len(drop_items)} {loader.api_name}.")
                except CogniteAPIError as e:
                    if e.code == 404:
                        print(f"  [bold yellow]WARNING:[/] {len(drop_items)} {loader.api_name} do(es) not exist.")
                except CogniteNotFoundError:
                    print(f"  [bold yellow]WARNING:[/] {len(drop_items)} {loader.api_name} do(es) not exist.")
                except Exception as e:
                    print(f"  [bold yellow]WARNING:[/] Failed to delete {len(drop_items)} {loader.api_name}. Error {e}")
            else:
                print(f"  Would have deleted {len(drop_items)} {loader.api_name}.")
    if not load:
        return
    try:
        if not dry_run:
            for batch, filepath in zip(batches, filepaths):
                if not drop and loader.support_upsert:
                    if verbose:
                        print(f"  Comparing {len(batch)} {loader.api_name} from {filepath}...")
                    batch = loader.remove_unchanged(batch)
                    if verbose:
                        print(f"    {len(batch)} {loader.api_name} to be deployed...")
                if len(batch) > 0:
                    created = loader.create(batch, drop, filepath)
                    nr_of_created += len(created) if created is not None else 0
                    if isinstance(loader, AuthLoader):
                        nr_of_deleted += len(created)
    except Exception as e:
        print(f"[bold red]ERROR:[/] Failed to upload {loader.api_name}.")
        print(e)
        ToolGlobals.failed = True
        return
    print(f"  Deleted {nr_of_deleted} out of {nr_of_items} {loader.api_name} from {len(filepaths)} config files.")
    print(f"  Created {nr_of_created} out of {nr_of_items} {loader.api_name} from {len(filepaths)} config files.")


LOADER_BY_FOLDER_NAME: dict[str, list[type[Loader]]] = {}
for loader in Loader.__subclasses__():
    if loader.folder_name not in LOADER_BY_FOLDER_NAME:
        LOADER_BY_FOLDER_NAME[loader.folder_name] = []
    LOADER_BY_FOLDER_NAME[loader.folder_name].append(loader)
del loader  # cleanup module namespace<|MERGE_RESOLUTION|>--- conflicted
+++ resolved
@@ -316,13 +316,8 @@
     def retrieve(self, ids: Sequence[T_ID]) -> T_ResourceList:
         return self.api_class.retrieve(ids)
 
-<<<<<<< HEAD
     def load_resource(self, filepath: Path, dry_run: bool) -> T_Resource | T_ResourceList:
         raw_yaml = load_yaml_inject_variables(filepath, self.ToolGlobals.environment_variables())
-=======
-    def load_resource(self, filepath: Path, ToolGlobals: CDFToolConfig, dry_run: bool) -> T_Resource | T_ResourceList:
-        raw_yaml = load_yaml_inject_variables(filepath, ToolGlobals.environment_variables())
->>>>>>> 2c3e8923
         if isinstance(raw_yaml, list):
             return self.list_cls.load(raw_yaml)
         return self.resource_cls.load(raw_yaml)
@@ -389,13 +384,8 @@
     def get_id(cls, item: Group) -> str:
         return item.name
 
-<<<<<<< HEAD
     def load_resource(self, filepath: Path, dry_run: bool) -> Group:
         raw = load_yaml_inject_variables(filepath, self.ToolGlobals.environment_variables())
-=======
-    def load_resource(self, filepath: Path, ToolGlobals: CDFToolConfig, dry_run: bool) -> Group:
-        raw = load_yaml_inject_variables(filepath, ToolGlobals.environment_variables())
->>>>>>> 2c3e8923
         for capability in raw.get("capabilities", []):
             for _, values in capability.items():
                 if len(values.get("scope", {}).get("datasetScope", {}).get("ids", [])) > 0:
@@ -637,22 +627,14 @@
         self.client.time_series.delete(external_id=ids, ignore_unknown_ids=True)
         return len(ids)
 
-<<<<<<< HEAD
     def load_resource(self, filepath: Path, dry_run: bool) -> TimeSeries | TimeSeriesList:
-=======
-    def load_resource(self, filepath: Path, ToolGlobals: CDFToolConfig, dry_run: bool) -> TimeSeries | TimeSeriesList:
->>>>>>> 2c3e8923
         resources = load_yaml_inject_variables(filepath, {})
         if not isinstance(resources, list):
             resources = [resources]
         for resource in resources:
             if resource.get("dataSetExternalId") is not None:
                 ds_external_id = resource.pop("dataSetExternalId")
-<<<<<<< HEAD
                 resource["dataSetId"] = self.ToolGlobals.verify_dataset(ds_external_id) if not dry_run else -1
-=======
-                resource["dataSetId"] = ToolGlobals.verify_dataset(ds_external_id) if not dry_run else -1
->>>>>>> 2c3e8923
         return TimeSeriesList.load(resources)
 
 
@@ -679,13 +661,8 @@
     def get_id(self, item: Transformation) -> str:
         return item.external_id
 
-<<<<<<< HEAD
     def load_resource(self, filepath: Path, dry_run: bool) -> Transformation:
         raw = load_yaml_inject_variables(filepath, self.ToolGlobals.environment_variables())
-=======
-    def load_resource(self, filepath: Path, ToolGlobals: CDFToolConfig, dry_run: bool) -> Transformation:
-        raw = load_yaml_inject_variables(filepath, ToolGlobals.environment_variables())
->>>>>>> 2c3e8923
         # The `authentication` key is custom for this template:
         source_oidc_credentials = raw.get("authentication", {}).get("read") or raw.get("authentication") or {}
         destination_oidc_credentials = raw.get("authentication", {}).get("write") or raw.get("authentication") or {}
@@ -756,11 +733,7 @@
             scope,
         )
 
-<<<<<<< HEAD
     def load_resource(self, filepath: Path, dry_run: bool) -> Path:
-=======
-    def load_resource(self, filepath: Path, ToolGlobals: CDFToolConfig, dry_run: bool) -> Path:
->>>>>>> 2c3e8923
         return filepath
 
     @classmethod
@@ -823,19 +796,11 @@
                 return len(ids)
             return 0
 
-<<<<<<< HEAD
     def load_resource(self, filepath: Path, dry_run: bool) -> ExtractionPipeline:
         resource = load_yaml_inject_variables(filepath, {})
         if resource.get("dataSetExternalId") is not None:
-            ds_exterla_id = resource.pop("dataSetExternalId")
-            resource["dataSetId"] = self.ToolGlobals.verify_dataset(ds_exterla_id) if not dry_run else -1
-=======
-    def load_resource(self, filepath: Path, ToolGlobals: CDFToolConfig, dry_run: bool) -> ExtractionPipeline:
-        resource = load_yaml_inject_variables(filepath, {})
-        if resource.get("dataSetExternalId") is not None:
-            ds_exterla_id = resource.pop("dataSetExternalId")
-            resource["dataSetId"] = ToolGlobals.verify_dataset(ds_exterla_id) if not dry_run else -1
->>>>>>> 2c3e8923
+            ds_external_id = resource.pop("dataSetExternalId")
+            resource["dataSetId"] = self.ToolGlobals.verify_dataset(ds_external_id) if not dry_run else -1
         return ExtractionPipeline.load(resource)
 
     def create(self, items: Sequence[T_Resource], drop: bool, filepath: Path) -> T_ResourceList | None:
@@ -884,13 +849,7 @@
         self.client.files.delete(external_id=ids)
         return len(ids)
 
-<<<<<<< HEAD
     def load_resource(self, filepath: Path, dry_run: bool) -> FileMetadata | FileMetadataList:
-=======
-    def load_resource(
-        self, filepath: Path, ToolGlobals: CDFToolConfig, dry_run: bool
-    ) -> FileMetadata | FileMetadataList:
->>>>>>> 2c3e8923
         try:
             files = FileMetadataList(
                 [FileMetadata.load(load_yaml_inject_variables(filepath, self.ToolGlobals.environment_variables()))]
@@ -927,11 +886,7 @@
                 raise FileNotFoundError(f"Could not find file {file.name} referenced in filepath {filepath.name}")
             if isinstance(file.data_set_id, str):
                 # Replace external_id with internal id
-<<<<<<< HEAD
                 file.data_set_id = self.ToolGlobals.verify_dataset(file.data_set_id) if not dry_run else -1
-=======
-                file.data_set_id = ToolGlobals.verify_dataset(file.data_set_id) if not dry_run else -1
->>>>>>> 2c3e8923
         return files
 
     def create(self, items: Sequence[FileMetadata], drop: bool, filepath: Path) -> FileMetadataList:
@@ -1196,7 +1151,6 @@
     else:
         filepaths = [file for file in path.glob("**/*")]
 
-<<<<<<< HEAD
     if loader.filename_pattern:
         # This is used by data modelings resources to filter out files that are not of the correct type
         # as these resources share the same folder.
@@ -1204,9 +1158,6 @@
         filepaths = [file for file in filepaths if pattern.match(file.stem)]
 
     items = [loader.load_resource(f, dry_run) for f in filepaths]
-=======
-    items = [loader.load_resource(f, ToolGlobals, dry_run) for f in filepaths]
->>>>>>> 2c3e8923
     nr_of_batches = len(items)
     nr_of_items = sum(len(item) if isinstance(item, Sized) else 1 for item in items)
     nr_of_deleted = 0
