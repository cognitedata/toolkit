--- conflicted
+++ resolved
@@ -23,7 +23,7 @@
 from contextlib import suppress
 from dataclasses import dataclass
 from pathlib import Path
-from typing import Any, Generic, Literal, TypeVar, Union, final, overload
+from typing import Any, Generic, Literal, TypeVar, Union, final
 
 import pandas as pd
 from cognite.client import CogniteClient
@@ -72,7 +72,7 @@
 from rich import print
 
 from .delete import delete_instances
-from .utils import CDFToolConfig, LoadWarning, load_yaml_inject_variables, validate_case_raw
+from .utils import CDFToolConfig, load_yaml_inject_variables
 
 
 @dataclass
@@ -234,36 +234,11 @@
     def retrieve(self, ids: Sequence[T_ID]) -> T_ResourceList:
         return self.api_class.retrieve(ids)
 
-<<<<<<< HEAD
-    @overload
-    def load_resource(
-        self, filepath: Path, ToolGlobals: CDFToolConfig, validate: Literal["False"] = False
-    ) -> T_Resource | T_ResourceList:
-        ...
-
-    @overload
-    def load_resource(
-        self, filepath: Path, ToolGlobals: CDFToolConfig, validate: Literal["True"]
-    ) -> tuple[T_Resource | T_ResourceList, list[LoadWarning]]:
-        ...
-
-    def load_resource(
-        self, filepath: Path, ToolGlobals: CDFToolConfig, validate: bool = False
-    ) -> T_Resource | T_ResourceList | tuple[T_Resource | T_ResourceList, list[LoadWarning]]:
-=======
     def load_resource(self, filepath: Path, ToolGlobals: CDFToolConfig, dry_run: bool) -> T_Resource | T_ResourceList:
->>>>>>> 2aab962b
         raw_yaml = load_yaml_inject_variables(filepath, ToolGlobals.environment_variables())
         if isinstance(raw_yaml, list):
-            loaded = self.list_cls.load(raw_yaml)
-        else:
-            loaded = self.resource_cls.load(raw_yaml)
-
-        if validate:
-            warnings = validate_case_raw(raw_yaml, self.resource_cls, filepath)
-            return loaded, warnings
-        else:
-            return loaded
+            return self.list_cls.load(raw_yaml)
+        return self.resource_cls.load(raw_yaml)
 
 
 @final
@@ -326,13 +301,7 @@
     def get_id(cls, item: Group) -> str:
         return item.name
 
-<<<<<<< HEAD
-    def load_resource(
-        self, filepath: Path, ToolGlobals: CDFToolConfig, validate: bool = False
-    ) -> Group | tuple[Group, list[LoadWarning]]:
-=======
     def load_resource(self, filepath: Path, ToolGlobals: CDFToolConfig, dry_run: bool) -> Group:
->>>>>>> 2aab962b
         raw = load_yaml_inject_variables(filepath, ToolGlobals.environment_variables())
         for capability in raw.get("capabilities", []):
             for _, values in capability.items():
@@ -353,10 +322,7 @@
                         ]
                     else:
                         values["scope"]["extractionPipelineScope"]["ids"] = [-1]
-        if validate:
-            return Group.load(raw), validate_case_raw(raw, self.resource_cls, filepath, identifier_key="name")
-        else:
-            return Group.load(raw)
+        return Group.load(raw)
 
     def retrieve(self, ids: Sequence[int]) -> T_ResourceList:
         remote = self.client.iam.groups.list(all=True).data
@@ -591,26 +557,14 @@
         self.client.time_series.delete(external_id=ids, ignore_unknown_ids=True)
         return len(ids)
 
-<<<<<<< HEAD
-    def load_resource(
-        self, filepath: Path, ToolGlobals: CDFToolConfig, validate: bool = False
-    ) -> TimeSeries | TimeSeriesList | tuple[TimeSeries | TimeSeriesList, list[LoadWarning]]:
-=======
     def load_resource(self, filepath: Path, ToolGlobals: CDFToolConfig, dry_run: bool) -> TimeSeries | TimeSeriesList:
->>>>>>> 2aab962b
         resources = load_yaml_inject_variables(filepath, {})
         if not isinstance(resources, list):
             resources = [resources]
         for resource in resources:
             if resource.get("dataSetExternalId") is not None:
-<<<<<<< HEAD
-                resource["dataSetId"] = ToolGlobals.verify_dataset(resource.pop("dataSetExternalId"))
-        if validate:
-            return TimeSeriesList.load(resources), validate_case_raw(resources, self.resource_cls, filepath)
-=======
                 ds_external_id = resource.pop("dataSetExternalId")
                 resource["dataSetId"] = ToolGlobals.verify_dataset(ds_external_id) if not dry_run else -1
->>>>>>> 2aab962b
         return TimeSeriesList.load(resources)
 
 
@@ -637,13 +591,7 @@
     def get_id(self, item: Transformation) -> str:
         return item.external_id
 
-<<<<<<< HEAD
-    def load_resource(
-        self, filepath: Path, ToolGlobals: CDFToolConfig, validate: bool = False
-    ) -> Transformation | tuple[Transformation, list[LoadWarning]]:
-=======
     def load_resource(self, filepath: Path, ToolGlobals: CDFToolConfig, dry_run: bool) -> Transformation:
->>>>>>> 2aab962b
         raw = load_yaml_inject_variables(filepath, ToolGlobals.environment_variables())
         # The `authentication` key is custom for this template:
         source_oidc_credentials = raw.get("authentication", {}).get("read") or raw.get("authentication") or {}
@@ -666,8 +614,6 @@
                 )
         transformation.query = sql_file.read_text()
         transformation.data_set_id = ToolGlobals.data_set_id
-        if validate:
-            return transformation, validate_case_raw(raw, self.resource_cls, filepath)
         return transformation
 
     def delete(self, ids: Sequence[str]) -> int:
@@ -719,15 +665,7 @@
             scope,
         )
 
-<<<<<<< HEAD
-    def load_resource(
-        self, filepath: Path, ToolGlobals: CDFToolConfig, validate: bool = False
-    ) -> Path | tuple[Path, list[LoadWarning]]:
-        if validate:
-            return filepath, []
-=======
     def load_resource(self, filepath: Path, ToolGlobals: CDFToolConfig, dry_run: bool) -> Path:
->>>>>>> 2aab962b
         return filepath
 
     @classmethod
@@ -790,22 +728,11 @@
                 return len(ids)
             return 0
 
-<<<<<<< HEAD
-    def load_resource(
-        self, filepath: Path, ToolGlobals: CDFToolConfig, validate: bool = False
-    ) -> ExtractionPipeline | tuple[ExtractionPipeline, list[LoadWarning]]:
-        resource = load_yaml_inject_variables(filepath, {})
-        if resource.get("dataSetExternalId") is not None:
-            resource["dataSetId"] = ToolGlobals.verify_dataset(resource.pop("dataSetExternalId"))
-        if validate:
-            return ExtractionPipeline.load(resource), validate_case_raw(resource, self.resource_cls, filepath)
-=======
     def load_resource(self, filepath: Path, ToolGlobals: CDFToolConfig, dry_run: bool) -> ExtractionPipeline:
         resource = load_yaml_inject_variables(filepath, {})
         if resource.get("dataSetExternalId") is not None:
-            ds_exterla_id = resource.pop("dataSetExternalId")
-            resource["dataSetId"] = ToolGlobals.verify_dataset(ds_exterla_id) if not dry_run else -1
->>>>>>> 2aab962b
+            ds_external_id = resource.pop("dataSetExternalId")
+            resource["dataSetId"] = ToolGlobals.verify_dataset(ds_external_id) if not dry_run else -1
         return ExtractionPipeline.load(resource)
 
     def create(
@@ -857,18 +784,14 @@
         return len(ids)
 
     def load_resource(
-<<<<<<< HEAD
-        self, filepath: Path, ToolGlobals: CDFToolConfig, validate: bool = False
-    ) -> FileMetadataList | tuple[FileMetadataList, list[LoadWarning]]:
-        raw = load_yaml_inject_variables(filepath, ToolGlobals.environment_variables())
-=======
         self, filepath: Path, ToolGlobals: CDFToolConfig, dry_run: bool
     ) -> FileMetadata | FileMetadataList:
->>>>>>> 2aab962b
         try:
-            files = FileMetadataList([FileMetadata.load(raw)])
+            files = FileMetadataList(
+                [FileMetadata.load(load_yaml_inject_variables(filepath, ToolGlobals.environment_variables()))]
+            )
         except Exception:
-            files = FileMetadataList.load(raw)
+            files = FileMetadataList.load(load_yaml_inject_variables(filepath, ToolGlobals.environment_variables()))
         # If we have a file with exact one file config, check to see if this is a pattern to expand
         if len(files.data) == 1 and ("$FILENAME" in files.data[0].external_id or ""):
             # It is, so replace this file with all files in this folder using the same data
@@ -897,13 +820,7 @@
                 raise FileNotFoundError(f"Could not find file {file.name} referenced in filepath {filepath.name}")
             if isinstance(file.data_set_id, str):
                 # Replace external_id with internal id
-<<<<<<< HEAD
-                file.data_set_id = ToolGlobals.verify_dataset(file.data_set_id)
-        if validate:
-            return files, validate_case_raw(raw, self.resource_cls, filepath)
-=======
                 file.data_set_id = ToolGlobals.verify_dataset(file.data_set_id) if not dry_run else -1
->>>>>>> 2aab962b
         return files
 
     def create(
@@ -943,17 +860,7 @@
     else:
         filepaths = [file for file in path.glob("**/*")]
 
-<<<<<<< HEAD
-    items = []
-    for filepath in filepaths:
-        resources, warnings = loader.load_resource(filepath, ToolGlobals, validate=True)
-        items.append(resources)
-        if warnings:
-            print(f"  [bold yellow]WARNING:[/]{generate_warnings_report(warnings, indent=1)}")
-    items = [loader.load_resource(f, ToolGlobals) for f in filepaths]
-=======
     items = [loader.load_resource(f, ToolGlobals, dry_run) for f in filepaths]
->>>>>>> 2aab962b
     nr_of_batches = len(items)
     nr_of_items = sum(len(item) if isinstance(item, Sized) else 1 for item in items)
     nr_of_deleted = 0
@@ -1405,17 +1312,4 @@
             except CogniteAPIError as e:
                 print(f"[bold]ERROR:[/] Failed to create {len(node_list)} node(s) in {node_space}:\n{e}")
                 ToolGlobals.failed = True
-                return
-
-
-def generate_warnings_report(load_warnings: list[LoadWarning], indent: int = 0) -> str:
-    report = [""]
-    for (file, identifier, id_name), file_warnings in itertools.groupby(
-        sorted(load_warnings), key=lambda w: (w.filepath, w.id_value, w.id_name)
-    ):
-        report.append(f"{'    '*indent}In File {str(file)!r}")
-        report.append(f"{'    '*indent}In entry {id_name}={identifier!r}")
-        for warning in file_warnings:
-            report.append(f"{'    '*(indent+1)}{warning!s}")
-
-    return "\n".join(report)+                return