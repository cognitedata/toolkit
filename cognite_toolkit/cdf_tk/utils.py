--- conflicted
+++ resolved
@@ -281,11 +281,7 @@
             raise ValueError(f"Failed to load capabilities from {capabilities}. Wrong syntax?")
         comp = self.client.iam.compare_capabilities(resp.capabilities, caps)
         if len(comp) > 0:
-<<<<<<< HEAD
-            print(f"Missing Capabilities: {comp}")
-=======
             print(f"Missing necessary CDF access capabilities: {comp}")
->>>>>>> 04c10580
             raise CogniteAuthError("Don't have correct access rights.")
         return self._client
 
