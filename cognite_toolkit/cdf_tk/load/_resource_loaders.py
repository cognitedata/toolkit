# Copyright 2023 Cognite AS
#
# Licensed under the Apache License, Version 2.0 (the "License");
# you may not use this file except in compliance with the License.
# You may obtain a copy of the License at
#
#      https://www.apache.org/licenses/LICENSE-2.0
#
# Unless required by applicable law or agreed to in writing, software
# distributed under the License is distributed on an "AS IS" BASIS,
# WITHOUT WARRANTIES OR CONDITIONS OF ANY KIND, either express or implied.
# See the License for the specific language governing permissions and
# limitations under the License.
from __future__ import annotations

import itertools
import json
import re
from collections.abc import Iterable, Sequence
from numbers import Number
from pathlib import Path
from time import sleep
from typing import Any, Literal, cast, final
from zipfile import ZipFile

import yaml
from cognite.client import CogniteClient
from cognite.client.credentials import OAuthClientCredentials
from cognite.client.data_classes import (
    DatapointsList,
    DataSet,
    DataSetList,
    DataSetWrite,
    DataSetWriteList,
    ExtractionPipeline,
    ExtractionPipelineConfig,
    ExtractionPipelineList,
    FileMetadata,
    FileMetadataList,
    FileMetadataWrite,
    FileMetadataWriteList,
    Function,
    FunctionList,
    FunctionSchedule,
    FunctionSchedulesList,
    FunctionScheduleWrite,
    FunctionScheduleWriteList,
    FunctionWrite,
    FunctionWriteList,
    OidcCredentials,
    TimeSeries,
    TimeSeriesList,
    TimeSeriesWrite,
    TimeSeriesWriteList,
    Transformation,
    TransformationList,
    TransformationSchedule,
    TransformationScheduleList,
    TransformationScheduleWrite,
    TransformationScheduleWriteList,
    TransformationWrite,
    TransformationWriteList,
    capabilities,
    filters,
)
from cognite.client.data_classes.capabilities import (
    Capability,
    DataModelInstancesAcl,
    DataModelsAcl,
    DataSetsAcl,
    ExtractionPipelinesAcl,
    FilesAcl,
    FunctionsAcl,
    GroupsAcl,
    RawAcl,
    SessionsAcl,
    TimeSeriesAcl,
    TransformationsAcl,
)
from cognite.client.data_classes.data_modeling import (
    Container,
    ContainerApply,
    ContainerApplyList,
    ContainerList,
    ContainerProperty,
    DataModel,
    DataModelApply,
    DataModelApplyList,
    DataModelList,
    Edge,
    EdgeApply,
    EdgeApplyResultList,
    EdgeList,
    Node,
    NodeApply,
    NodeApplyResultList,
    NodeList,
    Space,
    SpaceApply,
    SpaceApplyList,
    SpaceList,
    View,
    ViewApply,
    ViewApplyList,
    ViewList,
)
from cognite.client.data_classes.data_modeling.ids import (
    ContainerId,
    DataModelId,
    EdgeId,
    NodeId,
    ViewId,
)
from cognite.client.data_classes.extractionpipelines import (
    ExtractionPipelineConfigList,
    ExtractionPipelineConfigWrite,
    ExtractionPipelineConfigWriteList,
    ExtractionPipelineWrite,
    ExtractionPipelineWriteList,
)
from cognite.client.data_classes.iam import Group, GroupList, GroupWrite, GroupWriteList
from cognite.client.exceptions import CogniteAPIError, CogniteDuplicatedError, CogniteNotFoundError
from cognite.client.utils.useful_types import SequenceNotStr
from rich import print

from cognite_toolkit.cdf_tk.utils import (
    CDFToolConfig,
    calculate_directory_hash,
    get_oneshot_session,
    load_yaml_inject_variables,
)

from ._base_loaders import ResourceContainerLoader, ResourceLoader
from .data_classes import LoadableEdges, LoadableNodes, RawDatabaseTable, RawTableList

_MIN_TIMESTAMP_MS = -2208988800000  # 1900-01-01 00:00:00.000
_MAX_TIMESTAMP_MS = 4102444799999  # 2099-12-31 23:59:59.999


@final
class AuthLoader(ResourceLoader[str, GroupWrite, Group, GroupWriteList, GroupList]):
    api_name = "iam.groups"
    folder_name = "auth"
    resource_cls = Group
    resource_write_cls = GroupWrite
    list_cls = GroupList
    list_write_cls = GroupWriteList
    identifier_key = "name"
    resource_scopes = frozenset(
        {
            capabilities.IDScope,
            capabilities.SpaceIDScope,
            capabilities.DataSetScope,
            capabilities.TableScope,
            capabilities.AssetRootIDScope,
            capabilities.ExtractionPipelineScope,
            capabilities.IDScopeLowerCase,
        }
    )
    resource_scope_names = frozenset({scope._scope_name for scope in resource_scopes})  # type: ignore[attr-defined]

    def __init__(
        self,
        client: CogniteClient,
        target_scopes: Literal[
            "all",
            "all_scoped_only",
            "resource_scoped_only",
        ] = "all",
    ):
        super().__init__(client)
        self.target_scopes = target_scopes

    @property
    def display_name(self) -> str:
        return f"{self.api_name}({self.target_scopes.removesuffix('_only')})"

    @classmethod
    def create_loader(
        cls,
        ToolGlobals: CDFToolConfig,
        target_scopes: Literal[
            "all",
            "all_scoped_only",
            "resource_scoped_only",
        ] = "all",
    ) -> AuthLoader:
        client = ToolGlobals.verify_capabilities(capability=cls.get_required_capability(ToolGlobals))
        return AuthLoader(client, target_scopes)

    @classmethod
    def get_required_capability(cls, ToolGlobals: CDFToolConfig) -> Capability | list[Capability]:
        return GroupsAcl(
            [GroupsAcl.Action.Read, GroupsAcl.Action.List, GroupsAcl.Action.Create, GroupsAcl.Action.Delete],
            GroupsAcl.Scope.All(),
        )

    @classmethod
    def get_id(cls, item: GroupWrite | Group) -> str:
        return item.name

    @staticmethod
    def _substitute_scope_ids(group: dict, ToolGlobals: CDFToolConfig, skip_validation: bool) -> dict:
        for capability in group.get("capabilities", []):
            for acl, values in capability.items():
                scope = values.get("scope", {})

                for scope_name, verify_method in [
                    ("datasetScope", ToolGlobals.verify_dataset),
                    (
                        "idScope",
                        (
                            ToolGlobals.verify_extraction_pipeline
                            if acl == "extractionPipelinesAcl"
                            else ToolGlobals.verify_dataset
                        ),
                    ),
                    ("extractionPipelineScope", ToolGlobals.verify_extraction_pipeline),
                ]:
                    if ids := scope.get(scope_name, {}).get("ids", []):
                        values["scope"][scope_name]["ids"] = [
                            verify_method(ext_id, skip_validation) if isinstance(ext_id, str) else ext_id
                            for ext_id in ids
                        ]
        return group

    def load_resource(
        self, filepath: Path, ToolGlobals: CDFToolConfig, skip_validation: bool
    ) -> GroupWrite | GroupWriteList | None:
        raw = load_yaml_inject_variables(filepath, ToolGlobals.environment_variables())

        group_write_list = GroupWriteList([])

        if isinstance(raw, dict):
            raw = [raw]

        for group in raw:

            is_resource_scoped = any(
                any(scope_name in capability.get(acl, {}).get("scope", {}) for scope_name in self.resource_scope_names)
                for capability in group.get("capabilities", [])
                for acl in capability
            )

            if self.target_scopes == "all_scoped_only" and is_resource_scoped:
                continue

            if self.target_scopes == "resource_scoped_only" and not is_resource_scoped:
                continue

            group_write_list.append(GroupWrite.load(self._substitute_scope_ids(group, ToolGlobals, skip_validation)))

        if len(group_write_list) == 0:
            return None
        if len(group_write_list) == 1:
            return group_write_list[0]
        return group_write_list

    def _upsert(self, items: Sequence[GroupWrite]) -> GroupList:
        if len(items) == 0:
            return GroupList([])
        # We MUST retrieve all the old groups BEFORE we add the new, if not the new will be deleted
        old_groups = self.client.iam.groups.list(all=True)
        old_group_by_names = {g.name: g for g in old_groups.as_write()}
        changed = []
        for item in items:
            if (old := old_group_by_names.get(item.name)) and old == item:
                # Ship unchanged groups
                continue
            changed.append(item)
        if len(changed) == 0:
            return GroupList([])
        created = self.client.iam.groups.create(changed)
        created_names = {g.name for g in created}
        to_delete = [g.id for g in old_groups if g.name in created_names and g.id]
        self.client.iam.groups.delete(to_delete)
        return created

    def update(self, items: Sequence[GroupWrite]) -> GroupList:
        return self._upsert(items)

    def create(self, items: Sequence[GroupWrite]) -> GroupList:
        return self._upsert(items)

    def retrieve(self, ids: SequenceNotStr[str]) -> GroupList:
        remote = self.client.iam.groups.list(all=True)
        found = [g for g in remote if g.name in ids]
        return GroupList(found)

    def delete(self, ids: SequenceNotStr[str]) -> int:
        id_list = list(ids)
        # Let's prevent that we delete groups we belong to
        try:
            groups = self.client.iam.groups.list()
        except Exception as e:
            print(
                f"[bold red]ERROR:[/] Failed to retrieve the current service principal's groups. Aborting group deletion.\n{e}"
            )
            return 0
        my_source_ids = set()
        for g in groups:
            if g.source_id not in my_source_ids:
                my_source_ids.add(g.source_id)
        groups = self.retrieve(ids)
        for g in groups:
            if g.source_id in my_source_ids:
                print(
                    f"  [bold yellow]WARNING:[/] Not deleting group {g.name} with sourceId {g.source_id} as it is used by the current service principal."
                )
                print("     If you want to delete this group, you must do it manually.")
                if g.name not in id_list:
                    print(f"    [bold red]ERROR[/] You seem to have duplicate groups of name {g.name}.")
                else:
                    id_list.remove(g.name)
        found = [g.id for g in groups if g.name in id_list and g.id]
        self.client.iam.groups.delete(found)
        return len(found)


@final
class DataSetsLoader(ResourceLoader[str, DataSetWrite, DataSet, DataSetWriteList, DataSetList]):
    support_drop = False
    api_name = "data_sets"
    folder_name = "data_sets"
    resource_cls = DataSet
    resource_write_cls = DataSetWrite
    list_cls = DataSetList
    list_write_cls = DataSetWriteList

    @classmethod
    def get_required_capability(cls, ToolGlobals: CDFToolConfig) -> Capability:
        return DataSetsAcl(
            [DataSetsAcl.Action.Read, DataSetsAcl.Action.Write],
            DataSetsAcl.Scope.All(),
        )

    @classmethod
    def get_id(cls, item: DataSet | DataSetWrite) -> str:
        if item.external_id is None:
            raise ValueError("DataSet must have external_id set.")
        return item.external_id

    def load_resource(self, filepath: Path, ToolGlobals: CDFToolConfig, skip_validation: bool) -> DataSetWriteList:
        resource = load_yaml_inject_variables(filepath, {})

        data_sets = [resource] if isinstance(resource, dict) else resource

        for data_set in data_sets:
            if data_set.get("metadata"):
                for key, value in data_set["metadata"].items():
                    data_set["metadata"][key] = json.dumps(value)
            if data_set.get("writeProtected") is None:
                # Todo: Setting missing default value, bug in SDK.
                data_set["writeProtected"] = False
            if data_set.get("metadata") is None:
                # Todo: Wrongly set to empty dict, bug in SDK.
                data_set["metadata"] = {}

        return DataSetWriteList.load(data_sets)

    def create(self, items: Sequence[DataSetWrite]) -> DataSetList:
        items = list(items)
        created = DataSetList([], cognite_client=self.client)
        # There is a bug in the data set API, so only one duplicated data set is returned at the time,
        # so we need to iterate.
        while len(items) > 0:
            try:
                created.extend(DataSetList(self.client.data_sets.create(items)))
                return created
            except CogniteDuplicatedError as e:
                if len(e.duplicated) < len(items):
                    for dup in e.duplicated:
                        ext_id = dup.get("externalId", None)
                        for item in items:
                            if item.external_id == ext_id:
                                items.remove(item)
                else:
                    items = []
        return created

    def retrieve(self, ids: SequenceNotStr[str]) -> DataSetList:
        return self.client.data_sets.retrieve_multiple(
            external_ids=cast(SequenceNotStr[str], ids), ignore_unknown_ids=True
        )

    def delete(self, ids: SequenceNotStr[str]) -> int:
        raise NotImplementedError("CDF does not support deleting data sets.")


@final
class FunctionLoader(ResourceLoader[str, FunctionWrite, Function, FunctionWriteList, FunctionList]):
    support_drop = True
    api_name = "functions"
    folder_name = "functions"
    filename_pattern = (
        r"^(?:(?!schedule).)*$"  # Matches all yaml files except file names who's stem contain *.schedule.
    )
    resource_cls = Function
    resource_write_cls = FunctionWrite
    list_cls = FunctionList
    list_write_cls = FunctionWriteList
    dependencies = frozenset({DataSetsLoader})

    def __init__(self, client: CogniteClient):
        super().__init__(client)

    @classmethod
    def get_required_capability(cls, ToolGlobals: CDFToolConfig) -> list[Capability]:
        return [
            FunctionsAcl([FunctionsAcl.Action.Read, FunctionsAcl.Action.Write], FunctionsAcl.Scope.All()),
            FilesAcl(
                [FilesAcl.Action.Read, FilesAcl.Action.Write], FilesAcl.Scope.All()
            ),  # Needed for uploading function artifacts
        ]

    @classmethod
    def get_id(cls, item: Function | FunctionWrite) -> str:
        if item.external_id is None:
            raise ValueError("Function must have external_id set.")
        return item.external_id

    def load_resource(
        self, filepath: Path, ToolGlobals: CDFToolConfig, skip_validation: bool
    ) -> FunctionWrite | FunctionWriteList | None:
        functions = load_yaml_inject_variables(filepath, ToolGlobals.environment_variables())

        if isinstance(functions, dict):
            functions = [functions]

        for func in functions:
            if self.extra_configs.get(func["externalId"]) is None:
                self.extra_configs[func["externalId"]] = {}
            if func.get("externalDataSetId") is not None:
                self.extra_configs[func["externalId"]]["dataSetId"] = ToolGlobals.verify_dataset(
                    func.get("externalDataSetId", ""), skip_validation=skip_validation
                )

        if len(functions) == 1:
            return FunctionWrite.load(functions[0])
        else:
            return FunctionWriteList.load(functions)

    def _is_equal_custom(self, local: FunctionWrite, cdf_resource: Function) -> bool:
        if self.build_path is None:
            raise ValueError("build_path must be set to compare functions as function code must be compared.")
        # If the function failed, we want to always trigger a redeploy.
        if cdf_resource.status == "Failed":
            return False
        function_rootdir = Path(self.build_path / f"{local.external_id}")
        if local.metadata is None:
            local.metadata = {}
        local.metadata["cdf-toolkit-function-hash"] = calculate_directory_hash(function_rootdir)

        # Is changed as part of deploy to the API
        local.file_id = cdf_resource.file_id
        cdf_resource.secrets = local.secrets
        # Set empty values for local
        attrs = [
            attr for attr in dir(cdf_resource) if not callable(getattr(cdf_resource, attr)) and not attr.startswith("_")
        ]
        # Remove server-side attributes
        attrs.remove("created_time")
        attrs.remove("error")
        attrs.remove("id")
        attrs.remove("runtime_version")
        attrs.remove("status")
        # Set empty values for local that have default values server-side
        for attribute in attrs:
            if getattr(local, attribute) is None:
                setattr(local, attribute, getattr(cdf_resource, attribute))
        return local.dump() == cdf_resource.as_write().dump()

    def retrieve(self, ids: SequenceNotStr[str]) -> FunctionList:
        status = self.client.functions.status()
        if status.status != "activated":
            if status.status == "requested":
                print(
                    "  [bold yellow]WARNING:[/] Function service activation is in progress, cannot retrieve functions."
                )
                return FunctionList([])
            else:
                print(
                    "  [bold yellow]WARNING:[/] Function service has not been activated, activating now, this may take up to 2 hours..."
                )
                self.client.functions.activate()
                return FunctionList([])
        ret = self.client.functions.retrieve_multiple(
            external_ids=cast(SequenceNotStr[str], ids), ignore_unknown_ids=True
        )
        if ret is None:
            return FunctionList([])
        if isinstance(ret, Function):
            return FunctionList([ret])
        else:
            return ret

    def update(self, items: FunctionWriteList) -> FunctionList:
        self.delete([item.external_id for item in items])
        return self.create(items)

    def _zip_and_upload_folder(
        self,
        root_dir: Path,
        external_id: str,
        data_set_id: int | None = None,
    ) -> int:
        zip_path = Path(root_dir.parent / f"{external_id}.zip")
        root_length = len(root_dir.parts)
        with ZipFile(zip_path, "w") as zipfile:
            for file in root_dir.rglob("*"):
                if file.is_file():
                    zipfile.write(file, "/".join(file.parts[root_length - 1 : -1]) + f"/{file.name}")
        file_info = self.client.files.upload_bytes(
            zip_path.read_bytes(),
            name=f"{external_id}.zip",
            external_id=external_id,
            overwrite=True,
            data_set_id=data_set_id,
        )
        zip_path.unlink()
        return cast(int, file_info.id)

    def create(self, items: Sequence[FunctionWrite]) -> FunctionList:
        items = list(items)
        created = FunctionList([], cognite_client=self.client)
        status = self.client.functions.status()
        if status.status != "activated":
            if status.status == "requested":
                print("  [bold yellow]WARNING:[/] Function service activation is in progress, skipping functions.")
                return FunctionList([])
            else:
                print(
                    "  [bold yellow]WARNING:[/] Function service is not activated, activating and skipping functions..."
                )
                self.client.functions.activate()
                return FunctionList([])
        if self.build_path is None:
            raise ValueError("build_path must be set to compare functions as function code must be compared.")
        for item in items:
            function_rootdir = Path(self.build_path / (item.external_id or ""))
            if item.metadata is None:
                item.metadata = {}
            item.metadata["cdf-toolkit-function-hash"] = calculate_directory_hash(function_rootdir)
            file_id = self._zip_and_upload_folder(
                root_dir=function_rootdir,
                external_id=item.external_id or item.name,
                data_set_id=self.extra_configs[item.external_id or item.name].get("dataSetId", None),
            )
            created.append(
                self.client.functions.create(
                    name=item.name,
                    external_id=item.external_id or item.name,
                    file_id=file_id,
                    function_path=item.function_path or "./handler.py",
                    description=item.description,
                    owner=item.owner,
                    secrets=item.secrets,
                    env_vars=item.env_vars,
                    cpu=cast(Number, item.cpu),
                    memory=cast(Number, item.memory),
                    runtime=item.runtime,
                    metadata=item.metadata,
                    index_url=item.index_url,
                    extra_index_urls=item.extra_index_urls,
                )
            )
        return created

    def delete(self, ids: SequenceNotStr[str]) -> int:
        self.client.functions.delete(external_id=cast(SequenceNotStr[str], ids))
        return len(ids)


@final
class FunctionScheduleLoader(
    ResourceLoader[str, FunctionScheduleWrite, FunctionSchedule, FunctionScheduleWriteList, FunctionSchedulesList]
):
    api_name = "functions.schedules"
    folder_name = "functions"
    filename_pattern = r"^.*schedule.*$"  # Matches all yaml files who's stem contain *.schedule.
    resource_cls = FunctionSchedule
    resource_write_cls = FunctionScheduleWrite
    list_cls = FunctionSchedulesList
    list_write_cls = FunctionScheduleWriteList
    dependencies = frozenset({FunctionLoader})

    def __init__(self, client: CogniteClient):
        super().__init__(client)

    @classmethod
    def get_required_capability(cls, ToolGlobals: CDFToolConfig) -> list[Capability]:
        return [
            FunctionsAcl([FunctionsAcl.Action.Read, FunctionsAcl.Action.Write], FunctionsAcl.Scope.All()),
            SessionsAcl(
                [SessionsAcl.Action.List, SessionsAcl.Action.Create, SessionsAcl.Action.Delete], SessionsAcl.Scope.All()
            ),
        ]

    @classmethod
    def get_id(cls, item: FunctionScheduleWrite | FunctionSchedule) -> str:
        if item.function_external_id is None or item.cron_expression is None:
            raise ValueError("FunctionSchedule must have functionExternalId and CronExpression set.")
        return f"{item.function_external_id}:{item.cron_expression}"

    def load_resource(
        self, filepath: Path, ToolGlobals: CDFToolConfig, skip_validation: bool
    ) -> FunctionScheduleWrite | FunctionScheduleWriteList | None:
        schedules = load_yaml_inject_variables(filepath, ToolGlobals.environment_variables())
        if isinstance(schedules, dict):
            schedules = [schedules]

        for sched in schedules:
            ext_id = f"{sched['functionExternalId']}:{sched['cronExpression']}"
            if self.extra_configs.get(ext_id) is None:
                self.extra_configs[ext_id] = {}
            self.extra_configs[ext_id]["authentication"] = sched.pop("authentication", {})
        return FunctionScheduleWriteList.load(schedules)

    def _is_equal_custom(self, local: FunctionScheduleWrite, cdf_resource: FunctionSchedule) -> bool:
        remote_dump = cdf_resource.as_write().dump()
        del remote_dump["functionId"]
        return remote_dump == local.dump()

    def _resolve_functions_ext_id(self, items: FunctionScheduleWriteList) -> FunctionScheduleWriteList:
        functions = FunctionLoader(self.client).retrieve(list(set([item.function_external_id for item in items])))
        for item in items:
            for func in functions:
                if func.external_id == item.function_external_id:
                    item.function_id = func.id
        return items

    def retrieve(self, ids: SequenceNotStr[str]) -> FunctionSchedulesList:
        functions = FunctionLoader(self.client).retrieve(list(set([id.split(":")[0] for id in ids])))
        schedules = FunctionSchedulesList([])
        for func in functions:
            ret = self.client.functions.schedules.list(function_id=func.id, limit=-1)
            for schedule in ret:
                schedule.function_external_id = func.external_id
            schedules.extend(ret)
        return schedules

    def create(self, items: FunctionScheduleWriteList) -> FunctionSchedulesList:
        items = self._resolve_functions_ext_id(items)
        (_, bearer) = self.client.config.credentials.authorization_header()
        created = FunctionSchedulesList([])
        for item in items:
            if (
                authentication := self.extra_configs.get(f"{item.function_external_id}:{item.cron_expression}", {}).get(
                    "authentication"
                )
            ) is not None and len(authentication) > 0:
                new_tool_config = CDFToolConfig()
                old_credentials = cast(OAuthClientCredentials, new_tool_config.client.config.credentials)
                new_tool_config.client.config.credentials = OAuthClientCredentials(
                    client_id=authentication.get("clientId"),
                    client_secret=authentication.get("clientSecret"),
                    scopes=old_credentials.scopes,
                    token_url=old_credentials.token_url,
                )
                session = get_oneshot_session(new_tool_config.client)
            else:
                session = get_oneshot_session(self.client)
            nonce = session.nonce if session is not None else ""
            try:
                ret = self.client.post(
                    url=f"/api/v1/projects/{self.client.config.project}/functions/schedules",
                    json={
                        "items": [
                            {
                                "name": item.name,
                                "description": item.description,
                                "cronExpression": item.cron_expression,
                                "functionId": item.function_id,
                                "data": item.data,
                                "nonce": nonce,
                            }
                        ],
                    },
                    headers={"Authorization": bearer},
                )
            except CogniteAPIError as e:
                if e.code == 400 and "Failed to bind session" in e.message:
                    print("  [bold yellow]WARNING:[/] Failed to bind session because function is not ready.")
                continue
            if ret.status_code == 201:
                created.append(FunctionSchedule.load(ret.json()["items"][0]))
        return created

    def delete(self, ids: SequenceNotStr[str]) -> int:
        schedules = self.retrieve(ids)
        count = 0
        for schedule in schedules:
            self.client.functions.schedules.delete(id=schedule.id)
            count += 1
        return count


@final
class RawDatabaseLoader(
    ResourceContainerLoader[RawDatabaseTable, RawDatabaseTable, RawDatabaseTable, RawTableList, RawTableList]
):
    item_name = "raw tables"
    api_name = "raw.databases"
    folder_name = "raw"
    resource_cls = RawDatabaseTable
    resource_write_cls = RawDatabaseTable
    list_cls = RawTableList
    list_write_cls = RawTableList
    identifier_key = "table_name"

    def __init__(self, client: CogniteClient):
        super().__init__(client)
        self._loaded_db_names: set[str] = set()

    @classmethod
    def get_required_capability(cls, ToolGlobals: CDFToolConfig) -> Capability:
        return RawAcl([RawAcl.Action.Read, RawAcl.Action.Write], RawAcl.Scope.All())

    @classmethod
    def get_id(cls, item: RawDatabaseTable) -> RawDatabaseTable:
        return item

    def load_resource(
        self, filepath: Path, ToolGlobals: CDFToolConfig, skip_validation: bool
    ) -> RawDatabaseTable | RawTableList | None:
        resource = super().load_resource(filepath, ToolGlobals, skip_validation)
        if resource is None:
            return None
        dbs = resource if isinstance(resource, RawTableList) else RawTableList([resource])
        # This loader is only used for the raw databases, so we need to remove the table names
        # such that the comparison will work correctly.
        db_names = set(dbs.as_db_names()) - self._loaded_db_names
        if not db_names:
            # All databases already loaded
            return None
        self._loaded_db_names.update(db_names)
        return RawTableList([RawDatabaseTable(db_name=db_name) for db_name in db_names])

    def create(self, items: RawTableList) -> RawTableList:
        database_list = self.client.raw.databases.create(items.as_db_names())
        return RawTableList([RawDatabaseTable(db_name=db.name) for db in database_list])

    def retrieve(self, ids: SequenceNotStr[RawDatabaseTable]) -> RawTableList:
        database_list = self.client.raw.databases.list(limit=-1)
        target_dbs = {db.db_name for db in ids}
        return RawTableList([RawDatabaseTable(db_name=db.name) for db in database_list if db.name in target_dbs])

    def update(self, items: Sequence[RawDatabaseTable]) -> RawTableList:
        raise NotImplementedError("Raw tables do not support update.")

    def delete(self, ids: SequenceNotStr[RawDatabaseTable]) -> int:
        db_names = [table.db_name for table in ids]
        try:
            self.client.raw.databases.delete(db_names)
        except CogniteAPIError as e:
            # Bug in API, missing is returned as failed
            if e.failed and (db_names := [name for name in db_names if name not in e.failed]):
                self.client.raw.databases.delete(db_names)
            elif e.code == 404 and "not found" in e.message and "database" in e.message:
                return 0
            else:
                raise e
        return len(db_names)

    def count(self, ids: SequenceNotStr[RawDatabaseTable]) -> int:
        nr_of_tables = 0
        for db_name, raw_tables in itertools.groupby(sorted(ids), key=lambda x: x.db_name):
            try:
                tables = self.client.raw.tables.list(db_name=db_name, limit=-1)
            except CogniteAPIError as e:
                if db_name in {item.get("name") for item in e.missing or []}:
                    continue
                raise e
            nr_of_tables += len(tables.data)
        return nr_of_tables

    def drop_data(self, ids: SequenceNotStr[RawDatabaseTable]) -> int:
        nr_of_tables = 0
        for db_name, raw_tables in itertools.groupby(sorted(ids), key=lambda x: x.db_name):
            try:
                existing = self.client.raw.tables.list(db_name=db_name, limit=-1).as_names()
            except CogniteAPIError as e:
                if db_name in {item.get("name") for item in e.missing or []}:
                    continue
                raise e
            if existing:
                self.client.raw.tables.delete(db_name=db_name, name=existing)
                nr_of_tables += len(existing)
        return nr_of_tables


@final
class RawTableLoader(
    ResourceContainerLoader[RawDatabaseTable, RawDatabaseTable, RawDatabaseTable, RawTableList, RawTableList]
):
    item_name = "raw rows"
    api_name = "raw.tables"
    folder_name = "raw"
    resource_cls = RawDatabaseTable
    resource_write_cls = RawDatabaseTable
    list_cls = RawTableList
    list_write_cls = RawTableList
    identifier_key = "table_name"
    dependencies = frozenset({RawDatabaseLoader})

    def __init__(self, client: CogniteClient):
        super().__init__(client)
        self._printed_warning = False

    @classmethod
    def get_required_capability(cls, ToolGlobals: CDFToolConfig) -> Capability:
        return RawAcl([RawAcl.Action.Read, RawAcl.Action.Write], RawAcl.Scope.All())

    @classmethod
    def get_id(cls, item: RawDatabaseTable) -> RawDatabaseTable:
        return item

    def load_resource(self, filepath: Path, ToolGlobals: CDFToolConfig, skip_validation: bool) -> RawTableList | None:
        resource = super().load_resource(filepath, ToolGlobals, skip_validation)
        if resource is None:
            return None
        raw_tables = resource if isinstance(resource, RawTableList) else RawTableList([resource])
        raw_tables = RawTableList([table for table in raw_tables if table.table_name])
        if not raw_tables:
            # These are configs for Raw Databases only
            return None
        return raw_tables

    def create(self, items: RawTableList) -> RawTableList:
        created = RawTableList([])
        for db_name, raw_tables in itertools.groupby(sorted(items), key=lambda x: x.db_name):
            tables = [table.table_name for table in raw_tables]
            new_tables = self.client.raw.tables.create(db_name=db_name, name=tables)
            created.extend([RawDatabaseTable(db_name=db_name, table_name=table.name) for table in new_tables])
        return created

    def retrieve(self, ids: SequenceNotStr[RawDatabaseTable]) -> RawTableList:
        retrieved = RawTableList([])
        for db_name, raw_tables in itertools.groupby(sorted(ids), key=lambda x: x.db_name):
            expected_tables = {table.table_name for table in raw_tables}
            try:
                tables = self.client.raw.tables.list(db_name=db_name, limit=-1)
            except CogniteAPIError as e:
                if db_name in {item.get("name") for item in e.missing or []}:
                    continue
                raise e
            retrieved.extend(
                [
                    RawDatabaseTable(db_name=db_name, table_name=table.name)
                    for table in tables
                    if table.name in expected_tables
                ]
            )
        return retrieved

    def update(self, items: Sequence[RawDatabaseTable]) -> RawTableList:
        raise NotImplementedError("Raw tables do not support update.")

    def delete(self, ids: SequenceNotStr[RawDatabaseTable]) -> int:
        count = 0
        for db_name, raw_tables in itertools.groupby(sorted(ids, key=lambda x: x.db_name), key=lambda x: x.db_name):
            tables = [table.table_name for table in raw_tables if table.table_name]
            if tables:
                try:
                    self.client.raw.tables.delete(db_name=db_name, name=tables)
                except CogniteAPIError as e:
                    if e.code != 404:
                        raise e
                    # Missing is returned as failed
                    missing = {item.get("name") for item in (e.missing or [])}.union(set(e.failed or []))
                    if "not found" in e.message and "database" in e.message:
                        continue
                    elif tables := [name for name in tables if name not in missing]:
                        self.client.raw.tables.delete(db_name=db_name, name=tables)
                    elif not tables:
                        # Table does not exist.
                        continue
                    else:
                        raise e
                count += len(tables)
        return count

    def count(self, ids: SequenceNotStr[RawDatabaseTable]) -> int:
        if not self._printed_warning:
            print("  [bold green]INFO:[/] Raw rows do not support count (there is no aggregation method).")
            self._printed_warning = True
        return -1

    def drop_data(self, ids: SequenceNotStr[RawDatabaseTable]) -> int:
        for db_name, raw_tables in itertools.groupby(sorted(ids, key=lambda x: x.db_name), key=lambda x: x.db_name):
            try:
                existing = set(self.client.raw.tables.list(db_name=db_name, limit=-1).as_names())
            except CogniteAPIError as e:
                if db_name in {item.get("name") for item in e.missing or []}:
                    continue
                raise e
            tables = [table.table_name for table in raw_tables if table.table_name in existing]
            if tables:
                self.client.raw.tables.delete(db_name=db_name, name=tables)
        return -1


@final
class TimeSeriesLoader(ResourceContainerLoader[str, TimeSeriesWrite, TimeSeries, TimeSeriesWriteList, TimeSeriesList]):
    item_name = "datapoints"
    api_name = "time_series"
    folder_name = "timeseries"
    resource_cls = TimeSeries
    resource_write_cls = TimeSeriesWrite
    list_cls = TimeSeriesList
    list_write_cls = TimeSeriesWriteList
    dependencies = frozenset({DataSetsLoader})

    @classmethod
    def get_required_capability(cls, ToolGlobals: CDFToolConfig) -> Capability:
        return TimeSeriesAcl(
            [TimeSeriesAcl.Action.Read, TimeSeriesAcl.Action.Write],
            (
                TimeSeriesAcl.Scope.DataSet([ToolGlobals.data_set_id])
                if ToolGlobals.data_set_id
                else TimeSeriesAcl.Scope.All()
            ),
        )

    @classmethod
    def get_id(cls, item: TimeSeries | TimeSeriesWrite) -> str:
        if item.external_id is None:
            raise ValueError("TimeSeries must have external_id set.")
        return item.external_id

    def load_resource(self, filepath: Path, ToolGlobals: CDFToolConfig, skip_validation: bool) -> TimeSeriesWriteList:
        resources = load_yaml_inject_variables(filepath, {})
        if not isinstance(resources, list):
            resources = [resources]
        for resource in resources:
            if resource.get("dataSetExternalId") is not None:
                ds_external_id = resource.pop("dataSetExternalId")
                resource["dataSetId"] = ToolGlobals.verify_dataset(ds_external_id, skip_validation)
            if resource.get("securityCategories") is None:
                # Bug in SDK, the read version sets security categories to an empty list.
                resource["securityCategories"] = []
        return TimeSeriesWriteList.load(resources)

    def retrieve(self, ids: SequenceNotStr[str]) -> TimeSeriesList:
        return self.client.time_series.retrieve_multiple(
            external_ids=cast(SequenceNotStr[str], ids), ignore_unknown_ids=True
        )

    def delete(self, ids: SequenceNotStr[str]) -> int:
        existing = self.retrieve(ids).as_external_ids()
        if existing:
            self.client.time_series.delete(external_id=existing, ignore_unknown_ids=True)
        return len(existing)

    def count(self, ids: str | dict[str, Any] | SequenceNotStr[str | dict[str, Any]] | None) -> int:
        datapoints = cast(
            DatapointsList,
            self.client.time_series.data.retrieve(
                external_id=cast(SequenceNotStr[str], ids),
                start=_MIN_TIMESTAMP_MS,
                end=_MAX_TIMESTAMP_MS + 1,
                aggregates="count",
                granularity="1000d",
                ignore_unknown_ids=True,
            ),
        )
        return sum(sum(data.count or []) for data in datapoints)

    def drop_data(self, ids: SequenceNotStr[str] | None) -> int:
        count = self.count(ids)
        existing = self.client.time_series.retrieve_multiple(
            external_ids=cast(SequenceNotStr[str], ids), ignore_unknown_ids=True
        ).as_external_ids()
        for external_id in existing:
            self.client.time_series.data.delete_range(
                external_id=external_id, start=_MIN_TIMESTAMP_MS, end=_MAX_TIMESTAMP_MS + 1
            )
        return count


@final
class TransformationLoader(
    ResourceLoader[str, TransformationWrite, Transformation, TransformationWriteList, TransformationList]
):
    api_name = "transformations"
    folder_name = "transformations"
    filename_pattern = (
        r"^(?:(?!\.schedule).)*$"  # Matches all yaml files except file names who's stem contain *.schedule.
    )
    resource_cls = Transformation
    resource_write_cls = TransformationWrite
    list_cls = TransformationList
    list_write_cls = TransformationWriteList
    dependencies = frozenset({DataSetsLoader, RawDatabaseLoader})

    @classmethod
    def get_required_capability(cls, ToolGlobals: CDFToolConfig) -> Capability:
        scope: capabilities.AllScope | capabilities.DataSetScope = (
            TransformationsAcl.Scope.DataSet([ToolGlobals.data_set_id])
            if ToolGlobals.data_set_id
            else TransformationsAcl.Scope.All()
        )
        return TransformationsAcl(
            [TransformationsAcl.Action.Read, TransformationsAcl.Action.Write],
            scope,
        )

    @classmethod
    def get_id(cls, item: Transformation | TransformationWrite) -> str:
        if item.external_id is None:
            raise ValueError("Transformation must have external_id set.")
        return item.external_id

    def _is_equal_custom(self, local: TransformationWrite, cdf_resource: Transformation) -> bool:
        local_dumped = local.dump()
        local_dumped.pop("destinationOidcCredentials", None)
        local_dumped.pop("sourceOidcCredentials", None)

        return local_dumped == cdf_resource.as_write().dump()

    def load_resource(
        self, filepath: Path, ToolGlobals: CDFToolConfig, skip_validation: bool
    ) -> TransformationWrite | TransformationWriteList:
        resources = load_yaml_inject_variables(filepath, ToolGlobals.environment_variables())
        # The `authentication` key is custom for this template:

<<<<<<< HEAD
        source_oidc_credentials = raw.get("authentication", {}).get("read") or raw.get("authentication") or None
        destination_oidc_credentials = raw.get("authentication", {}).get("write") or raw.get("authentication") or None
        if raw.get("dataSetExternalId") is not None:
            ds_external_id = raw.pop("dataSetExternalId")
            raw["dataSetId"] = ToolGlobals.verify_dataset(ds_external_id, skip_validation)
        if raw.get("conflictMode") is None:
            # Todo; Bug SDK missing default value
            raw["conflictMode"] = "upsert"

        transformation = TransformationWrite.load(raw)
        transformation.source_oidc_credentials = source_oidc_credentials and OidcCredentials.load(
            source_oidc_credentials
        )
        transformation.destination_oidc_credentials = destination_oidc_credentials and OidcCredentials.load(
            destination_oidc_credentials
        )
        # Find the non-integer prefixed filename
        file_name = re.sub(r"\d+\.", "", filepath.stem)
        sql_file = filepath.parent / f"{file_name}.sql"
        if not sql_file.exists():
            sql_file = filepath.parent / f"{transformation.external_id}.sql"
=======
        if isinstance(resources, dict):
            resources = [resources]

        transformations = TransformationWriteList([])

        for resource in resources:

            source_oidc_credentials = (
                resource.get("authentication", {}).get("read") or resource.get("authentication") or None
            )
            destination_oidc_credentials = (
                resource.get("authentication", {}).get("write") or resource.get("authentication") or None
            )
            if resource.get("dataSetExternalId") is not None:
                ds_external_id = resource.pop("dataSetExternalId")
                resource["dataSetId"] = ToolGlobals.verify_dataset(ds_external_id, skip_validation)
            if resource.get("conflictMode") is None:
                # Todo; Bug SDK missing default value
                resource["conflictMode"] = "upsert"

            transformation = TransformationWrite.load(resource)

            transformation.source_oidc_credentials = source_oidc_credentials and OidcCredentials.load(
                source_oidc_credentials
            )
            transformation.destination_oidc_credentials = destination_oidc_credentials and OidcCredentials.load(
                destination_oidc_credentials
            )
            # Find the non-integer prefixed filename
            file_name = filepath.stem.split(".", 2)[1]
            sql_file = filepath.parent / f"{file_name}.sql"
>>>>>>> c76f14f4
            if not sql_file.exists():
                sql_file = filepath.parent / f"{transformation.external_id}.sql"
                if not sql_file.exists():
                    raise FileNotFoundError(
                        f"Could not find sql file belonging to transformation {filepath.name}. Please run build again."
                    )
            transformation.query = sql_file.read_text()
            transformations.append(transformation)

        if len(transformations) == 1:
            return transformations[0]
        else:
            return transformations

    def dump_resource(
        self, resource: TransformationWrite, source_file: Path, local_resource: TransformationWrite
    ) -> tuple[dict[str, Any], dict[Path, str]]:
        dumped = resource.dump()
        query = dumped.pop("query")
        dumped.pop("dataSetId", None)
        dumped.pop("sourceOidcCredentials", None)
        dumped.pop("destinationOidcCredentials", None)
        return dumped, {source_file.parent / f"{source_file.stem}.sql": query}

    def delete(self, ids: SequenceNotStr[str]) -> int:
        existing = self.retrieve(ids).as_external_ids()
        if existing:
            self.client.transformations.delete(external_id=existing, ignore_unknown_ids=True)
        return len(existing)


@final
class TransformationScheduleLoader(
    ResourceLoader[
        str,
        TransformationScheduleWrite,
        TransformationSchedule,
        TransformationScheduleWriteList,
        TransformationScheduleList,
    ]
):
    api_name = "transformations.schedules"
    folder_name = "transformations"
    filename_pattern = r"^.*\.schedule$"  # Matches all yaml files who's stem contain *.schedule.
    resource_cls = TransformationSchedule
    resource_write_cls = TransformationScheduleWrite
    list_cls = TransformationScheduleList
    list_write_cls = TransformationScheduleWriteList
    dependencies = frozenset({TransformationLoader})

    @classmethod
    def get_required_capability(cls, ToolGlobals: CDFToolConfig) -> Capability:
        scope: capabilities.AllScope | capabilities.DataSetScope = (
            TransformationsAcl.Scope.DataSet([ToolGlobals.data_set_id])
            if ToolGlobals.data_set_id
            else TransformationsAcl.Scope.All()
        )
        return TransformationsAcl(
            [TransformationsAcl.Action.Read, TransformationsAcl.Action.Write],
            scope,
        )

    @classmethod
    def get_id(cls, item: TransformationSchedule | TransformationScheduleWrite) -> str:
        if item.external_id is None:
            raise ValueError("TransformationSchedule must have external_id set.")
        return item.external_id

    def load_resource(
        self, filepath: Path, ToolGlobals: CDFToolConfig, skip_validation: bool
    ) -> TransformationScheduleWrite | TransformationScheduleWriteList | None:
        raw = load_yaml_inject_variables(filepath, ToolGlobals.environment_variables())
        if isinstance(raw, dict):
            return TransformationScheduleWrite.load(raw)
        else:
            return TransformationScheduleWriteList.load(raw)

    def create(self, items: Sequence[TransformationScheduleWrite]) -> TransformationScheduleList:
        try:
            return self.client.transformations.schedules.create(list(items))
        except CogniteDuplicatedError as e:
            existing = {external_id for dup in e.duplicated if (external_id := dup.get("externalId", None))}
            print(
                f"  [bold yellow]WARNING:[/] {len(e.duplicated)} transformation schedules already exist(s): {existing}"
            )
            new_items = [item for item in items if item.external_id not in existing]
            return self.client.transformations.schedules.create(new_items)

    def delete(self, ids: str | SequenceNotStr[str] | None) -> int:
        try:
            self.client.transformations.schedules.delete(
                external_id=cast(SequenceNotStr[str], ids), ignore_unknown_ids=False
            )
            return len(cast(SequenceNotStr[str], ids))
        except CogniteNotFoundError as e:
            return len(cast(SequenceNotStr[str], ids)) - len(e.not_found)


@final
class ExtractionPipelineLoader(
    ResourceLoader[
        str, ExtractionPipelineWrite, ExtractionPipeline, ExtractionPipelineWriteList, ExtractionPipelineList
    ]
):
    api_name = "extraction_pipelines"
    folder_name = "extraction_pipelines"
    filename_pattern = r"^(?:(?!\.config).)*$"  # Matches all yaml files except file names who's stem contain *.config.
    resource_cls = ExtractionPipeline
    resource_write_cls = ExtractionPipelineWrite
    list_cls = ExtractionPipelineList
    list_write_cls = ExtractionPipelineWriteList
    dependencies = frozenset({DataSetsLoader, RawDatabaseLoader, RawTableLoader})

    @classmethod
    def get_required_capability(cls, ToolGlobals: CDFToolConfig) -> Capability:
        return ExtractionPipelinesAcl(
            [ExtractionPipelinesAcl.Action.Read, ExtractionPipelinesAcl.Action.Write],
            ExtractionPipelinesAcl.Scope.All(),
        )

    @classmethod
    def get_id(cls, item: ExtractionPipeline | ExtractionPipelineWrite) -> str:
        if item.external_id is None:
            raise ValueError("ExtractionPipeline must have external_id set.")
        return item.external_id

    def load_resource(
        self, filepath: Path, ToolGlobals: CDFToolConfig, skip_validation: bool
    ) -> ExtractionPipelineWrite | ExtractionPipelineWriteList:
        resources = load_yaml_inject_variables(filepath, {})
        if isinstance(resources, dict):
            resources = [resources]

        for resource in resources:
            if resource.get("dataSetExternalId") is not None:
                ds_external_id = resource.pop("dataSetExternalId")
                resource["dataSetId"] = ToolGlobals.verify_dataset(ds_external_id, skip_validation)
            if resource.get("createdBy") is None:
                # Todo; Bug SDK missing default value (this will be set on the server-side if missing)
                resource["createdBy"] = "unknown"

        if len(resources) == 1:
            return ExtractionPipelineWrite.load(resources[0])
        else:
            return ExtractionPipelineWriteList.load(resources)

    def create(self, items: Sequence[ExtractionPipelineWrite]) -> ExtractionPipelineList:
        items = list(items)
        try:
            return self.client.extraction_pipelines.create(items)
        except CogniteDuplicatedError as e:
            if len(e.duplicated) < len(items):
                for dup in e.duplicated:
                    ext_id = dup.get("externalId", None)
                    for item in items:
                        if item.external_id == ext_id:
                            items.remove(item)

                return self.client.extraction_pipelines.create(items)
        return ExtractionPipelineList([])

    def delete(self, ids: SequenceNotStr[str]) -> int:
        id_list = list(ids)
        try:
            self.client.extraction_pipelines.delete(external_id=id_list)
        except CogniteNotFoundError as e:
            not_existing = {external_id for dup in e.not_found if (external_id := dup.get("externalId", None))}
            if id_list := [id_ for id_ in id_list if id_ not in not_existing]:
                self.client.extraction_pipelines.delete(external_id=id_list)
        except CogniteAPIError as e:
            if e.code == 403 and "not found" in e.message and "extraction pipeline" in e.message.lower():
                return 0
        return len(id_list)


@final
class ExtractionPipelineConfigLoader(
    ResourceLoader[
        str,
        ExtractionPipelineConfigWrite,
        ExtractionPipelineConfig,
        ExtractionPipelineConfigWriteList,
        ExtractionPipelineConfigList,
    ]
):
    api_name = "extraction_pipelines.config"
    folder_name = "extraction_pipelines"
    filename_pattern = r"^.*\.config$"
    resource_cls = ExtractionPipelineConfig
    resource_write_cls = ExtractionPipelineConfigWrite
    list_cls = ExtractionPipelineConfigList
    list_write_cls = ExtractionPipelineConfigWriteList
    dependencies = frozenset({ExtractionPipelineLoader})

    @classmethod
    def get_required_capability(cls, ToolGlobals: CDFToolConfig) -> Capability:
        return ExtractionPipelinesAcl(
            [ExtractionPipelinesAcl.Action.Read, ExtractionPipelinesAcl.Action.Write],
            ExtractionPipelinesAcl.Scope.All(),
        )

    @classmethod
    def get_id(cls, item: ExtractionPipelineConfig | ExtractionPipelineConfigWrite) -> str:
        if item.external_id is None:
            raise ValueError("ExtractionPipelineConfig must have external_id set.")
        return item.external_id

    def load_resource(
        self, filepath: Path, ToolGlobals: CDFToolConfig, skip_validation: bool
    ) -> ExtractionPipelineConfigWrite | ExtractionPipelineConfigWriteList:
        resources = load_yaml_inject_variables(filepath, {})
        if isinstance(resources, dict):
            resources = [resources]

        for resource in resources:
            try:
                resource["config"] = yaml.dump(resource.get("config", ""), indent=4)
            except Exception:
                print(
                    f"[yellow]WARNING:[/] configuration for {resource.get('external_id')} could not be parsed as valid YAML, which is the recommended format.\n"
                )
                resource["config"] = resource.get("config", "")

        if len(resources) == 1:
            return ExtractionPipelineConfigWrite.load(resources[0])
        else:
            return ExtractionPipelineConfigWriteList.load(resources)

    def create(self, items: Sequence[ExtractionPipelineConfigWrite]) -> ExtractionPipelineConfigList:
        return ExtractionPipelineConfigList([self.client.extraction_pipelines.config.create(items[0])])

    # configs cannot be updated, instead new revision is created
    def update(self, items: Sequence[ExtractionPipelineConfigWrite]) -> ExtractionPipelineConfigList:
        return self.create(items)

    def retrieve(self, ids: SequenceNotStr[str]) -> ExtractionPipelineConfigList:
        retrieved = ExtractionPipelineConfigList([])
        for external_id in ids:
            try:
                config_retrieved = self.client.extraction_pipelines.config.retrieve(external_id=external_id)
            except CogniteAPIError as e:
                if (
                    e.code == 404
                    and e.message.startswith("There is no config stored for the extraction pipeline with external id")
                    or e.message.startswith("Extraction pipeline not found")
                ):
                    continue
                raise e
            if config_retrieved:
                retrieved.append(config_retrieved)
        return retrieved

    def delete(self, ids: SequenceNotStr[str]) -> int:
        count = 0
        for id_ in ids:
            try:
                result = self.client.extraction_pipelines.config.list(external_id=id_)
            except CogniteAPIError as e:
                if e.code == 403 and "not found" in e.message and "extraction pipeline" in e.message.lower():
                    continue
            else:
                count += len(result)
        return count


@final
class FileMetadataLoader(
    ResourceContainerLoader[str, FileMetadataWrite, FileMetadata, FileMetadataWriteList, FileMetadataList]
):
    item_name = "file contents"
    api_name = "files"
    folder_name = "files"
    resource_cls = FileMetadata
    resource_write_cls = FileMetadataWrite
    list_cls = FileMetadataList
    list_write_cls = FileMetadataWriteList
    dependencies = frozenset({DataSetsLoader})

    @property
    def display_name(self) -> str:
        return "file_metadata"

    @classmethod
    def get_required_capability(cls, ToolGlobals: CDFToolConfig) -> Capability:
        scope: capabilities.AllScope | capabilities.DataSetScope
        if ToolGlobals.data_set_id is None:
            scope = FilesAcl.Scope.All()
        else:
            scope = FilesAcl.Scope.DataSet([ToolGlobals.data_set_id])

        return FilesAcl([FilesAcl.Action.Read, FilesAcl.Action.Write], scope)

    @classmethod
    def get_id(cls, item: FileMetadata | FileMetadataWrite) -> str:
        if item.external_id is None:
            raise ValueError("FileMetadata must have external_id set.")
        return item.external_id

    def load_resource(
        self, filepath: Path, ToolGlobals: CDFToolConfig, skip_validation: bool
    ) -> FileMetadataWrite | FileMetadataWriteList:
        try:
            resource = load_yaml_inject_variables(
                filepath, ToolGlobals.environment_variables(), required_return_type="dict"
            )
            if resource.get("dataSetExternalId") is not None:
                ds_external_id = resource.pop("dataSetExternalId")
                resource["dataSetId"] = ToolGlobals.verify_dataset(ds_external_id, skip_validation)
            files_metadata = FileMetadataWriteList([FileMetadataWrite.load(resource)])
        except Exception:
            files_metadata = FileMetadataWriteList.load(
                load_yaml_inject_variables(filepath, ToolGlobals.environment_variables(), required_return_type="list")
            )

        # If we have a file with exact one file config, check to see if this is a pattern to expand
        if len(files_metadata) == 1 and ("$FILENAME" in (files_metadata[0].external_id or "")):
            # It is, so replace this file with all files in this folder using the same data
            print(f"  [bold green]INFO:[/] File pattern detected in {filepath.name}, expanding to all files in folder.")
            file_data = files_metadata.data[0]
            ext_id_pattern = file_data.external_id
            files_metadata = FileMetadataWriteList([], cognite_client=self.client)
            for file in filepath.parent.glob("*"):
                if file.suffix in [".yaml", ".yml"]:
                    continue
                files_metadata.append(
                    FileMetadataWrite(
                        name=file.name,
                        external_id=re.sub(r"\$FILENAME", file.name, ext_id_pattern),
                        data_set_id=file_data.data_set_id,
                        source=file_data.source,
                        metadata=file_data.metadata,
                        directory=file_data.directory,
                        asset_ids=file_data.asset_ids,
                        labels=file_data.labels,
                        geo_location=file_data.geo_location,
                        security_categories=file_data.security_categories,
                    )
                )
        for meta in files_metadata:
            if meta.name is None:
                raise ValueError(f"File {meta.external_id} has no name.")
            if not Path(filepath.parent / meta.name).exists():
                raise FileNotFoundError(f"Could not find file {meta.name} referenced in filepath {filepath.name}")
            if isinstance(meta.data_set_id, str):
                # Replace external_id with internal id
                meta.data_set_id = ToolGlobals.verify_dataset(meta.data_set_id, skip_validation)
        return files_metadata

    def create(self, items: FileMetadataWriteList) -> FileMetadataList:
        created = FileMetadataList([])
        for meta in items:
            try:
                created.append(self.client.files.create(meta))
            except CogniteAPIError as e:
                if e.code == 409:
                    print(f"  [bold yellow]WARNING:[/] File {meta.external_id} already exists, skipping upload.")
        return created

    def delete(self, ids: str | SequenceNotStr[str] | None) -> int:
        self.client.files.delete(external_id=cast(SequenceNotStr[str], ids))
        return len(cast(SequenceNotStr[str], ids))

    def count(self, ids: SequenceNotStr[str]) -> int:
        return sum(
            1
            for meta in self.client.files.retrieve_multiple(external_ids=list(ids), ignore_unknown_ids=True)
            if meta.uploaded
        )

    def drop_data(self, ids: SequenceNotStr[str]) -> int:
        existing = self.client.files.retrieve_multiple(external_ids=list(ids), ignore_unknown_ids=True)
        # File and FileMetadata is tightly coupled, so we need to delete the metadata and recreate it
        # without the source set to delete the file.
        deleted_files = self.delete(existing.as_external_ids())
        self.create(existing.as_write())
        return deleted_files


@final
class SpaceLoader(ResourceContainerLoader[str, SpaceApply, Space, SpaceApplyList, SpaceList]):
    item_name = "nodes and edges"
    api_name = "data_modeling.spaces"
    folder_name = "data_models"
    filename_pattern = r"^.*\.?(space)$"
    resource_cls = Space
    resource_write_cls = SpaceApply
    list_write_cls = SpaceApplyList
    list_cls = SpaceList
    _display_name = "spaces"

    @classmethod
    def get_required_capability(cls, ToolGlobals: CDFToolConfig) -> list[Capability]:
        return [
            DataModelsAcl(
                [DataModelsAcl.Action.Read, DataModelsAcl.Action.Write],
                DataModelsAcl.Scope.All(),
            ),
            # Needed to delete instances
            DataModelInstancesAcl(
                [DataModelInstancesAcl.Action.Read, DataModelInstancesAcl.Action.Write],
                DataModelInstancesAcl.Scope.All(),
            ),
        ]

    @classmethod
    def get_id(cls, item: SpaceApply | Space) -> str:
        return item.space

    def create(self, items: Sequence[SpaceApply]) -> SpaceList:
        return self.client.data_modeling.spaces.apply(items)

    def update(self, items: Sequence[SpaceApply]) -> SpaceList:
        return self.client.data_modeling.spaces.apply(items)

    def delete(self, ids: SequenceNotStr[str]) -> int:
        existing = self.client.data_modeling.spaces.retrieve(ids)
        is_global = {space.space for space in existing if space.is_global}
        if is_global:
            print(
                f"  [bold yellow]WARNING:[/] Spaces {list(is_global)} are global and cannot be deleted, skipping delete, for these."
            )
        to_delete = [space for space in ids if space not in is_global]
        deleted = self.client.data_modeling.spaces.delete(to_delete)
        return len(deleted)

    def count(self, ids: SequenceNotStr[str]) -> int:
        # Bug in spec of aggregate requiring view_id to be passed in, so we cannot use it.
        # When this bug is fixed, it will be much faster to use aggregate.
        existing = self.client.data_modeling.spaces.retrieve(ids)

        return sum(len(batch) for batch in self._iterate_over_nodes(existing)) + sum(
            len(batch) for batch in self._iterate_over_edges(existing)
        )

    def drop_data(self, ids: SequenceNotStr[str]) -> int:
        existing = self.client.data_modeling.spaces.retrieve(ids)
        if not existing:
            return 0
        print(f"[bold]Deleting existing data in spaces {ids}...[/]")
        nr_of_deleted = 0
        for edge_ids in self._iterate_over_edges(existing):
            self.client.data_modeling.instances.delete(edges=edge_ids)
            nr_of_deleted += len(edge_ids)
        for node_ids in self._iterate_over_nodes(existing):
            self.client.data_modeling.instances.delete(nodes=node_ids)
            nr_of_deleted += len(node_ids)
        return nr_of_deleted

    def _iterate_over_nodes(self, spaces: SpaceList) -> Iterable[list[NodeId]]:
        is_space: filters.Filter
        if len(spaces) == 0:
            return
        elif len(spaces) == 1:
            is_space = filters.Equals(["node", "space"], spaces[0].as_id())
        else:
            is_space = filters.In(["node", "space"], spaces.as_ids())
        for instances in self.client.data_modeling.instances(
            chunk_size=1000, instance_type="node", filter=is_space, limit=-1
        ):
            yield instances.as_ids()

    def _iterate_over_edges(self, spaces: SpaceList) -> Iterable[list[EdgeId]]:
        is_space: filters.Filter
        if len(spaces) == 0:
            return
        elif len(spaces) == 1:
            is_space = filters.Equals(["edge", "space"], spaces[0].as_id())
        else:
            is_space = filters.In(["edge", "space"], spaces.as_ids())
        for instances in self.client.data_modeling.instances(
            chunk_size=1000, instance_type="edge", limit=-1, filter=is_space
        ):
            yield instances.as_ids()


class ContainerLoader(
    ResourceContainerLoader[ContainerId, ContainerApply, Container, ContainerApplyList, ContainerList]
):
    item_name = "nodes and edges"
    api_name = "data_modeling.containers"
    folder_name = "data_models"
    filename_pattern = r"^.*\.?(container)$"
    resource_cls = Container
    resource_write_cls = ContainerApply
    list_cls = ContainerList
    list_write_cls = ContainerApplyList
    dependencies = frozenset({SpaceLoader})

    _display_name = "containers"

    @classmethod
    def get_required_capability(cls, ToolGlobals: CDFToolConfig) -> Capability:
        # Todo Scoped to spaces
        return DataModelsAcl(
            [DataModelsAcl.Action.Read, DataModelsAcl.Action.Write],
            DataModelsAcl.Scope.All(),
        )

    @classmethod
    def get_id(cls, item: ContainerApply | Container) -> ContainerId:
        return item.as_id()

    def load_resource(
        self, filepath: Path, ToolGlobals: CDFToolConfig, skip_validation: bool
    ) -> ContainerApply | ContainerApplyList | None:
        loaded = super().load_resource(filepath, ToolGlobals, skip_validation)
        if loaded is None:
            return None
        items = loaded if isinstance(loaded, ContainerApplyList) else [loaded]
        if not skip_validation:
            ToolGlobals.verify_spaces(list({item.space for item in items}))
        for item in items:
            # Todo Bug in SDK, not setting defaults on load
            for prop_name in item.properties.keys():
                prop_dumped = item.properties[prop_name].dump()
                if prop_dumped.get("nullable") is None:
                    prop_dumped["nullable"] = False
                if prop_dumped.get("autoIncrement") is None:
                    prop_dumped["autoIncrement"] = False
                item.properties[prop_name] = ContainerProperty.load(prop_dumped)
        return loaded

    def create(self, items: Sequence[ContainerApply]) -> ContainerList:
        return self.client.data_modeling.containers.apply(items)

    def update(self, items: Sequence[ContainerApply]) -> ContainerList:
        return self.create(items)

    def delete(self, ids: SequenceNotStr[ContainerId]) -> int:
        deleted = self.client.data_modeling.containers.delete(cast(Sequence, ids))
        return len(deleted)

    def count(self, ids: SequenceNotStr[ContainerId]) -> int:
        # Bug in spec of aggregate requiring view_id to be passed in, so we cannot use it.
        # When this bug is fixed, it will be much faster to use aggregate.
        existing_containers = self.client.data_modeling.containers.retrieve(cast(Sequence, ids))
        return sum(len(batch) for batch in self._iterate_over_nodes(existing_containers)) + sum(
            len(batch) for batch in self._iterate_over_edges(existing_containers)
        )

    def drop_data(self, ids: SequenceNotStr[ContainerId]) -> int:
        nr_of_deleted = 0
        existing_containers = self.client.data_modeling.containers.retrieve(cast(Sequence, ids))
        for node_ids in self._iterate_over_nodes(existing_containers):
            self.client.data_modeling.instances.delete(nodes=node_ids)
            nr_of_deleted += len(node_ids)
        for edge_ids in self._iterate_over_edges(existing_containers):
            self.client.data_modeling.instances.delete(edges=edge_ids)
            nr_of_deleted += len(edge_ids)
        return nr_of_deleted

    def _iterate_over_nodes(self, containers: ContainerList) -> Iterable[list[NodeId]]:
        container_ids = [container.as_id() for container in containers if container.used_for in ["node", "all"]]
        if not container_ids:
            return
        is_container = filters.HasData(containers=container_ids)
        for instances in self.client.data_modeling.instances(
            chunk_size=1000, instance_type="node", filter=is_container, limit=-1
        ):
            yield instances.as_ids()

    def _iterate_over_edges(self, containers: ContainerList) -> Iterable[list[EdgeId]]:
        container_ids = [container.as_id() for container in containers if container.used_for in ["edge", "all"]]
        if not container_ids:
            return
        is_container = filters.HasData(containers=container_ids)
        for instances in self.client.data_modeling.instances(
            chunk_size=1000, instance_type="edge", limit=-1, filter=is_container
        ):
            yield instances.as_ids()


class ViewLoader(ResourceLoader[ViewId, ViewApply, View, ViewApplyList, ViewList]):
    api_name = "data_modeling.views"
    folder_name = "data_models"
    filename_pattern = r"^.*\.?(view)$"
    resource_cls = View
    resource_write_cls = ViewApply
    list_cls = ViewList
    list_write_cls = ViewApplyList
    dependencies = frozenset({SpaceLoader, ContainerLoader})

    _display_name = "views"

    def __init__(self, client: CogniteClient):
        super().__init__(client)
        # Caching to avoid multiple lookups on the same interfaces.
        self._interfaces_by_id: dict[ViewId, View] = {}

    @classmethod
    def get_required_capability(cls, ToolGlobals: CDFToolConfig) -> Capability:
        # Todo Scoped to spaces
        return DataModelsAcl(
            [DataModelsAcl.Action.Read, DataModelsAcl.Action.Write],
            DataModelsAcl.Scope.All(),
        )

    @classmethod
    def get_id(cls, item: ViewApply | View) -> ViewId:
        return item.as_id()

    def load_resource(
        self, filepath: Path, ToolGlobals: CDFToolConfig, skip_validation: bool
    ) -> ViewApply | ViewApplyList | None:
        loaded = super().load_resource(filepath, ToolGlobals, skip_validation)
        if not skip_validation:
            items = loaded if isinstance(loaded, ViewApplyList) else [loaded]
            ToolGlobals.verify_spaces(list({item.space for item in items}))
        return loaded

    def _get_parents(self, implements: list[ViewId]) -> list[View]:
        parents = implements
        found = []
        while parents:
            to_lookup = []
            new_parents = []
            for parent in parents:
                if parent in self._interfaces_by_id:
                    found.append(self._interfaces_by_id[parent])
                    new_parents.extend(self._interfaces_by_id[parent].implements or [])
                else:
                    to_lookup.append(parent)

            if to_lookup:
                looked_up = self.client.data_modeling.views.retrieve(to_lookup)
                self._interfaces_by_id.update({view.as_id(): view for view in looked_up})
                found.extend(looked_up)
                for view in looked_up:
                    for grandparent in view.implements or []:
                        new_parents.append(grandparent)

            parents = new_parents
        return found

    def _is_equal_custom(self, local: ViewApply, cdf_resource: View) -> bool:
        local_dumped = local.dump()
        cdf_resource_dumped = cdf_resource.as_write().dump()
        if not cdf_resource.implements:
            return local_dumped == cdf_resource_dumped

        if cdf_resource.properties:
            # All read version of views have all the properties of their parent views.
            # We need to remove these properties to compare with the local view.
            parents = self._get_parents(cdf_resource.implements)
            for parent in parents:
                for prop_name in parent.properties.keys():
                    cdf_resource_dumped["properties"].pop(prop_name, None)

        if not cdf_resource_dumped["properties"]:
            # All properties were removed, so we remove the properties key.
            cdf_resource_dumped.pop("properties", None)
        if "properties" in local_dumped and not local_dumped["properties"]:
            # In case the local properties are set to an empty dict.
            local_dumped.pop("properties", None)

        return local_dumped == cdf_resource_dumped

    def create(self, items: Sequence[ViewApply]) -> ViewList:
        return self.client.data_modeling.views.apply(items)

    def update(self, items: Sequence[ViewApply]) -> ViewList:
        return self.create(items)

    def delete(self, ids: SequenceNotStr[ViewId]) -> int:
        to_delete = list(ids)
        nr_of_deleted = 0
        attempt_count = 5
        for attempt_no in range(attempt_count):
            deleted = self.client.data_modeling.views.delete(to_delete)
            nr_of_deleted += len(deleted)
            existing = self.client.data_modeling.views.retrieve(to_delete).as_ids()
            if not existing:
                return nr_of_deleted
            sleep(2)
            to_delete = existing
        else:
            print(f"  [bold yellow]WARNING:[/] Could not delete views {to_delete} after {attempt_count} attempts.")
        return nr_of_deleted


@final
class DataModelLoader(ResourceLoader[DataModelId, DataModelApply, DataModel, DataModelApplyList, DataModelList]):
    api_name = "data_modeling.data_models"
    folder_name = "data_models"
    filename_pattern = r"^.*\.?(datamodel)$"
    resource_cls = DataModel
    resource_write_cls = DataModelApply
    list_cls = DataModelList
    list_write_cls = DataModelApplyList
    dependencies = frozenset({SpaceLoader, ViewLoader})
    _display_name = "data models"

    @classmethod
    def get_required_capability(cls, ToolGlobals: CDFToolConfig) -> Capability:
        # Todo Scoped to spaces
        return DataModelsAcl(
            [DataModelsAcl.Action.Read, DataModelsAcl.Action.Write],
            DataModelsAcl.Scope.All(),
        )

    @classmethod
    def get_id(cls, item: DataModelApply | DataModel) -> DataModelId:
        return item.as_id()

    def load_resource(
        self, filepath: Path, ToolGlobals: CDFToolConfig, skip_validation: bool
    ) -> DataModelApply | DataModelApplyList | None:
        loaded = super().load_resource(filepath, ToolGlobals, skip_validation)
        if not skip_validation:
            items = loaded if isinstance(loaded, DataModelApplyList) else [loaded]
            ToolGlobals.verify_spaces(list({item.space for item in items}))
        return loaded

    def _is_equal_custom(self, local: DataModelApply, cdf_resource: DataModel) -> bool:
        local_dumped = local.dump()
        cdf_resource_dumped = cdf_resource.as_write().dump()

        # Data models that have the same views, but in different order, are considered equal.
        # We also account for whether views are given as IDs or View objects.
        local_dumped["views"] = sorted(
            (v if isinstance(v, ViewId) else v.as_id()).as_tuple() for v in local.views or []
        )
        cdf_resource_dumped["views"] = sorted(
            (v if isinstance(v, ViewId) else v.as_id()).as_tuple() for v in cdf_resource.views or []
        )

        return local_dumped == cdf_resource_dumped

    def create(self, items: DataModelApplyList) -> DataModelList:
        return self.client.data_modeling.data_models.apply(items)

    def update(self, items: DataModelApplyList) -> DataModelList:
        return self.create(items)


@final
class NodeLoader(ResourceContainerLoader[NodeId, NodeApply, Node, LoadableNodes, NodeList]):
    item_name = "nodes"
    api_name = "data_modeling.instances"
    folder_name = "data_models"
    filename_pattern = r"^.*\.?(node)$"
    resource_cls = Node
    resource_write_cls = NodeApply
    list_cls = NodeList
    list_write_cls = LoadableNodes
    dependencies = frozenset({SpaceLoader, ViewLoader, ContainerLoader})
    _display_name = "nodes"

    @classmethod
    def get_required_capability(cls, ToolGlobals: CDFToolConfig) -> Capability:
        # Todo Scoped to spaces
        return DataModelInstancesAcl(
            [DataModelInstancesAcl.Action.Read, DataModelInstancesAcl.Action.Write],
            DataModelInstancesAcl.Scope.All(),
        )

    @classmethod
    def get_id(cls, item: NodeApply | Node) -> NodeId:
        return item.as_id()

    @classmethod
    def create_empty_of(cls, items: LoadableNodes) -> LoadableNodes:
        return cls.list_write_cls.create_empty_from(items)

    def _is_equal_custom(self, local: NodeApply, cdf_resource: Node) -> bool:
        """Comparison for nodes to include properties in the comparison

        Note this is an expensive operation as we to an extra retrieve to fetch the properties.
        Thus, the cdf-tk should not be used to upload nodes that are data only nodes used for configuration.
        """
        # Note reading from a container is not supported.
        sources = [
            source_prop_pair.source
            for source_prop_pair in local.sources or []
            if isinstance(source_prop_pair.source, ViewId)
        ]
        try:
            cdf_resource_with_properties = self.client.data_modeling.instances.retrieve(
                nodes=cdf_resource.as_id(), sources=sources
            ).nodes[0]
        except CogniteAPIError:
            # View does not exist, so node does not exist.
            return False
        cdf_resource_dumped = cdf_resource_with_properties.as_write().dump()
        local_dumped = local.dump()
        if "existingVersion" not in local_dumped:
            # Existing version is typically not set when creating nodes, but we get it back
            # when we retrieve the node from the server.
            local_dumped["existingVersion"] = cdf_resource_dumped.get("existingVersion", None)

        return local_dumped == cdf_resource_dumped

    def load_resource(self, filepath: Path, ToolGlobals: CDFToolConfig, skip_validation: bool) -> LoadableNodes:
        raw = load_yaml_inject_variables(filepath, ToolGlobals.environment_variables())
        if isinstance(raw, dict):
            loaded = LoadableNodes._load(raw, cognite_client=self.client)
        else:
            raise ValueError(f"Unexpected node yaml file format {filepath.name}")
        if not skip_validation:
            ToolGlobals.verify_spaces(list({item.space for item in loaded}))
        return loaded

    def dump_resource(
        self, resource: NodeApply, source_file: Path, local_resource: NodeApply
    ) -> tuple[dict[str, Any], dict[Path, str]]:
        # Retrieve node again to get properties.
        view_ids = {source.source for source in local_resource.sources or [] if isinstance(source.source, ViewId)}
        nodes = self.client.data_modeling.instances.retrieve(nodes=local_resource.as_id(), sources=list(view_ids)).nodes
        if not nodes:
            print(
                f"  [bold yellow]WARNING:[/] Node {local_resource.as_id()} does not exist. Failed to fetch properties."
            )
            return resource.dump(), {}
        node = nodes[0]
        node_dumped = node.as_write().dump()
        node_dumped.pop("existingVersion", None)

        # Node files have configuration in the first 3 lines, we need to include this in the dumped file.
        dumped = yaml.safe_load("\n".join(source_file.read_text().splitlines()[:3]))

        dumped["nodes"] = [node_dumped]

        return dumped, {}

    def create(self, items: LoadableNodes) -> NodeApplyResultList:
        if not isinstance(items, LoadableNodes):
            raise ValueError("Unexpected node format file format")
        item = items
        result = self.client.data_modeling.instances.apply(
            nodes=item.nodes,
            auto_create_direct_relations=item.auto_create_direct_relations,
            skip_on_version_conflict=item.skip_on_version_conflict,
            replace=item.replace,
        )
        return result.nodes

    def retrieve(self, ids: SequenceNotStr[NodeId]) -> NodeList:
        return self.client.data_modeling.instances.retrieve(nodes=cast(Sequence, ids)).nodes

    def update(self, items: LoadableNodes) -> NodeApplyResultList:
        return self.create(items)

    def delete(self, ids: SequenceNotStr[NodeId]) -> int:
        try:
            deleted = self.client.data_modeling.instances.delete(nodes=cast(Sequence, ids))
        except CogniteAPIError as e:
            if "not exist" in e.message and "space" in e.message.lower():
                return 0
            raise e
        return len(deleted.nodes)

    def count(self, ids: SequenceNotStr[NodeId]) -> int:
        return len(ids)

    def drop_data(self, ids: SequenceNotStr[NodeId]) -> int:
        # Nodes will be deleted in .delete call.
        return 0


@final
class EdgeLoader(ResourceContainerLoader[EdgeId, EdgeApply, Edge, LoadableEdges, EdgeList]):
    item_name = "edges"
    api_name = "data_modeling.instances"
    folder_name = "data_models"
    filename_pattern = r"^.*\.?(edge)$"
    resource_cls = Edge
    resource_write_cls = EdgeApply
    list_cls = EdgeList
    list_write_cls = LoadableEdges
    _display_name = "edges"

    # Note edges do not need nodes to be created first, as they are created as part of the edge creation.
    # However, for deletion (reversed order) we need to delete edges before nodes.
    dependencies = frozenset({SpaceLoader, ViewLoader, NodeLoader})

    @classmethod
    def get_required_capability(cls, ToolGlobals: CDFToolConfig) -> Capability:
        # Todo Scoped to spaces
        return DataModelInstancesAcl(
            [DataModelInstancesAcl.Action.Read, DataModelInstancesAcl.Action.Write],
            DataModelInstancesAcl.Scope.All(),
        )

    @classmethod
    def get_id(cls, item: EdgeApply | Edge) -> EdgeId:
        return item.as_id()

    @classmethod
    def create_empty_of(cls, items: LoadableEdges) -> LoadableEdges:
        return cls.list_write_cls.create_empty_from(items)

    def load_resource(self, filepath: Path, ToolGlobals: CDFToolConfig, skip_validation: bool) -> LoadableEdges:
        raw = load_yaml_inject_variables(filepath, ToolGlobals.environment_variables())
        if isinstance(raw, dict):
            loaded = LoadableEdges._load(raw, cognite_client=self.client)
        else:
            raise ValueError(f"Unexpected edge yaml file format {filepath.name}")
        if not skip_validation:
            ToolGlobals.verify_spaces(list({item.space for item in loaded}))
        return loaded

    def create(self, items: LoadableEdges) -> EdgeApplyResultList:
        if not isinstance(items, LoadableEdges):
            raise ValueError("Unexpected edge format file format")
        item = items
        result = self.client.data_modeling.instances.apply(
            edges=item.edges,
            auto_create_start_nodes=item.auto_create_start_nodes,
            auto_create_end_nodes=item.auto_create_end_nodes,
            skip_on_version_conflict=item.skip_on_version_conflict,
            replace=item.replace,
        )
        return result.edges

    def retrieve(self, ids: SequenceNotStr[EdgeId]) -> EdgeList:
        return self.client.data_modeling.instances.retrieve(edges=cast(Sequence, ids)).edges

    def update(self, items: LoadableEdges) -> EdgeApplyResultList:
        return self.create(items)

    def delete(self, ids: SequenceNotStr[EdgeId]) -> int:
        deleted = self.client.data_modeling.instances.delete(edges=cast(Sequence, ids))
        return len(deleted.edges)

    def count(self, ids: SequenceNotStr[EdgeId]) -> int:
        return len(ids)

    def drop_data(self, ids: SequenceNotStr[EdgeId]) -> int:
        # Edges will be deleted in .delete call.
        return 0<|MERGE_RESOLUTION|>--- conflicted
+++ resolved
@@ -1024,29 +1024,6 @@
         resources = load_yaml_inject_variables(filepath, ToolGlobals.environment_variables())
         # The `authentication` key is custom for this template:
 
-<<<<<<< HEAD
-        source_oidc_credentials = raw.get("authentication", {}).get("read") or raw.get("authentication") or None
-        destination_oidc_credentials = raw.get("authentication", {}).get("write") or raw.get("authentication") or None
-        if raw.get("dataSetExternalId") is not None:
-            ds_external_id = raw.pop("dataSetExternalId")
-            raw["dataSetId"] = ToolGlobals.verify_dataset(ds_external_id, skip_validation)
-        if raw.get("conflictMode") is None:
-            # Todo; Bug SDK missing default value
-            raw["conflictMode"] = "upsert"
-
-        transformation = TransformationWrite.load(raw)
-        transformation.source_oidc_credentials = source_oidc_credentials and OidcCredentials.load(
-            source_oidc_credentials
-        )
-        transformation.destination_oidc_credentials = destination_oidc_credentials and OidcCredentials.load(
-            destination_oidc_credentials
-        )
-        # Find the non-integer prefixed filename
-        file_name = re.sub(r"\d+\.", "", filepath.stem)
-        sql_file = filepath.parent / f"{file_name}.sql"
-        if not sql_file.exists():
-            sql_file = filepath.parent / f"{transformation.external_id}.sql"
-=======
         if isinstance(resources, dict):
             resources = [resources]
 
@@ -1076,9 +1053,8 @@
                 destination_oidc_credentials
             )
             # Find the non-integer prefixed filename
-            file_name = filepath.stem.split(".", 2)[1]
+            file_name = re.sub(r"\d+\.", "", filepath.stem)
             sql_file = filepath.parent / f"{file_name}.sql"
->>>>>>> c76f14f4
             if not sql_file.exists():
                 sql_file = filepath.parent / f"{transformation.external_id}.sql"
                 if not sql_file.exists():
