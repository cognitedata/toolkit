--- conflicted
+++ resolved
@@ -27,11 +27,7 @@
   project: <customer>-dev
   type: dev
   deploy:
-<<<<<<< HEAD
-    - cdf_workmate_example
-=======
     - cdf_auth_readwrite_all
->>>>>>> a5cd784a
     - cdf_apm_base
     - cdf_oid_example_data
     - cdf_infield_common
