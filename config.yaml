<<<<<<< HEAD
cdf_cluster: ${CDF_CLUSTER}
cdf_template_version: 0.0.1
# The demo_* configs are used for demo_* packages. If you want to use a demo package to
# provision your own project, the demo_* configurations below must be changed.
# Please note that these configs are set globally for simple access. When
# developing your own modules, you should keep module configurations in the module directory.
demo_readwrite_source_id: 7df143fd-0082-4251-95c3-aebd80992d81
demo_readonly_source_id: 7df143fd-0082-4251-95c3-aebd80992d81
space: cdfTemplate
=======
# EDIT THIS FILE!
# These variables will be globally available to your modules.
#
my_variable: test
>>>>>>> 08f1169e
<|MERGE_RESOLUTION|>--- conflicted
+++ resolved
@@ -1,16 +1,4 @@
-<<<<<<< HEAD
-cdf_cluster: ${CDF_CLUSTER}
-cdf_template_version: 0.0.1
-# The demo_* configs are used for demo_* packages. If you want to use a demo package to
-# provision your own project, the demo_* configurations below must be changed.
-# Please note that these configs are set globally for simple access. When
-# developing your own modules, you should keep module configurations in the module directory.
-demo_readwrite_source_id: 7df143fd-0082-4251-95c3-aebd80992d81
-demo_readonly_source_id: 7df143fd-0082-4251-95c3-aebd80992d81
-space: cdfTemplate
-=======
 # EDIT THIS FILE!
 # These variables will be globally available to your modules.
 #
-my_variable: test
->>>>>>> 08f1169e
+my_variable: test