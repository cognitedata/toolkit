[cdf]
default_organization_dir = "cognite_toolkit"
#default_env = "dev"
file_encoding = "utf-8"

[alpha_flags]
graphql = true
import-cmd = true
module-repeat = true
populate = true
agents = true
profile = true
dump-extended = true
infield = true
dump-data = true
migrate = true
purge_instances = true
search-config = true
download = true
exit-on-warning = true
upload = true
function-cognite-file = true
<<<<<<< HEAD
external-libraries = true
=======
v07 = true
>>>>>>> 8fee2516

[plugins]
run = true
purge = true
dump = true

[modules]
# This is the version of the modules. It should not be changed manually.
# It will be updated by the 'cdf modules upgrade' command.
version = "0.0.0"

[library.cognite]
url = "https://github.com/cognitedata/library/releases/download/latest/packages.zip"
checksum = "sha256:9eb177a092228157c7779b3e8d33ba49c17db732cbe2b36787ad67db0baeb49a"<|MERGE_RESOLUTION|>--- conflicted
+++ resolved
@@ -20,11 +20,8 @@
 exit-on-warning = true
 upload = true
 function-cognite-file = true
-<<<<<<< HEAD
 external-libraries = true
-=======
 v07 = true
->>>>>>> 8fee2516
 
 [plugins]
 run = true
