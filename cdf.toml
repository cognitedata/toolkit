--- conflicted
+++ resolved
@@ -14,11 +14,8 @@
 edges = true
 classic = true
 purge = true
-<<<<<<< HEAD
+build-offline = true
 module-pull = true
-=======
-build-offline = true
->>>>>>> 32525c5f
 
 [plugins]
 run = true
