--- conflicted
+++ resolved
@@ -115,10 +115,6 @@
 # We use dynamic alias creation as much as possible. This is to ensure
 # all aliases are consistentenly camelCase.
 warn_required_dynamic_aliases = false
-<<<<<<< HEAD
-=======
-
->>>>>>> 4046710b
 
 [tool.ruff]
 line-length = 120
