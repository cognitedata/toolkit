--- conflicted
+++ resolved
@@ -8,21 +8,16 @@
 documentation = "https://developer.cognite.com/sdks/toolkit/"
 homepage = "https://developer.cognite.com/sdks/toolkit/"
 repository = "https://github.com/cognitedata/toolkit"
-packages = [{ include = "cognite_toolkit", from = "." }]
+packages = [{include = "cognite_toolkit", from = "."}]
 include = ["cognite_toolkit/*", "cognite_toolkit/**/*"]
 
 [tool.poetry.dependencies]
 python = "^3.10"
 python-dotenv = "^1.0.0"
-<<<<<<< HEAD
-cognite-sdk = { version = "^7.55.2", extras = ["pandas"] }
-cognite-extractor-utils = ">=7"
-=======
 cognite-sdk = {version = "^7.62.0", extras = ["pandas"]}
->>>>>>> 5fe9da8e
 pandas = ">=1.5.3, <3.0"
 pyyaml = "^6.0.1"
-typer = { version = ">=0.12.0, <1.0", extras = ["all"] }
+typer = {version = ">=0.12.0, <1.0", extras = ["all"]}
 sentry-sdk = "^2.1.0"
 questionary = "^2.0.1"
 mixpanel = "^4.10.1"
@@ -37,7 +32,7 @@
 mypy = "^1.8.0"
 pre-commit = "^3.6.0"
 pytest = "^8.0.0"
-pytest-icdiff = "*"                               # Used for better diffs in pytest
+pytest-icdiff = "*"  # Used for better diffs in pytest
 pytest-regressions = "^2.4.2"
 pytest-xdist = "^3.6.1"
 pytest-rerunfailures = "^14.0"
@@ -65,7 +60,9 @@
 ]
 norecursedirs = "cognite_toolkit/_builtin_modules"
 
-markers = ["toolkit: big smoke tests"]
+markers = [
+    "toolkit: big smoke tests",
+]
 
 [tool.mypy]
 check_untyped_defs = true
@@ -73,23 +70,19 @@
 disallow_incomplete_defs = true
 follow_imports = "normal"
 ignore_missing_imports = true
-exclude = [
-    "cognite_toolkit/cognite_modules",
-    "cognite_toolkit/build*",
-    "tests/data/_builtin_modules/*",
-    "cognite_toolkit/_builtin_modules/*",
-]
+exclude = ["cognite_toolkit/cognite_modules",
+            "cognite_toolkit/build*",
+            "tests/data/_builtin_modules/*",
+            "cognite_toolkit/_builtin_modules/*"]
 [tool.ruff]
 line-length = 120
 
 [tool.ruff.format]
 # Ruff messes up the docstrings which are expected to be in Markdown format
-exclude = [
-    "cognite_toolkit/_cdf_tk/commands/_changes.py",
-    "cognite_toolkit/cognite_modules/inrobot/*",
-    "tests/data/_builtin_modules/*",
-    "cognite_toolkit/_builtin_modules/*",
-]
+exclude = ["cognite_toolkit/_cdf_tk/commands/_changes.py",
+            "cognite_toolkit/cognite_modules/inrobot/*",
+            "tests/data/_builtin_modules/*",
+            "cognite_toolkit/_builtin_modules/*"]
 
 [tool.ruff.lint]
 exclude = ["cognite_toolkit/_builtin_modules/*"]
