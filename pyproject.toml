--- conflicted
+++ resolved
@@ -73,28 +73,18 @@
 follow_imports = "normal"
 ignore_missing_imports = true
 exclude = ["cognite_toolkit/cognite_modules",
-<<<<<<< HEAD
-           "cognite_toolkit/build*",
-           "cognite_toolkit/function_local_venvs*"
-]
-=======
-            "cognite_toolkit/build*", 
-            "tests/data/_builtin_modules/*", 
+            "cognite_toolkit/build*",
+            "tests/data/_builtin_modules/*",
             "cognite_toolkit/_builtin_modules/*"]
->>>>>>> 9b5e6283
 [tool.ruff]
 line-length = 120
 
 [tool.ruff.format]
 # Ruff messes up the docstrings which are expected to be in Markdown format
-<<<<<<< HEAD
-exclude = ["cognite_toolkit/_cdf_tk/commands/_changes.py", "cognite_toolkit/cognite_modules/inrobot/*", "cognite_toolkit/function_local_venvs/*"]
-=======
-exclude = ["cognite_toolkit/_cdf_tk/commands/_changes.py", 
-            "cognite_toolkit/cognite_modules/inrobot/*", 
-            "tests/data/_builtin_modules/*", 
+exclude = ["cognite_toolkit/_cdf_tk/commands/_changes.py",
+            "cognite_toolkit/cognite_modules/inrobot/*",
+            "tests/data/_builtin_modules/*",
             "cognite_toolkit/_builtin_modules/*"]
->>>>>>> 9b5e6283
 
 [build-system]
 requires = ["poetry-core"]
