[project]
name = "cognite_toolkit"
version = "0.0.0"
description = "Official Cognite Data Fusion tool for project templates and configuration deployment"
authors = [
    {name ="Cognite AS", email="support@cognite.com"}
]
license = "Apache-2.0"
readme = "README.md"
requires-python = ">=3.10"
dependencies = [
    "python-dotenv >=1.0.0",
    "cognite-sdk >=7.74.2, <8.0.0",
    "pandas >=1.5.3, <3.0.0",
    "pyyaml >=6.0.1",
    "typer >=0.12.0, <1.0.0",
    "rich >=13.9.4",
    "questionary >=2.0.1",
    "tomli >=2.0.1, <3.0.0; python_version < '3.11'",
    "packaging >=22.0, <25.0",
    "typing-extensions >=4.0.0",
    "toml >=0.10.2",
    "sentry-sdk >=2.1.0",
    "mixpanel >=4.10.1",
    # Pip is used in the cognite run function local
    "pip>=25.0.1",
]

[project.urls]
Homepage = "https://docs.cognite.com/cdf/deploy/cdf_toolkit/"
Changelog = "https://github.com/cognitedata/toolkit/releases"
GitHub = "https://github.com/cognitedata/toolkit"
Documentation = "https://docs.cognite.com/cdf/deploy/cdf_toolkit/references/resource_library"

[dependency-groups]
dev = [
    "mypy >=1.8.0",
    "pre-commit >=4.0.0",
    "pytest >=8.0.0",
    "pytest-icdiff", # Used for better diffs in pytest
    "pytest-regressions >=2.4.2",
    "pytest-xdist >=3.6.1",
    "pytest-rerunfailures >=14.0",
    "types-PyYAML >=6",
    "types-toml >=0.10.8.20240310",
    "twine >=6.0.0",
    "toml >=0.10.2; python_version >= '3.11'",
    "pytest-freezegun >=0.4.2",
    "pytest-cov >=6.0.0",
    "setuptools >=75.0.0",
    "fastparquet >=2024.5.0",
    "pyperclip >=1.9.0",
    "pydantic >=2.9.0",
    "types-requests >=2.32.0.20241016",
    "marko >=2.1.2",
]

[project.scripts]
cdf-tk = "cognite_toolkit._cdf:app"
cdf = "cognite_toolkit._cdf:app"

[tool.uv]
package = true

[tool.coverage.report]
show_missing = true

[tool.pytest.ini_options]
minversion = 8.0
testpaths = [
    "tests",
    # In the case of doctests.
    "cognite_toolkit",
]
norecursedirs = "cognite_toolkit/_builtin_modules"

markers = [
    "toolkit: big smoke tests",
]

[tool.mypy]
check_untyped_defs = true
disallow_untyped_defs = true
disallow_incomplete_defs = true
follow_imports = "normal"
ignore_missing_imports = true
exclude = [
    "cognite_toolkit/_builtin_modules/examples/*",
    "cognite_toolkit/_builtin_modules/inrobot/*",
    "cognite_toolkit/_builtin_modules/bootcamp/*",
]

[tool.ruff]
line-length = 120

[tool.ruff.format]
exclude = [
    # Ruff messes up the docstrings which are expected to be in Markdown format
    "cognite_toolkit/_cdf_tk/commands/_changes.py",
    "cognite_toolkit/_builtin_modules/inrobot/*",
    "cognite_toolkit/_builtin_modules/examples/*",
    "cognite_toolkit/_builtin_modules/bootcamp/*",
]

[tool.ruff.lint]
exclude = [
    "cognite_toolkit/_builtin_modules/inrobot/*",
    "cognite_toolkit/_builtin_modules/examples/*",
    "cognite_toolkit/_builtin_modules/bootcamp/*",
]

[build-system]
<<<<<<< HEAD
packages = ["cognite_toolkit"]
=======
>>>>>>> 2da3ce26
requires = ["hatchling"]
build-backend = "hatchling.build"

[tool.hatch.build.targets.wheel]
packages = ["cognite_toolkit"]<|MERGE_RESOLUTION|>--- conflicted
+++ resolved
@@ -110,10 +110,6 @@
 ]
 
 [build-system]
-<<<<<<< HEAD
-packages = ["cognite_toolkit"]
-=======
->>>>>>> 2da3ce26
 requires = ["hatchling"]
 build-backend = "hatchling.build"
 
