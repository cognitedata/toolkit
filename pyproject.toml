--- conflicted
+++ resolved
@@ -11,11 +11,7 @@
 [tool.poetry.dependencies]
 python = ">=3.9,<3.12"
 python-dotenv = "^1.0.0"
-<<<<<<< HEAD
-cognite-sdk = {version = ">=7.5, <7.6", extras = ["pandas"]}
-=======
 cognite-sdk = {version = ">=7.5.4, <7.6", extras = ["pandas"]}
->>>>>>> 86401914
 pandas = "^2.1.1"
 pyyaml = "^6.0.1"
 dacite = "^1.8.1"
