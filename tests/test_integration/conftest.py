import os
import shutil
from pathlib import Path

import pytest
from cognite.client import CogniteClient, global_config
from cognite.client.credentials import OAuthClientCredentials
<<<<<<< HEAD
from cognite.client.data_classes import Function, FunctionSchedule
=======
from cognite.client.data_classes import (
    Asset,
    AssetList,
    AssetWrite,
    DataSet,
    DataSetList,
    DataSetWrite,
    DataSetWriteList,
    RowWrite,
    RowWriteList,
    Transformation,
    TransformationDestination,
    TransformationJob,
    TransformationWrite,
)
>>>>>>> 54faf081
from cognite.client.data_classes.data_modeling import Space, SpaceApply
from dotenv import load_dotenv

from cognite_toolkit._cdf_tk.client import ToolkitClient, ToolkitClientConfig
from cognite_toolkit._cdf_tk.client.data_classes.raw import RawDatabase, RawDatabaseList, RawTable, RawTableList
from cognite_toolkit._cdf_tk.commands import CollectCommand
from cognite_toolkit._cdf_tk.loaders import RawDatabaseLoader, RawTableLoader
from cognite_toolkit._cdf_tk.utils.auth import EnvironmentVariables
from tests.constants import REPO_ROOT
from tests.test_integration.constants import (
    ASSET_COUNT,
    ASSET_DATASET,
    ASSET_TABLE,
    ASSET_TRANSFORMATION,
    EVENT_COUNT,
    EVENT_DATASET,
    EVENT_TABLE,
    EVENT_TRANSFORMATION,
    FILE_COUNT,
    FILE_DATASET,
    FILE_TABLE,
    FILE_TRANSFORMATION,
    SEQUENCE_COUNT,
    SEQUENCE_DATASET,
    SEQUENCE_TABLE,
    SEQUENCE_TRANSFORMATION,
    TIMESERIES_COUNT,
    TIMESERIES_DATASET,
    TIMESERIES_TABLE,
    TIMESERIES_TRANSFORMATION,
)

THIS_FOLDER = Path(__file__).resolve().parent
TMP_FOLDER = THIS_FOLDER / "tmp"


@pytest.fixture(scope="session")
def toolkit_client_config() -> ToolkitClientConfig:
    load_dotenv(REPO_ROOT / ".env", override=True)
    # Ensure that we do not collect data during tests
    cmd = CollectCommand()
    cmd.execute(action="opt-out")

    cdf_cluster = os.environ["CDF_CLUSTER"]
    credentials = OAuthClientCredentials(
        token_url=os.environ["IDP_TOKEN_URL"],
        client_id=os.environ["IDP_CLIENT_ID"],
        client_secret=os.environ["IDP_CLIENT_SECRET"],
        scopes=[f"https://{cdf_cluster}.cognitedata.com/.default"],
        audience=f"https://{cdf_cluster}.cognitedata.com",
    )
    global_config.disable_pypi_version_check = True
    return ToolkitClientConfig(
        client_name="cdf-toolkit-integration-tests",
        base_url=f"https://{cdf_cluster}.cognitedata.com",
        project=os.environ["CDF_PROJECT"],
        credentials=credentials,
        # We cannot commit auth to WorkflowTrigger and FunctionSchedules.
        is_strict_validation=False,
    )


@pytest.fixture(scope="session")
def cognite_client(toolkit_client_config: ToolkitClientConfig) -> CogniteClient:
    return CogniteClient(toolkit_client_config)


@pytest.fixture(scope="session")
def toolkit_client(toolkit_client_config: ToolkitClientConfig) -> ToolkitClient:
    return ToolkitClient(toolkit_client_config)


@pytest.fixture()
def max_two_workers():
    old = global_config.max_workers
    global_config.max_workers = 2
    yield
    global_config.max_workers = old


@pytest.fixture(scope="session")
def toolkit_client_with_pending_ids(toolkit_client_config: ToolkitClientConfig) -> ToolkitClient:
    """Returns a ToolkitClient configured to enable pending IDs."""
    return ToolkitClient(toolkit_client_config, enable_set_pending_ids=True)


@pytest.fixture(scope="session")
def env_vars(toolkit_client: ToolkitClient) -> EnvironmentVariables:
    env_vars = EnvironmentVariables.create_from_environment()
    # Ensure we use the client above that has CLIENT NAME set to the test name
    env_vars._client = toolkit_client
    return env_vars


@pytest.fixture(scope="session")
def toolkit_space(cognite_client: CogniteClient) -> Space:
    return cognite_client.data_modeling.spaces.apply(SpaceApply(space="toolkit_test_space"))


@pytest.fixture(scope="session")
def toolkit_dataset(cognite_client: CogniteClient) -> DataSet:
    """Returns the dataset name used for toolkit tests."""
    dataset = DataSetWrite(
        external_id="toolkit_tests_dataset", name="Toolkit Test DataSet", description="Toolkit DataSet used in tests"
    )
    retrieved = cognite_client.data_sets.retrieve(external_id=dataset.external_id)
    if retrieved is None:
        return cognite_client.data_sets.create(dataset)
    return retrieved


@pytest.fixture
def build_dir() -> Path:
    pidid = os.getpid()
    build_path = TMP_FOLDER / f"build-{pidid}"
    build_path.mkdir(exist_ok=True, parents=True)
    yield build_path
    shutil.rmtree(build_path, ignore_errors=True)


@pytest.fixture(scope="session")
def dev_cluster_client() -> ToolkitClient | None:
    """Returns a ToolkitClient configured for the development cluster."""
    dev_cluster_env = REPO_ROOT / "dev-cluster.env"
    if not dev_cluster_env.exists():
        pytest.skip("dev-cluster.env file not found, skipping tests that require dev cluster client.")
        return None
    env_content = dev_cluster_env.read_text(encoding="utf-8")
    env_vars = dict(
        line.strip().split("=")
        for line in env_content.splitlines()
        if line.strip() and not line.startswith("#") and "=" in line
    )
    cdf_cluster = env_vars["CDF_CLUSTER"]
    credentials = OAuthClientCredentials(
        token_url=env_vars["IDP_TOKEN_URL"],
        client_id=env_vars["IDP_CLIENT_ID"],
        client_secret=env_vars["IDP_CLIENT_SECRET"],
        scopes=[f"https://{cdf_cluster}.cognitedata.com/.default"],
        audience=f"https://{cdf_cluster}.cognitedata.com",
    )
    config = ToolkitClientConfig(
        client_name="cdf-toolkit-integration-tests",
        base_url=f"https://{cdf_cluster}.cognitedata.com",
        project=env_vars["CDF_PROJECT"],
        credentials=credentials,
        is_strict_validation=False,
    )
    return ToolkitClient(config, enable_set_pending_ids=True)


<<<<<<< HEAD
@pytest.fixture(scope="session")
def dummy_function(cognite_client: CogniteClient) -> Function:
    external_id = "integration_test_function_dummy"

    if existing := cognite_client.functions.retrieve(external_id=external_id):
        return existing

    def handle(client: CogniteClient, data: dict, function_call_info: dict) -> str:
        """
        [requirements]
        cognite-sdk>=7.37.0
        [/requirements]
        """
        print("Print statements will be shown in the logs.")
        print("Running with the following configuration:\n")
        return {
            "data": data,
            "functionInfo": function_call_info,
        }

    return cognite_client.functions.create(
        name="integration_test_function_dummy",
        function_handle=handle,
        external_id="integration_test_function_dummy",
    )


@pytest.fixture
def dummy_schedule(cognite_client: CogniteClient, dummy_function: Function) -> FunctionSchedule:
    name = "integration_test_schedule_dummy"
    if existing_list := cognite_client.functions.schedules.list(name=name):
        if len(existing_list) > 1:
            for existing in existing_list[1:]:
                cognite_client.functions.schedules.delete(existing.id)
        schedule = existing_list[0]
    else:
        schedule = cognite_client.functions.schedules.create(
            name=name,
            cron_expression="0 7 * * MON",
            description="Original description.",
            function_external_id=dummy_function.external_id,
        )
    if schedule.function_external_id is None:
        schedule.function_external_id = dummy_function.external_id
    if schedule.function_id is not None:
        schedule.function_id = None
    return schedule
=======
@pytest.fixture()
def raw_data() -> RowWriteList:
    return RowWriteList(
        [
            RowWrite(
                key=f"row{i}",
                columns={
                    "StringCol": f"value{i % 3}",
                    "IntegerCol": i % 5,
                    "BooleanCol": [True, False][i % 2],
                    "FloatCol": i * 0.1,
                    "EmptyCol": None,
                    "ArrayCol": [i, i + 1, i + 2] if i % 2 == 0 else None,
                    "ObjectCol": {"nested_key": f"nested_value_{i}" if i % 2 == 0 else None},
                },
            )
            for i in range(10)
        ]
    )


@pytest.fixture()
def populated_raw_table(toolkit_client: ToolkitClient, raw_data: RowWriteList) -> RawTable:
    db_name = "toolkit_test_db"
    table_name = "toolkit_test_profiling_table"
    existing_dbs = toolkit_client.raw.databases.list(limit=-1)
    existing_table_names: set[str] = set()
    if db_name in {db.name for db in existing_dbs}:
        existing_table_names = {table.name for table in toolkit_client.raw.tables.list(db_name=db_name, limit=-1)}
    if table_name not in existing_table_names:
        toolkit_client.raw.rows.insert(db_name, table_name, raw_data, ensure_parent=True)
    return RawTable(db_name, table_name)


@pytest.fixture(scope="session")
def aggregator_raw_db(toolkit_client: ToolkitClient) -> str:
    loader = RawDatabaseLoader.create_loader(toolkit_client)
    db_name = "toolkit_aggregators_test_db"
    if not loader.retrieve([RawDatabase(db_name=db_name)]):
        loader.create(RawDatabaseList([RawDatabase(db_name=db_name)]))
    return db_name


@pytest.fixture(scope="session")
def aggregator_two_datasets(toolkit_client: ToolkitClient) -> DataSetList:
    datasets = DataSetWriteList(
        [
            DataSetWrite(external_id="toolkit_aggregators_test_dataset_1", name="Toolkit Aggregators Test Dataset 1"),
            DataSetWrite(external_id="toolkit_aggregators_test_dataset_2", name="Toolkit Aggregators Test Dataset 2"),
        ]
    )
    retrieved = toolkit_client.data_sets.retrieve_multiple(
        external_ids=datasets.as_external_ids(), ignore_unknown_ids=True
    )
    if not retrieved:
        return toolkit_client.data_sets.create(datasets)

    return retrieved


@pytest.fixture(scope="session")
def aggregator_root_asset(toolkit_client: ToolkitClient, aggregator_two_datasets: DataSetList) -> Asset:
    root_asset = AssetWrite(
        name="Toolkit Aggregators Test Root Asset",
        external_id="toolkit_aggregators_test_root_asset",
        data_set_id=aggregator_two_datasets[0].id,
    )
    retrieved = toolkit_client.assets.retrieve(external_id=root_asset.external_id)
    if retrieved is None:
        return toolkit_client.assets.create(root_asset)
    return retrieved


def create_raw_table_with_data(client: ToolkitClient, table: RawTable, rows: list[RowWrite]) -> None:
    loader = RawTableLoader.create_loader(client)
    existing_tables = loader.retrieve([table])
    if not existing_tables:
        loader.create(RawTableList([table]))
    data = client.raw.rows.list(table.db_name, table.table_name, limit=len(rows))
    if not data:
        client.raw.rows.insert(table.db_name, table.table_name, rows)


def upsert_transformation_with_run(
    toolkit_client: ToolkitClient, transformation: TransformationWrite
) -> Transformation:
    retrieved = toolkit_client.transformations.retrieve(external_id=transformation.external_id)
    if retrieved is None:
        created = toolkit_client.transformations.create(transformation)
    else:
        created = retrieved
    if created.last_finished_job is None:
        nonce = toolkit_client.iam.sessions.create(session_type="ONESHOT_TOKEN_EXCHANGE")
        response = toolkit_client.post(
            url=f"/api/v1/projects/{toolkit_client.config.project}/transformations/run",
            json={
                "id": created.id,
                "nonce": {
                    "sessionId": nonce.id,
                    "nonce": nonce.nonce,
                    "cdfProjectName": toolkit_client.config.project,
                },
            },
        )
        job = TransformationJob._load(response.json(), cognite_client=toolkit_client)
        job.wait()
        assert job.error is None
    return created


@pytest.mark.usefixtures("aggregator_two_datasets")
@pytest.fixture(scope="session")
def aggregator_assets(
    toolkit_client: ToolkitClient, aggregator_raw_db: str, aggregator_root_asset: Asset
) -> Transformation:
    table_name = ASSET_TABLE
    rows = [
        RowWrite(
            key=f"asset_00{i}",
            columns={
                "name": f"Asset 00{i}",
                "externalId": f"asset_00{i}",
                "parentExternalId": aggregator_root_asset.external_id,
            },
        )
        for i in range(1, ASSET_COUNT - 1 + 1)  # -1 for root asset, +1 for inclusive range
    ]
    create_raw_table_with_data(
        toolkit_client,
        RawTable(db_name=aggregator_raw_db, table_name=table_name),
        rows,
    )

    transformation = TransformationWrite(
        external_id=ASSET_TRANSFORMATION,
        name="Toolkit Aggregators Test Asset Transformation",
        destination=TransformationDestination("assets"),
        query=f"""SELECT name as name, externalId as externalId, dataset_id('{ASSET_DATASET}') as dataSetId, parentExternalId as parentExternalId
FROM `{aggregator_raw_db}`.`{table_name}`""",
        ignore_null_fields=True,
    )
    created = upsert_transformation_with_run(toolkit_client, transformation)
    return created


@pytest.mark.usefixtures("aggregator_assets")
@pytest.fixture(scope="session")
def aggregator_asset_list(toolkit_client: ToolkitClient, aggregator_root_asset: Asset) -> AssetList:
    return toolkit_client.assets.list(
        asset_subtree_ids=[aggregator_root_asset.id],
    )


@pytest.mark.usefixtures("aggregator_two_datasets")
@pytest.fixture(scope="session")
def aggregator_events(
    toolkit_client: ToolkitClient, aggregator_raw_db: str, aggregator_asset_list: AssetList
) -> Transformation:
    table_name = EVENT_TABLE
    assets = aggregator_asset_list
    rows = [
        RowWrite(
            key=f"event_00{i}",
            columns={
                "externalId": f"event_00{i}",
                "name": f"Event 00{i}",
                "startTime": 1000000000 + i * 1000,  # Staggered start times
                "endTime": 1000000000 + i * 1000 + 500,  # 500ms duration
                "assetIds": [assets[i % len(assets)].id],
            },
        )
        for i in range(1, EVENT_COUNT + 1)  # +1 for inclusive range
    ]
    create_raw_table_with_data(
        toolkit_client,
        RawTable(db_name=aggregator_raw_db, table_name=table_name),
        rows,
    )
    transformation = TransformationWrite(
        external_id=EVENT_TRANSFORMATION,
        name="Toolkit Aggregators Test Event Transformation",
        destination=TransformationDestination("events"),
        query=f"""SELECT externalId as externalId, name as name, timestamp_millis(startTime) as startTime, timestamp_millis(endTime) as endTime,
assetIds as assetIds, dataset_id('{EVENT_DATASET}') as dataSetId
FROM `{aggregator_raw_db}`.`{table_name}`""",
        ignore_null_fields=True,
    )
    created = upsert_transformation_with_run(toolkit_client, transformation)
    return created


@pytest.fixture(scope="session")
def aggregator_files(
    toolkit_client: ToolkitClient,
    aggregator_raw_db: str,
    aggregator_two_datasets: DataSetList,
    aggregator_asset_list: AssetList,
) -> Transformation:
    table_name = FILE_TABLE
    assets = aggregator_asset_list
    rows = [
        RowWrite(
            key=f"file_00{i}",
            columns={
                "externalId": f"file_00{i}",
                "name": f"File 00{i}",
                "assetIds": [assets[i % len(assets)].id],  # Assign to one of the assets
                "mimeType": "application/text",
            },
        )
        for i in range(1, FILE_COUNT + 1)  # +1 for inclusive range
    ]
    # all_files = toolkit_client.files.list(limit=-1)
    # to_delete = [file for file in all_files if file.external_id and file.external_id.startswith("file_00")]
    # if to_delete:
    #     toolkit_client.files.delete(id=[file.id for file in to_delete], ignore_unknown_ids=True)

    create_raw_table_with_data(
        toolkit_client,
        RawTable(db_name=aggregator_raw_db, table_name=table_name),
        rows,
    )
    transformation = TransformationWrite(
        external_id=FILE_TRANSFORMATION,
        name="Toolkit Aggregators Test File Transformation",
        destination=TransformationDestination("files"),
        query=f"""SELECT externalId as externalId, name as name, assetIds as assetIds,
dataset_id('{FILE_DATASET}') as dataSetId, mimeType as mimeType
FROM `{aggregator_raw_db}`.`{table_name}`""",
        ignore_null_fields=True,
    )
    created = upsert_transformation_with_run(toolkit_client, transformation)

    # Upload content for the files
    external_ids = [row.columns["externalId"] for row in rows]
    filemetadata = toolkit_client.files.retrieve_multiple(external_ids=external_ids)
    is_uploaded_by_external_id = {
        file.external_id: file.uploaded for file in filemetadata if file.external_id is not None
    }
    for row in rows:
        external_id = row.columns["externalId"]
        if is_uploaded_by_external_id.get(external_id):
            continue
        file_content = f"Content of {external_id}"
        toolkit_client.files.upload_content_bytes(file_content, external_id=external_id)

    return created


@pytest.fixture(scope="session")
def aggregator_time_series(
    toolkit_client: ToolkitClient,
    aggregator_raw_db: str,
    aggregator_two_datasets: DataSetList,
    aggregator_asset_list: AssetList,
) -> Transformation:
    table_name = TIMESERIES_TABLE
    assets = aggregator_asset_list
    rows = [
        RowWrite(
            key=f"timeseries_00{i}",
            columns={
                "externalId": f"timeseries_00{i}",
                "name": f"Time Series 00{i}",
                "assetId": assets[i % len(assets)].id,  # Assign to one of the assets
                "isString": False,
                "isStep": False,
            },
        )
        for i in range(1, TIMESERIES_COUNT + 1)  # +1 for inclusive range
    ]
    create_raw_table_with_data(
        toolkit_client,
        RawTable(db_name=aggregator_raw_db, table_name=table_name),
        rows,
    )
    transformation = TransformationWrite(
        external_id=TIMESERIES_TRANSFORMATION,
        name="Toolkit Aggregators Test Time Series Transformation",
        destination=TransformationDestination("timeseries"),
        query=f"""SELECT externalId as externalId, name as name, assetId as assetId, isString as isString, isStep as isStep,
dataset_id('{TIMESERIES_DATASET}') as dataSetId
FROM `{aggregator_raw_db}`.`{table_name}`""",
        ignore_null_fields=True,
    )
    created = upsert_transformation_with_run(toolkit_client, transformation)
    return created


@pytest.fixture(scope="session")
def aggregator_sequences(
    toolkit_client: ToolkitClient,
    aggregator_raw_db: str,
    aggregator_two_datasets: DataSetList,
    aggregator_asset_list: AssetList,
) -> Transformation:
    table_name = SEQUENCE_TABLE
    assets = aggregator_asset_list
    rows = [
        RowWrite(
            key=f"sequence_00{i}",
            columns={
                "externalId": f"sequence_00{i}",
                "name": f"Sequence 00{i}",
                "assetId": assets[i % len(assets)].id,  # Assign to one of the assets
                "columns": [
                    {"name": f"Column {j}", "valueType": "STRING", "externalId": f"column_{j}"} for j in range(1, 4)
                ],
            },
        )
        for i in range(1, SEQUENCE_COUNT + 1)  # +1 for inclusive range
    ]
    create_raw_table_with_data(
        toolkit_client,
        RawTable(db_name=aggregator_raw_db, table_name=table_name),
        rows,
    )
    transformation = TransformationWrite(
        external_id=SEQUENCE_TRANSFORMATION,
        name="Toolkit Aggregators Test Sequence Transformation",
        destination=TransformationDestination("sequences"),
        query=f"""SELECT externalId as externalId, name as name, assetId as assetId, columns as columns, dataset_id('{SEQUENCE_DATASET}') as dataSetId
FROM `{aggregator_raw_db}`.`{table_name}`""",
        ignore_null_fields=True,
    )
    created = upsert_transformation_with_run(toolkit_client, transformation)
    return created
>>>>>>> 54faf081
<|MERGE_RESOLUTION|>--- conflicted
+++ resolved
@@ -5,9 +5,6 @@
 import pytest
 from cognite.client import CogniteClient, global_config
 from cognite.client.credentials import OAuthClientCredentials
-<<<<<<< HEAD
-from cognite.client.data_classes import Function, FunctionSchedule
-=======
 from cognite.client.data_classes import (
     Asset,
     AssetList,
@@ -16,6 +13,8 @@
     DataSetList,
     DataSetWrite,
     DataSetWriteList,
+    Function,
+    FunctionSchedule,
     RowWrite,
     RowWriteList,
     Transformation,
@@ -23,7 +22,6 @@
     TransformationJob,
     TransformationWrite,
 )
->>>>>>> 54faf081
 from cognite.client.data_classes.data_modeling import Space, SpaceApply
 from dotenv import load_dotenv
 
@@ -175,7 +173,6 @@
     return ToolkitClient(config, enable_set_pending_ids=True)
 
 
-<<<<<<< HEAD
 @pytest.fixture(scope="session")
 def dummy_function(cognite_client: CogniteClient) -> Function:
     external_id = "integration_test_function_dummy"
@@ -223,7 +220,8 @@
     if schedule.function_id is not None:
         schedule.function_id = None
     return schedule
-=======
+
+
 @pytest.fixture()
 def raw_data() -> RowWriteList:
     return RowWriteList(
@@ -550,5 +548,4 @@
         ignore_null_fields=True,
     )
     created = upsert_transformation_with_run(toolkit_client, transformation)
-    return created
->>>>>>> 54faf081
+    return created