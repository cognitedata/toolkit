--- conflicted
+++ resolved
@@ -5,13 +5,11 @@
 import pytest
 from cognite.client import CogniteClient, global_config
 from cognite.client.credentials import OAuthClientCredentials
-<<<<<<< HEAD
-from cognite.client.data_classes import DataSet, DataSetWrite, RowWrite, RowWriteList
-=======
 from cognite.client.data_classes import (
     Asset,
     AssetList,
     AssetWrite,
+    DataSet,
     DataSetList,
     DataSetWrite,
     DataSetWriteList,
@@ -22,7 +20,6 @@
     TransformationJob,
     TransformationWrite,
 )
->>>>>>> e4e21c79
 from cognite.client.data_classes.data_modeling import Space, SpaceApply
 from dotenv import load_dotenv
 
