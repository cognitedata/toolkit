import itertools
import time
from collections import Counter, defaultdict
<<<<<<< HEAD
from unittest.mock import patch
=======
from collections.abc import Iterable
from pathlib import Path
from unittest.mock import MagicMock, patch
>>>>>>> db11b8b5

import pytest
from cognite.client.data_classes import (
    AssetList,
    AssetWrite,
    AssetWriteList,
    DataSetList,
    DataSetWrite,
    DataSetWriteList,
    LabelDefinitionList,
    LabelDefinitionWrite,
    RelationshipList,
    RelationshipWrite,
    RelationshipWriteList,
    RowWriteList,
    TransformationPreviewResult,
)
from cognite.client.data_classes.labels import LabelDefinitionWriteList

from cognite_toolkit._cdf_tk.client import ToolkitClient
from cognite_toolkit._cdf_tk.client.data_classes.raw import RawTable
from cognite_toolkit._cdf_tk.client.testing import monkeypatch_toolkit_client
from cognite_toolkit._cdf_tk.constants import MAX_RUN_QUERY_FREQUENCY_MIN
from cognite_toolkit._cdf_tk.exceptions import ToolkitThrottledError
from cognite_toolkit._cdf_tk.utils.cdf import (
    ThrottlerState,
    label_aggregate_count,
    label_count,
    metadata_key_counts,
    raw_row_count,
    relationship_aggregate_count,
)


@pytest.fixture(scope="session")
def two_datasets(toolkit_client: ToolkitClient) -> DataSetList:
    datasets = DataSetWriteList(
        [
            DataSetWrite(
                name="Test Dataset 1",
                external_id="toolkit_test_metadata_key_counts_1",
                description="Test Dataset 1",
            ),
            DataSetWrite(
                name="Test Dataset 2",
                external_id="toolkit_test_metadata_key_counts_2",
                description="Test Dataset 2",
            ),
        ]
    )
    existing = toolkit_client.data_sets.retrieve_multiple(
        external_ids=datasets.as_external_ids(), ignore_unknown_ids=True
    )
    if missing := [dataset for dataset in datasets if dataset.external_id not in set(existing.as_external_ids())]:
        created = toolkit_client.data_sets.create(missing)
        existing.extend(created)
    return existing


@pytest.fixture(scope="session")
def two_labels(toolkit_client: ToolkitClient, two_datasets: DataSetList) -> LabelDefinitionList:
    data_set_id = two_datasets[0].id  # Using the first dataset for labels
    labels = LabelDefinitionWriteList(
        [
            LabelDefinitionWrite(
                external_id="toolkit_test_label_aggregate_count_1",
                name="Test Label 1",
                description="This is a test label 1",
                data_set_id=data_set_id,
            ),
            LabelDefinitionWrite(
                external_id="toolkit_test_label_aggregate_count_2",
                name="Test Label 2",
                description="This is a test label 2",
                data_set_id=data_set_id,
            ),
        ]
    )
    existing = toolkit_client.labels.retrieve(external_id=labels.as_external_ids(), ignore_unknown_ids=True)
    if missing := [label for label in labels if label.external_id not in set(existing.as_external_ids())]:
        created = toolkit_client.labels.create(missing)
        existing.extend(created)
    return existing


@pytest.fixture(scope="session")
def two_hierarchies(
    toolkit_client: ToolkitClient, two_datasets: DataSetList, two_labels: LabelDefinitionList
) -> tuple[AssetList, AssetList]:
    all_labels = [label.external_id for label in two_labels]
    single_label = [two_labels[0].external_id]
    hierarchies = [
        AssetWriteList(
            [
                AssetWrite(
                    name=f"Root Asset {i}",
                    external_id=f"toolkit_test_metadata_key_counts_root_asset_{i}",
                    metadata={f"metadata_key_{i}": "does-not-matter"},
                    data_set_id=two_datasets[i].id,
                ),
                AssetWrite(
                    name=f"Child Asset {i}",
                    parent_external_id=f"toolkit_test_metadata_key_counts_root_asset_{i}",
                    data_set_id=two_datasets[i].id,
                    external_id=f"toolkit_test_metadata_key_counts_child_asset_{i}",
                    metadata={
                        f"metadata_key_{i}": "does not matter either",
                        f"metadata_key_extra_{i}": "does not matter either",
                    },
                    labels=all_labels if i == 0 else single_label,
                ),
                AssetWrite(
                    name=f"Child Asset extra {i}",
                    parent_external_id=f"toolkit_test_metadata_key_counts_root_asset_{i}",
                    external_id=f"toolkit_test_metadata_key_counts_child_asset_extra_{i}",
                    metadata={
                        f"extra_key{i}": "does not matter either",
                        f"another_extra_key{i}": "does not matter either",
                    },
                    labels=single_label,
                ),
            ]
        )
        for i in range(2)
    ]
    retrieved_hierarchies: list[AssetList] = []
    for hierarchy in hierarchies:
        existing = toolkit_client.assets.retrieve_multiple(
            external_ids=hierarchy.as_external_ids(), ignore_unknown_ids=True
        )
        if missing := [asset for asset in hierarchy if asset.external_id not in set(existing.as_external_ids())]:
            created = toolkit_client.assets.create(missing)
            existing.extend(created)
        retrieved_hierarchies.append(existing)
    return retrieved_hierarchies[0], retrieved_hierarchies[1]


@pytest.fixture(scope="session")
def asset_relationships(
    toolkit_client: ToolkitClient, two_hierarchies: tuple[AssetList, AssetList], two_datasets: DataSetList
) -> RelationshipList:
    dataset_id = two_datasets[0].id  # Using the first dataset for relationships
    hierarchy, _ = two_hierarchies  # Using the first hierarchy for relationships
    children_by_parent: dict[str, list[str]] = defaultdict(list)
    for asset in hierarchy:
        if asset.parent_external_id and asset.external_id:
            children_by_parent[asset.parent_external_id].append(asset.external_id)

    relationships = RelationshipWriteList(
        [
            RelationshipWrite(
                external_id=f"toolkit_test_relationship_count_{parent}_{child}",
                source_type="asset",
                source_external_id=parent,
                target_type="asset",
                target_external_id=child,
                data_set_id=dataset_id,
            )
            for parent, children in children_by_parent.items()
            for child in children
        ]
    )
    existing = toolkit_client.relationships.retrieve_multiple(
        external_ids=relationships.as_external_ids(), ignore_unknown_ids=True
    )
    if missing := [rel for rel in relationships if rel.external_id not in set(existing.as_external_ids())]:
        created = toolkit_client.relationships.create(missing)
        existing.extend(created)
    return existing


class TestMetadataKeyCounts:
    def test_metadata_key_counts(self, toolkit_client: ToolkitClient) -> None:
        metadata_keys = metadata_key_counts(toolkit_client, "events")
        assert len(metadata_keys) > 0
        ill_formed = [
            (key, count)
            for key, count in metadata_keys
            if not isinstance(key, str) or not isinstance(count, int) or count < 0
        ]

        assert len(ill_formed) == 0, f"Ill-formed metadata keys: {ill_formed}"

    @pytest.mark.parametrize(
        "hierarchies, datasets",
        (
            (hierarchies, datasets)
            for hierarchies, datasets in itertools.product(
                [
                    None,
                    ["toolkit_test_metadata_key_counts_root_asset_0"],
                    ["toolkit_test_metadata_key_counts_root_asset_0", "toolkit_test_metadata_key_counts_root_asset_1"],
                ],
                [
                    None,
                    ["toolkit_test_metadata_key_counts_1"],
                    ["toolkit_test_metadata_key_counts_1", "toolkit_test_metadata_key_counts_2"],
                ],
            )
            if not (not hierarchies and not datasets)
        ),
        ids=(
            f"{hierarchy_str} and {dataset_str}"
            for hierarchy_str, dataset_str in itertools.product(
                ["no hierarchies", "one hierarchy", "two hierarchies"],
                ["no datasets", "one dataset", "two datasets"],
                # We filter out this case as it will return all assets in the project as it has no filtering.
            )
            if not (hierarchy_str == "no hierarchies" and dataset_str == "no datasets")
        ),
    )
    def test_metadata_key_counts_filtering_datasets_hierarchies(
        self,
        hierarchies: list[str] | None,
        datasets: list[str] | None,
        toolkit_client: ToolkitClient,
        two_hierarchies: tuple[AssetList, AssetList],
        two_datasets: DataSetList,
    ) -> None:
        hierarchy_external_to_internal = {assets[0].external_id: assets[0].id for assets in two_hierarchies}
        datasets_external_to_internal = {dataset.external_id: dataset.id for dataset in two_datasets}
        hierarchy_ids = (
            [hierarchy_external_to_internal[external_id] for external_id in hierarchies] if hierarchies else None
        )
        dataset_ids = [datasets_external_to_internal[external_id] for external_id in datasets] if datasets else None
        metadata_keys = metadata_key_counts(toolkit_client, "assets", hierarchies=hierarchy_ids, data_sets=dataset_ids)

        expected_keys = Counter()
        for hierarchy in two_hierarchies:
            for asset in hierarchy:
                if (hierarchy_ids is None or asset.root_id in hierarchy_ids) and (
                    dataset_ids is None or asset.data_set_id in dataset_ids
                ):
                    expected_keys.update(asset.metadata.keys())

        assert {key: count for key, count in metadata_keys} == dict(expected_keys.items())


class TestRelationshipAggregateCount:
    @pytest.mark.usefixtures("asset_relationships")
    def test_relationship_aggregate_count(self, toolkit_client: ToolkitClient) -> None:
        results = relationship_aggregate_count(toolkit_client)

        # We do not know how many relationship exists in the project, so we only check
        # that there is at least one relationship.
        total = sum(item.count for item in results)
        assert total > 0

    def test_relationship_aggregate_count_with_filtering(
        self, toolkit_client: ToolkitClient, asset_relationships: RelationshipList
    ) -> None:
        assert len(asset_relationships) > 0, "There should be some relationships to test with."
        data_set_id = asset_relationships[0].data_set_id
        assert data_set_id is not None, "The relationships should have a data set ID."
        results = relationship_aggregate_count(toolkit_client, [data_set_id])

        assert len(results) == 1
        item = results[0]
        assert item.source_type == "asset"
        assert item.target_type == "asset"
        assert item.count == len(asset_relationships)


class TestLabelAggregateCount:
    @pytest.mark.usefixtures("two_labels")
    def test_label_aggregate_count(self, toolkit_client: ToolkitClient) -> None:
        total = label_aggregate_count(toolkit_client)

        # We do not know how many labels exists in the project, so we only check
        # that there is at least one label.
        assert total > 0

    def test_label_aggregate_count_with_filtering(
        self, toolkit_client: ToolkitClient, two_labels: LabelDefinitionList
    ) -> None:
        assert len(two_labels) > 0, "There should be some labels to test with."
        data_set_id = two_labels[0].data_set_id
        assert data_set_id is not None, "The labels should have a data set ID."
        count = label_aggregate_count(toolkit_client, [data_set_id])

        assert count == len(two_labels)


<<<<<<< HEAD
@pytest.fixture()
def use_raw_row_count(toolkit_client: ToolkitClient, populated_raw_table: RawTable) -> None:
=======
class TestLabelCount:
    def test_label_count(self, toolkit_client: ToolkitClient, two_labels: LabelDefinitionList) -> None:
        counts = label_count(toolkit_client, "assets")

        ill_formed = [
            (label, count)
            for label, count in counts
            if not isinstance(label, str) or not isinstance(count, int) or count < 0
        ]
        assert len(counts) > 0, "There should be some label counts."
        assert len(ill_formed) == 0, f"Ill-formed label counts: {ill_formed}"

    @pytest.mark.parametrize(
        "hierarchies, datasets",
        (
            (hierarchies, datasets)
            for hierarchies, datasets in itertools.product(
                [
                    None,
                    ["toolkit_test_metadata_key_counts_root_asset_0"],
                    ["toolkit_test_metadata_key_counts_root_asset_0", "toolkit_test_metadata_key_counts_root_asset_1"],
                ],
                [
                    None,
                    ["toolkit_test_metadata_key_counts_1"],
                    ["toolkit_test_metadata_key_counts_1", "toolkit_test_metadata_key_counts_2"],
                ],
            )
            if not (not hierarchies and not datasets)
        ),
        ids=(
            f"{hierarchy_str} and {dataset_str}"
            for hierarchy_str, dataset_str in itertools.product(
                ["no hierarchies", "one hierarchy", "two hierarchies"],
                ["no datasets", "one dataset", "two datasets"],
                # We filter out this case as it will return all assets in the project as it has no filtering.
            )
            if not (hierarchy_str == "no hierarchies" and dataset_str == "no datasets")
        ),
    )
    def test_label_count_filtering_datasets_hierarchies(
        self,
        hierarchies: list[str] | None,
        datasets: list[str] | None,
        toolkit_client: ToolkitClient,
        two_hierarchies: tuple[AssetList, AssetList],
        two_datasets: DataSetList,
    ) -> None:
        hierarchy_external_to_internal = {assets[0].external_id: assets[0].id for assets in two_hierarchies}
        datasets_external_to_internal = {dataset.external_id: dataset.id for dataset in two_datasets}
        hierarchy_ids = (
            [hierarchy_external_to_internal[external_id] for external_id in hierarchies] if hierarchies else None
        )
        dataset_ids = [datasets_external_to_internal[external_id] for external_id in datasets] if datasets else None
        label_counts = label_count(toolkit_client, "assets", hierarchies=hierarchy_ids, data_sets=dataset_ids)

        expected_keys = Counter()
        for hierarchy in two_hierarchies:
            for asset in hierarchy:
                if (hierarchy_ids is None or asset.root_id in hierarchy_ids) and (
                    dataset_ids is None or asset.data_set_id in dataset_ids
                ):
                    expected_keys.update([label.external_id for label in asset.labels or []])

        assert {key: count for key, count in label_counts} == dict(expected_keys.items())


@pytest.fixture()
def disable_throttler(
    toolkit_client: ToolkitClient,
) -> None:
>>>>>>> db11b8b5
    def no_op(*args, **kwargs) -> None:
        """No operation function to replace the write_last_call_epoc function."""
        pass

<<<<<<< HEAD
    with (
        patch(f"{raw_row_count.__module__}._IS_RAW_ROW_COUNT_ENABLED", True),
        patch(f"{raw_row_count.__module__}._write_last_call_epoc", no_op),
=======
    always_enabled = MagicMock(spec=ThrottlerState)
    # We mock the TrottlerState the mock object will always pass the throttling check.
    always_enabled.get.return_value = MagicMock(spec=ThrottlerState)
    with (
        patch(f"{raw_row_count.__module__}.ThrottlerState", always_enabled),
>>>>>>> db11b8b5
    ):
        yield


<<<<<<< HEAD
class TestRawTableRowCount:
    @pytest.mark.usefixtures("use_raw_row_count")
=======
@pytest.fixture()
def mocked_tempfile(tmp_path: Path) -> Iterable[Path]:
    """Mock tempfile.gettempdir to return a specific temporary directory."""
    fake_tempdir = MagicMock()
    fake_tempdir.return_value = tmp_path
    with patch(f"{raw_row_count.__module__}.tempfile.gettempdir", fake_tempdir):
        yield tmp_path


class TestRawTableRowCount:
    @pytest.mark.usefixtures("disable_throttler")
>>>>>>> db11b8b5
    def test_raw_table_row_count(
        self, toolkit_client: ToolkitClient, populated_raw_table: RawTable, raw_data: RowWriteList
    ) -> None:
        count = raw_row_count(toolkit_client, populated_raw_table, max_count=len(raw_data) - 1)

        assert count == len(raw_data) - 1

    def test_raw_table_row_count_raises_throttle_error(
        self, populated_raw_table: RawTable, raw_data: RowWriteList, mocked_tempfile: Path
    ) -> None:
        sleep_time = 0.1
        project = "test_raw_table_row_count_raises_throttle_error_project"
        client = MagicMock(spec=ToolkitClient)
        client.config.project = project
        filepath = ThrottlerState._filepath(project)
        filepath.write_text(str(time.time()), encoding="utf-8")
        time.sleep(sleep_time)

        with pytest.raises(ToolkitThrottledError) as exc_info:
            raw_row_count(client, populated_raw_table)

        assert f"Row count is limited to once every {MAX_RUN_QUERY_FREQUENCY_MIN} minutes. Please wait" in str(
            exc_info.value
        )
        wait_time = exc_info.value.wait_time_seconds
        assert wait_time < (MAX_RUN_QUERY_FREQUENCY_MIN * 60) - sleep_time

    def test_throttler_state_corrupt_file(self, toolkit_client: ToolkitClient, mocked_tempfile: Path) -> None:
        project = "test_throttler_state_corrupt_file_project"
        filepath = ThrottlerState._filepath(project)
        filepath.write_text("corrupt data", encoding="latin-1")

        ThrottlerState.get(project).throttle()
        new_timestamp = float(filepath.read_text(encoding="utf-8"))
        assert new_timestamp > 0, "The timestamp should be reset to a valid value after corruption."

    def test_throttler_state_updated(
        self, populated_raw_table: RawTable, raw_data: RowWriteList, mocked_tempfile: Path
    ) -> None:
        project = "test_throttler_state_updated"
        filepath = ThrottlerState._filepath(project)
        filepath.write_text("0", encoding="utf-8")
        before_last_call_epoch = 0.0
        with monkeypatch_toolkit_client() as client:
            client.config.project = project
            client.transformations.preview.return_value = TransformationPreviewResult(
                None, results=[{"row_count": len(raw_data)}]
            )
            raw_row_count(client, populated_raw_table)

        after_last_call_epoch = float(filepath.read_text(encoding="utf-8"))
        assert after_last_call_epoch > before_last_call_epoch, (
            "The last call epoch should be updated after a successful row count."
        )<|MERGE_RESOLUTION|>--- conflicted
+++ resolved
@@ -1,13 +1,9 @@
 import itertools
 import time
 from collections import Counter, defaultdict
-<<<<<<< HEAD
-from unittest.mock import patch
-=======
 from collections.abc import Iterable
 from pathlib import Path
 from unittest.mock import MagicMock, patch
->>>>>>> db11b8b5
 
 import pytest
 from cognite.client.data_classes import (
@@ -291,10 +287,6 @@
         assert count == len(two_labels)
 
 
-<<<<<<< HEAD
-@pytest.fixture()
-def use_raw_row_count(toolkit_client: ToolkitClient, populated_raw_table: RawTable) -> None:
-=======
 class TestLabelCount:
     def test_label_count(self, toolkit_client: ToolkitClient, two_labels: LabelDefinitionList) -> None:
         counts = label_count(toolkit_client, "assets")
@@ -366,30 +358,19 @@
 def disable_throttler(
     toolkit_client: ToolkitClient,
 ) -> None:
->>>>>>> db11b8b5
     def no_op(*args, **kwargs) -> None:
         """No operation function to replace the write_last_call_epoc function."""
         pass
 
-<<<<<<< HEAD
-    with (
-        patch(f"{raw_row_count.__module__}._IS_RAW_ROW_COUNT_ENABLED", True),
-        patch(f"{raw_row_count.__module__}._write_last_call_epoc", no_op),
-=======
     always_enabled = MagicMock(spec=ThrottlerState)
     # We mock the TrottlerState the mock object will always pass the throttling check.
     always_enabled.get.return_value = MagicMock(spec=ThrottlerState)
     with (
         patch(f"{raw_row_count.__module__}.ThrottlerState", always_enabled),
->>>>>>> db11b8b5
     ):
         yield
 
 
-<<<<<<< HEAD
-class TestRawTableRowCount:
-    @pytest.mark.usefixtures("use_raw_row_count")
-=======
 @pytest.fixture()
 def mocked_tempfile(tmp_path: Path) -> Iterable[Path]:
     """Mock tempfile.gettempdir to return a specific temporary directory."""
@@ -401,7 +382,6 @@
 
 class TestRawTableRowCount:
     @pytest.mark.usefixtures("disable_throttler")
->>>>>>> db11b8b5
     def test_raw_table_row_count(
         self, toolkit_client: ToolkitClient, populated_raw_table: RawTable, raw_data: RowWriteList
     ) -> None:
