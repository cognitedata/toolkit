--- conflicted
+++ resolved
@@ -290,11 +290,7 @@
         populated = populated_dataset
         purge = PurgeCommand(silent=True)
 
-<<<<<<< HEAD
-        _ = purge.dataset(
-=======
         _ = purge.dataset_v2(
->>>>>>> 876d553d
             client,
             selected_data_set_external_id=populated.dataset.external_id,
             archive_dataset=False,
