--- conflicted
+++ resolved
@@ -104,17 +104,11 @@
         ]
 
 
-<<<<<<< HEAD
-class TestProfileAssentCentric:
-    def test_profile_assent_centric(self, toolkit_client: ToolkitClient, monkeypatch) -> None:
-        results = ProfileAssetCentricCommand().asset_centric(toolkit_client, select_all=True, verbose=False)
-=======
 class TestProfileAssetCentric:
     def test_profile_assent_centric(self, toolkit_client: ToolkitClient, monkeypatch, tmp_path: Path) -> None:
         output_spreadsheet = tmp_path / "asset_centric_profile.xlsx"
         cmd = ProfileAssetCentricCommand(output_spreadsheet)
-        results = cmd.asset_centric(toolkit_client, verbose=False)
->>>>>>> 865aca50
+        results = cmd.asset_centric(toolkit_client, select_all=True, verbose=False)
 
         assert len(results) == 7
         assert {item["Resource"] for item in results} == {
