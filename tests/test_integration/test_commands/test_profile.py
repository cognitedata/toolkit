from cognite.client.data_classes import Asset, Transformation

from cognite_toolkit._cdf_tk.client import ToolkitClient
<<<<<<< HEAD
from cognite_toolkit._cdf_tk.commands import ProfileAssetCentricCommand, ProfileRawCommand, ProfileTransformationCommand
from tests.test_integration.constants import ASSET_COUNT, ASSET_TABLE
=======
from cognite_toolkit._cdf_tk.commands import (
    ProfileAssetCentricCommand,
    ProfileAssetCommand,
    ProfileTransformationCommand,
)
from tests.test_integration.constants import (
    ASSET_COUNT,
    ASSET_DATASET,
    ASSET_TABLE,
    EVENT_COUNT,
    EVENT_DATASET,
    EVENT_TABLE,
    FILE_COUNT,
    FILE_DATASET,
    FILE_TABLE,
    SEQUENCE_COUNT,
    SEQUENCE_DATASET,
    SEQUENCE_TABLE,
    TIMESERIES_COUNT,
    TIMESERIES_DATASET,
    TIMESERIES_TABLE,
)


class TestProfileAssetCommand:
    def test_profile_asset_hierarchy(
        self,
        toolkit_client: ToolkitClient,
        aggregator_root_asset: Asset,
        aggregator_raw_db: str,
        aggregator_assets: Transformation,
        aggregator_events: Transformation,
        aggregator_files: Transformation,
        aggregator_time_series: Transformation,
        aggregator_sequences: Transformation,
    ) -> None:
        results = ProfileAssetCommand().assets(toolkit_client, aggregator_root_asset.external_id)
        columns = ProfileAssetCommand.Columns
        assert results == [
            {
                columns.Resource: resource,
                columns.Count: count,
                columns.DataSets: dataset,
                columns.DataSetCount: count,
                columns.Transformations: f"{transformation.name} ({transformation.external_id})",
                columns.RawTable: f"{aggregator_raw_db}.{raw_table}",
                columns.RowCount: row_count,
                columns.ColumnCount: column_count,
            }
            for resource, count, dataset, transformation, raw_table, row_count, column_count in [
                (
                    "Assets",
                    ASSET_COUNT,
                    ASSET_DATASET,
                    aggregator_assets,
                    ASSET_TABLE,
                    ASSET_COUNT - 1,
                    4,
                ),  # -1 root asset is not in the table
                (
                    "Events",
                    EVENT_COUNT,
                    EVENT_DATASET,
                    aggregator_events,
                    EVENT_TABLE,
                    EVENT_COUNT,
                    5,
                ),
                (
                    "Files",
                    FILE_COUNT,
                    FILE_DATASET,
                    aggregator_files,
                    FILE_TABLE,
                    FILE_COUNT,
                    4,
                ),
                (
                    "TimeSeries",
                    TIMESERIES_COUNT,
                    TIMESERIES_DATASET,
                    aggregator_time_series,
                    TIMESERIES_TABLE,
                    TIMESERIES_COUNT,
                    5,
                ),
                (
                    "Sequences",
                    SEQUENCE_COUNT,
                    SEQUENCE_DATASET,
                    aggregator_sequences,
                    SEQUENCE_TABLE,
                    SEQUENCE_COUNT,
                    4,
                ),
            ]
        ]
>>>>>>> 98387d22


class TestDumpResource:
    def test_profile_assent_centric(self, toolkit_client: ToolkitClient, monkeypatch) -> None:
        results = ProfileAssetCentricCommand().asset_centric(toolkit_client, verbose=False)

        assert len(results) == 7
        assert {item["Resource"] for item in results} == {
            "Assets",
            "Events",
            "Files",
            "TimeSeries",
            "Sequences",
            "Relationships",
            "Labels",
        }
        total_count = sum(item["Count"] for item in results)
        assert total_count > 0
        total_metadata_count = 0
        for item in results:
            metadata_count = item.get(ProfileAssetCentricCommand.Columns.MetadataKeyCount)
            if not metadata_count:
                continue
            total_metadata_count += metadata_count
        assert total_metadata_count > 0


class TestProfileTransformationCommand:
    def test_profile_transformation(
        self, toolkit_client: ToolkitClient, aggregator_assets: Transformation, aggregator_raw_db: str
    ) -> None:
        results = ProfileTransformationCommand().transformation(toolkit_client, "assets")
        columns = ProfileTransformationCommand.Columns
        search_rows = [row for row in results if row[columns.Transformation] == aggregator_assets.name]
        assert len(search_rows) == 1, "Expected exactly one row for the transformation"
        actual_row = search_rows[0]
        assert actual_row == {
            columns.Transformation: aggregator_assets.name,
            columns.Source: f"{aggregator_raw_db}.{ASSET_TABLE}",
            columns.DestinationColumns: "name, externalId, dataSetId, parentExternalId",
            columns.Destination: "assets",
            columns.ConflictMode: aggregator_assets.conflict_mode,
            columns.IsPaused: "No schedule",
        }


class TestProfileRawCommand:
    def test_profile_raw(
        self, toolkit_client: ToolkitClient, aggregator_raw_db: str, aggregator_assets: Transformation
    ) -> None:
        transformation = aggregator_assets
        results = ProfileRawCommand().raw(toolkit_client, destination_type="assets", verbose=False)
        columns = ProfileRawCommand.Columns
        search_rows = [row for row in results if row[columns.RAW] == f"{aggregator_raw_db}.{ASSET_TABLE}"]
        assert len(search_rows) == 1, f"Expected exactly one row for the raw table {ASSET_TABLE}."
        actual_row = search_rows[0]
        assert actual_row == {
            columns.RAW: f"{aggregator_raw_db}.{ASSET_TABLE}",
            columns.Rows: ASSET_COUNT - 1,  # -1 root asset is not in the RAW table.
            columns.Columns: 4,
            columns.Transformation: f"{transformation.name} ({transformation.external_id})",
            columns.Destination: "assets",
            columns.ConflictMode: transformation.conflict_mode,
        }<|MERGE_RESOLUTION|>--- conflicted
+++ resolved
@@ -1,10 +1,6 @@
 from cognite.client.data_classes import Asset, Transformation
 
 from cognite_toolkit._cdf_tk.client import ToolkitClient
-<<<<<<< HEAD
-from cognite_toolkit._cdf_tk.commands import ProfileAssetCentricCommand, ProfileRawCommand, ProfileTransformationCommand
-from tests.test_integration.constants import ASSET_COUNT, ASSET_TABLE
-=======
 from cognite_toolkit._cdf_tk.commands import (
     ProfileAssetCentricCommand,
     ProfileAssetCommand,
@@ -102,7 +98,9 @@
                 ),
             ]
         ]
->>>>>>> 98387d22
+
+
+from cognite_toolkit._cdf_tk.commands import ProfileRawCommand
 
 
 class TestDumpResource:
