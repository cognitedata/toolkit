--- conflicted
+++ resolved
@@ -1,13 +1,8 @@
 from cognite.client.data_classes import Transformation
 
 from cognite_toolkit._cdf_tk.client import ToolkitClient
-<<<<<<< HEAD
-from cognite_toolkit._cdf_tk.commands import ProfileAssetCentricCommand, ProfileRawCommand
+from cognite_toolkit._cdf_tk.commands import ProfileAssetCentricCommand, ProfileRawCommand, ProfileTransformationCommand
 from tests.test_integration.constants import ASSET_COUNT, ASSET_TABLE
-=======
-from cognite_toolkit._cdf_tk.commands import ProfileAssetCentricCommand, ProfileTransformationCommand
-from tests.test_integration.constants import ASSET_TABLE
->>>>>>> f13477eb
 
 
 class TestDumpResource:
@@ -35,7 +30,25 @@
         assert total_metadata_count > 0
 
 
-<<<<<<< HEAD
+class TestProfileTransformationCommand:
+    def test_profile_transformation(
+        self, toolkit_client: ToolkitClient, aggregator_assets: Transformation, aggregator_raw_db: str
+    ) -> None:
+        results = ProfileTransformationCommand().transformation(toolkit_client, "assets")
+        columns = ProfileTransformationCommand.Columns
+        search_rows = [row for row in results if row[columns.Transformation] == aggregator_assets.name]
+        assert len(search_rows) == 1, "Expected exactly one row for the transformation"
+        actual_row = search_rows[0]
+        assert actual_row == {
+            columns.Transformation: aggregator_assets.name,
+            columns.Source: f"{aggregator_raw_db}.{ASSET_TABLE}",
+            columns.DestinationColumns: "name, externalId, dataSetId, parentExternalId",
+            columns.Destination: "assets",
+            columns.ConflictMode: aggregator_assets.conflict_mode,
+            columns.IsPaused: "No schedule",
+        }
+
+
 class TestProfileRawCommand:
     def test_profile_raw(
         self, toolkit_client: ToolkitClient, aggregator_raw_db: str, aggregator_assets: Transformation
@@ -53,22 +66,4 @@
             columns.Transformation: f"{transformation.name} ({transformation.external_id})",
             columns.Destination: "assets",
             columns.ConflictMode: transformation.conflict_mode,
-=======
-class TestProfileTransformationCommand:
-    def test_profile_transformation(
-        self, toolkit_client: ToolkitClient, aggregator_assets: Transformation, aggregator_raw_db: str
-    ) -> None:
-        results = ProfileTransformationCommand().transformation(toolkit_client, "assets")
-        columns = ProfileTransformationCommand.Columns
-        search_rows = [row for row in results if row[columns.Transformation] == aggregator_assets.name]
-        assert len(search_rows) == 1, "Expected exactly one row for the transformation"
-        actual_row = search_rows[0]
-        assert actual_row == {
-            columns.Transformation: aggregator_assets.name,
-            columns.Source: f"{aggregator_raw_db}.{ASSET_TABLE}",
-            columns.DestinationColumns: "name, externalId, dataSetId, parentExternalId",
-            columns.Destination: "assets",
-            columns.ConflictMode: aggregator_assets.conflict_mode,
-            columns.IsPaused: "No schedule",
->>>>>>> f13477eb
         }