from collections.abc import Callable, Sequence
from pathlib import Path
from typing import Any

import pytest
import typer
from _pytest.monkeypatch import MonkeyPatch
from questionary import Choice

from cognite_toolkit._cdf_tk.commands import BuildCommand, ModulesCommand
from cognite_toolkit._cdf_tk.constants import BUILTIN_MODULES_PATH
from cognite_toolkit._cdf_tk.data_classes import Packages
from cognite_toolkit._cdf_tk.tk_warnings import TemplateVariableWarning


class MockQuestion:
    def __init__(self, answer: Any, choices: list[Choice] | None = None) -> None:
        self.answer = answer
        self.choices = choices

    def ask(self) -> Any:
        if isinstance(self.answer, Callable):
            return self.answer(self.choices)
        return self.answer


class MockQuestionary:
    def __init__(self, module_target: str, monkeypatch: MonkeyPatch, answers: list[Any]) -> None:
        self.module_target = module_target
        self.answers = answers
        self.monkeypatch = monkeypatch

    def select(self, *_, choices: list[Choice], **__) -> MockQuestion:
        return MockQuestion(self.answers.pop(0), choices)

    def confirm(self, *_, **__) -> MockQuestion:
        return MockQuestion(self.answers.pop(0))

    def checkbox(self, *_, choices: list[Choice], **__) -> MockQuestion:
        return MockQuestion(self.answers.pop(0), choices)

    def text(self, *_, **__) -> MockQuestion:
        return MockQuestion(self.answers.pop(0))

    def __enter__(self):
        for method in [self.select, self.confirm, self.checkbox, self.text]:
            self.monkeypatch.setattr(f"{self.module_target}.questionary.{method.__name__}", method)
        return self

    def __exit__(self, *args):
        self.monkeypatch.undo()
        return False

    @staticmethod
    def select_all(choices: list[Choice]) -> list[str]:
        if not choices:
            return []
        return [choice.value for choice in choices]


def get_packages() -> list[str]:
    packages = Packages.load(BUILTIN_MODULES_PATH)
    # The Bootcamp package has intentionally warnings that is part of the learning experience.
    # Examples and sourcesystems are tested separately, in that each example is tested individually as they
    # should be independent of each other.
    packages = (
<<<<<<< HEAD
        name for name in packages.keys() if name not in ["bootcamp", "examples", "sourcesystem", "contextualization"]
=======
        name for name in packages.keys() if name not in ["bootcamp", "examples", "sourcesystem", "industrial_tools"]
>>>>>>> 613a6e92
    )
    return sorted(packages)


@pytest.mark.parametrize("package", get_packages())
def test_build_packages_without_warnings(
    package: str, tmp_path: Path, build_tmp_path: Path, monkeypatch: MonkeyPatch
) -> None:
    organization_dir = tmp_path

    module_cmd = ModulesCommand(silent=True, skip_tracking=True)

    def select_package(choices: Sequence[Choice]) -> Any:
        return next(choice.value for choice in choices if choice.value.name == package)

    answers = [
        select_package,
        MockQuestionary.select_all,
        False,
        True,
        ["dev"],
    ]

    with MockQuestionary(ModulesCommand.__module__, monkeypatch, answers), pytest.raises(typer.Exit) as exc_info:
        module_cmd.init(organization_dir, clean=True)

    assert exc_info.value.exit_code == 0

    build_cmd = BuildCommand(silent=True, skip_tracking=True)

    monkeypatch.setenv("CDF_PROJECT", "<my-project-dev>")
    build_cmd.execute(
        verbose=False,
        build_dir=build_tmp_path,
        organization_dir=organization_dir,
        build_env_name="dev",
        no_clean=False,
        ToolGlobals=None,
        selected=None,
    )

    # TemplateVariableWarning is when <change_me> is not replaced in the config file.
    # This is expected to be replaced by the users, and will thus raise when we run a fully automated test.
    warnings = [warning for warning in build_cmd.warning_list if not isinstance(warning, TemplateVariableWarning)]

    assert not warnings, f"{len(warnings)} warnings found: {warnings}"


def get_individual_modules() -> list[str]:
    packages = Packages.load(BUILTIN_MODULES_PATH)

    for package_name in ["examples", "sourcesystem"]:
        modules = packages[package_name]
        for module_name in sorted(modules.module_names):
            yield package_name, module_name


@pytest.mark.parametrize("package, module_name", get_individual_modules())
def test_build_individual_module(
    package: str, module_name: str, tmp_path: Path, build_tmp_path: Path, monkeypatch
) -> None:
    organization_dir = tmp_path

    module_cmd = ModulesCommand(silent=True, skip_tracking=True)

    def select_package(choices: Sequence[Choice]) -> Any:
        return next(choice.value for choice in choices if choice.value.name == package)

    def select_module(choices: Sequence[Choice]) -> Any:
        return [next(choice.value for choice in choices if choice.value.name == module_name)]

    answers = [
        select_package,
        select_module,
        False,
        True,
        ["dev"],
    ]

    with MockQuestionary(ModulesCommand.__module__, monkeypatch, answers), pytest.raises(typer.Exit) as exc_info:
        module_cmd.init(organization_dir, clean=True)

    assert exc_info.value.exit_code == 0

    build_cmd = BuildCommand(silent=True, skip_tracking=True)

    monkeypatch.setenv("CDF_PROJECT", "<my-project-dev>")
    build_cmd.execute(
        verbose=False,
        build_dir=build_tmp_path,
        organization_dir=organization_dir,
        build_env_name="dev",
        no_clean=False,
        ToolGlobals=None,
        selected=None,
    )

    # TemplateVariableWarning is when <change_me> is not replaced in the config file.
    # This is expected to be replaced by the users, and will thus raise when we run a fully automated test.
    warnings = [warning for warning in build_cmd.warning_list if not isinstance(warning, TemplateVariableWarning)]

    assert not warnings, f"{len(warnings)} warnings found: {warnings}"<|MERGE_RESOLUTION|>--- conflicted
+++ resolved
@@ -64,11 +64,9 @@
     # Examples and sourcesystems are tested separately, in that each example is tested individually as they
     # should be independent of each other.
     packages = (
-<<<<<<< HEAD
-        name for name in packages.keys() if name not in ["bootcamp", "examples", "sourcesystem", "contextualization"]
-=======
-        name for name in packages.keys() if name not in ["bootcamp", "examples", "sourcesystem", "industrial_tools"]
->>>>>>> 613a6e92
+        name
+        for name in packages.keys()
+        if name not in ["bootcamp", "examples", "sourcesystem", "industrial_tools", "contextualization"]
     )
     return sorted(packages)
 
