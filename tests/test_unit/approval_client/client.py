--- conflicted
+++ resolved
@@ -111,13 +111,9 @@
             parts = resource.api_name.split(".")
             mock_api = mock_client
             for part in parts:
-<<<<<<< HEAD
                 if part in ["robotics", "locations"] and isinstance(mock_api, CogniteClientMock):
-                    skip = True
                     break
 
-=======
->>>>>>> f1765721
                 if not hasattr(mock_api, part):
                     raise ValueError(f"Invalid api name {resource.api_name}, could not find {part}")
                 # To avoid registering the side effect on the mock_client.post.post and use
