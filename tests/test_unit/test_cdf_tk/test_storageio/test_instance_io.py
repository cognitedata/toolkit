--- conflicted
+++ resolved
@@ -1,15 +1,9 @@
 import json
 
-<<<<<<< HEAD
-import pytest
-import requests
-import responses
-=======
 import httpx
 import pytest
 import responses
 import respx
->>>>>>> 535dc9df
 from cognite.client.data_classes.data_modeling import EdgeApply, NodeApply, ViewId
 
 from cognite_toolkit._cdf_tk.client import ToolkitClient, ToolkitClientConfig
@@ -67,17 +61,10 @@
         assert count == N
 
     @pytest.mark.usefixtures("disable_gzip", "disable_pypi_check")
-<<<<<<< HEAD
-    def test_upload_force(self, toolkit_config: ToolkitClientConfig, rsps: responses.RequestsMock) -> None:
-        config = toolkit_config
-        client = ToolkitClient(config=toolkit_config, enable_set_pending_ids=True)
-        instance_count = 1002
-=======
     def test_upload_force(self, toolkit_config: ToolkitClientConfig) -> None:
         config = toolkit_config
         client = ToolkitClient(config=toolkit_config, enable_set_pending_ids=True)
         instance_count = 12
->>>>>>> 535dc9df
         with HTTPClient(config) as http_client:
             instances = InstanceApplyList(
                 [
@@ -97,44 +84,6 @@
                 ]
             )
 
-<<<<<<< HEAD
-            def hate_edges(request: requests.PreparedRequest) -> tuple[int, dict[str, str], str]:
-                # status, headers, body
-                if "edge" in request.body:
-                    return 400, {}, '{"error":{"code":"InvalidArgument","message":"I do not like edges!"}}'
-                else:
-                    items = json.loads(request.body).get("items", [])
-                    return (
-                        200,
-                        {},
-                        json.dumps(
-                            {
-                                "items": [
-                                    {
-                                        "instanceType": "node",
-                                        "space": item["space"],
-                                        "externalId": item["externalId"],
-                                        "wasModified": True,
-                                        "createdTime": 0,
-                                        "lastUpdatedTime": 0,
-                                    }
-                                    for item in items
-                                ]
-                            }
-                        ),
-                    )
-
-            url = toolkit_config.create_api_url("/models/instances")
-
-            rsps.add_callback(
-                responses.POST,
-                url,
-                callback=hate_edges,
-                content_type="application/json",
-            )
-            io = InstanceIO(client)
-            results = io.upload_items_force(instances, http_client)
-=======
             def hate_edges(request: httpx.Request) -> httpx.Response:
                 # Check request body content
                 body_content = request.content.decode() if request.content else ""
@@ -165,7 +114,6 @@
                 rsps.post(url).mock(side_effect=hate_edges)
                 io = InstanceIO(client)
                 results = io.upload_items_force(instances, http_client)
->>>>>>> 535dc9df
 
             assert len(results) == instance_count
             failed_items = [res for res in results if isinstance(res, FailedItem)]
