from collections import Counter
from collections.abc import Iterable
from pathlib import Path
from typing import Any, get_args

import pytest

from cognite_toolkit._cdf_tk.commands._migrate.adapter import MigrationSelector
<<<<<<< HEAD
=======
from cognite_toolkit._cdf_tk.storageio import AssetIO, ChartIO, InstanceIO, RawIO, StorageIO, get_storage_io
>>>>>>> c1bb1e9b
from cognite_toolkit._cdf_tk.storageio.selectors import (
    AllChartsSelector,
    AssetCentricFileSelector,
    AssetSubtreeSelector,
    ChartOwnerSelector,
    DataSelector,
    DataSetSelector,
    InstanceFileSelector,
    InstanceViewSelector,
    RawTableSelector,
    Selector,
    SelectorAdapter,
)
from cognite_toolkit._cdf_tk.utils import humanize_collection
from cognite_toolkit._cdf_tk.utils._auxiliary import get_concrete_subclasses
from cognite_toolkit._cdf_tk.utils.file import read_yaml_file


def example_selector_data() -> Iterable[tuple]:
    yield pytest.param(
        {"type": "rawTable", "table": {"dbName": "my_db", "tableName": "my_table"}},
        RawTableSelector,
        RawIO,
        RawIO.KIND,
        id="RawTableSelector",
    )
    yield pytest.param(
        {
            "type": "instanceView",
            "view": {"space": "my_space", "externalId": "my_view", "version": "v1"},
            "instanceType": "node",
            "instanceSpaces": ["space1", "space2"],
        },
        InstanceViewSelector,
        InstanceIO,
        InstanceIO.KIND,
        id="InstanceViewSelector",
    )
    yield pytest.param(
        {"type": "instanceFile", "datafile": "path/to/file.csv", "validateInstance": True},
        InstanceFileSelector,
        InstanceIO,
        InstanceIO.KIND,
        id="InstanceFileSelector",
    )
    yield pytest.param(
        {"type": "dataSet", "dataSetExternalId": "my_data_set", "resourceType": "asset"},
        DataSetSelector,
        AssetIO,
        AssetIO.KIND,
        id="DataSetSelector",
    )
    yield pytest.param(
        {"type": "assetSubtree", "hierarchy": "root/child", "resourceType": "asset"},
        AssetSubtreeSelector,
        AssetIO,
        AssetIO.KIND,
        id="AssetSubtreeSelector",
    )
    yield pytest.param(
        {"type": "chartOwner", "ownerId": "doctrino"},
        ChartOwnerSelector,
        ChartIO,
        ChartIO.KIND,
        id="ChartOwnerSelector",
    )
    yield pytest.param(
        {"type": "allCharts"},
        AllChartsSelector,
        ChartIO,
        ChartIO.KIND,
        id="AllChartSelector",
    )
    yield pytest.param(
        {"type": "assetFile", "datafile": "path/to/file.csv"},
        AssetCentricFileSelector,
<<<<<<< HEAD
=======
        AssetIO,
        AssetIO.KIND,
>>>>>>> c1bb1e9b
        id="AssetCentricFileSelector",
    )


class TestDataSelectors:
    """Test to ensure all data selectors are working as expected."""

    def test_all_selectors_in_union(self) -> None:
        all_selectors = get_concrete_subclasses(DataSelector)
        # The migration selectors are not part of the Selector union, they
        # are only used for migration commands.
        migration_selectors = get_concrete_subclasses(MigrationSelector)
        all_union_selectors = get_args(Selector.__args__[0])
        missing = set(all_selectors) - set(all_union_selectors) - set(migration_selectors)
        assert not missing, (
            f"The following DataSelector subclasses are "
            f"missing from the Selector union: {humanize_collection([cls.__name__ for cls in missing])}"
        )

    def test_all_types_are_unique(self) -> None:
        all_selectors = get_concrete_subclasses(DataSelector)
        types = Counter(cls.model_fields["type"].default for cls in all_selectors)
        duplicates = [t for t, count in types.items() if count > 1]
        assert not duplicates, f"The following DataSelector types are not unique: {humanize_collection(duplicates)}"

    def test_example_data_is_complete(self) -> None:
        migration_selectors = get_concrete_subclasses(MigrationSelector)
        # Migration selectors are not part of the Selector union, and are not
        # required to have example data here.
        all_selectors = [cls for cls in get_concrete_subclasses(DataSelector) if cls not in migration_selectors]
        example_types = {p.values[0]["type"] for p in example_selector_data()}
        all_types = {cls.model_fields["type"].default for cls in all_selectors}
        missing = all_types - example_types
        assert not missing, f"The following DataSelector types are missing example data: {humanize_collection(missing)}"

    @pytest.mark.parametrize("data,expected_selector,expected_io,kind", list(example_selector_data()))
    def test_selector_instance(
        self,
        data: dict[str, Any],
        expected_selector: type[DataSelector],
        expected_io: type[StorageIO],
        kind: str,
        tmp_path: Path,
    ) -> None:
        instance = SelectorAdapter.validate_python(data)

        # Assert correct type
        assert isinstance(instance, expected_selector), (
            f"Expected {expected_selector.__name__}, got {type(instance).__name__}"
        )
        # Assert __str__ is implemented
        assert str(instance), f"__str__ not implemented for {type(instance).__name__}"

        # Assert group is implemented
        assert instance.group, f"group property not implemented for {type(instance).__name__}"

        # Assert correct IO type
        assert get_storage_io(instance, kind) is expected_io, (
            f"Expected {expected_io.__name__} for selector {type(instance).__name__}, got {get_storage_io(instance, kind).__name__}"
        )

        # Assert serialization/deserialization
        filepath = instance.dump_to_file(tmp_path)
        assert filepath.exists(), f"dump_to_file did not create file for {type(instance).__name__}"

        data = read_yaml_file(filepath)
        loaded = SelectorAdapter.validate_python(data)
        assert loaded.model_dump() == instance.model_dump()
        assert type(loaded) is type(instance)<|MERGE_RESOLUTION|>--- conflicted
+++ resolved
@@ -6,10 +6,7 @@
 import pytest
 
 from cognite_toolkit._cdf_tk.commands._migrate.adapter import MigrationSelector
-<<<<<<< HEAD
-=======
-from cognite_toolkit._cdf_tk.storageio import AssetIO, ChartIO, InstanceIO, RawIO, StorageIO, get_storage_io
->>>>>>> c1bb1e9b
+from cognite_toolkit._cdf_tk.storageio import StorageIO, get_storage_io
 from cognite_toolkit._cdf_tk.storageio.selectors import (
     AllChartsSelector,
     AssetCentricFileSelector,
@@ -86,11 +83,8 @@
     yield pytest.param(
         {"type": "assetFile", "datafile": "path/to/file.csv"},
         AssetCentricFileSelector,
-<<<<<<< HEAD
-=======
         AssetIO,
         AssetIO.KIND,
->>>>>>> c1bb1e9b
         id="AssetCentricFileSelector",
     )
 
