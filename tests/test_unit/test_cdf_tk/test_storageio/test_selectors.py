--- conflicted
+++ resolved
@@ -156,7 +156,6 @@
     )
     yield pytest.param(
         {
-<<<<<<< HEAD
             "type": "canvasExternalId",
             "kind": "IndustrialCanvas",
             "externalIds": ["c1a2b3d4-e5f6-4789-90ab-cdef12345678"],
@@ -165,7 +164,9 @@
         CanvasIO,
         CanvasIO.KIND,
         id="CanvasExternalIdSelector",
-=======
+    )
+    yield pytest.param(
+        {
             "type": "fileMetadataTemplate",
             "kind": "FileContent",
             "file_directory": "path/to/files",
@@ -199,7 +200,6 @@
         FileContentIO,
         FileContentIO.KIND,
         id="FileDataModelingTemplateSelector",
->>>>>>> 2671382c
     )
 
 
