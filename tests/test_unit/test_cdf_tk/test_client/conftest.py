import pytest
from cognite.client import global_config

<<<<<<< HEAD
BASE_URL = "http://blabla.cognitedata.com"
=======
>>>>>>> 0c8db9a2
TOKEN_URL = "https://test.com/token"


@pytest.fixture
def max_retries_2():
    old = global_config.max_retries
    global_config.max_retries = 2
    yield
    global_config.max_retries = old<|MERGE_RESOLUTION|>--- conflicted
+++ resolved
@@ -1,10 +1,6 @@
 import pytest
 from cognite.client import global_config
 
-<<<<<<< HEAD
-BASE_URL = "http://blabla.cognitedata.com"
-=======
->>>>>>> 0c8db9a2
 TOKEN_URL = "https://test.com/token"
 
 
