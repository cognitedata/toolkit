--- conflicted
+++ resolved
@@ -73,8 +73,10 @@
         expected_filter: dict[str, object] | None,
     ) -> None:
         actual_filter = aggregator_class.create_filter(hierarchy, data_set_external_id)
-<<<<<<< HEAD
-        assert (actual_filter is None and expected_filter is None) or actual_filter.dump() == expected_filter
+        actual_dump = actual_filter.dump() if actual_filter is not None else None
+        assert actual_dump == expected_filter, (
+            f"Failed with {hierarchy}, {data_set_external_id} -> Got {actual_dump}, expected {expected_filter}"
+        )
 
     hierarchy_dataset_combinations: ClassVar[list[ParameterSet]] = [
         pytest.param(None, None, None, None, id="No hierarchy and no data sets"),
@@ -138,9 +140,4 @@
         assert result == 2
         label_count_mock.assert_called_once_with(
             toolkit_client_approval.mock_client, "assets", hierarchies=hierarchy_ids, data_sets=data_set_ids
-=======
-        actual_dump = actual_filter.dump() if actual_filter is not None else None
-        assert actual_dump == expected_filter, (
-            f"Failed with {hierarchy}, {data_set_external_id} -> Got {actual_dump}, expected {expected_filter}"
->>>>>>> db11b8b5
         )