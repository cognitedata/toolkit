--- conflicted
+++ resolved
@@ -73,11 +73,9 @@
         expected_filter: dict[str, object] | None,
     ) -> None:
         actual_filter = aggregator_class.create_filter(hierarchy, data_set_external_id)
-<<<<<<< HEAD
         assert (actual_filter is None and expected_filter is None) or actual_filter.dump() == expected_filter, (
             f"Failed with {hierarchy}, {data_set_external_id} -> {actual_filter.dump()} != {expected_filter}"
-=======
-        assert (actual_filter is None and expected_filter is None) or actual_filter.dump() == expected_filter
+        )
 
     hierarchy_dataset_combinations: ClassVar[list[ParameterSet]] = [
         pytest.param(None, None, None, None, id="No hierarchy and no data sets"),
@@ -141,5 +139,4 @@
         assert result == 2
         label_count_mock.assert_called_once_with(
             toolkit_client_approval.mock_client, "assets", hierarchies=hierarchy_ids, data_sets=data_set_ids
->>>>>>> f9969caf
         )