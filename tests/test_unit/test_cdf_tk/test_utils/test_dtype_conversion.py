from abc import ABC
from datetime import date, datetime, timezone

import pytest
from cognite.client.data_classes import Label, LabelDefinition
from cognite.client.data_classes.data_modeling import ContainerId
from cognite.client.data_classes.data_modeling.data_types import (
    Boolean,
    Enum,
    EnumValue,
    Float32,
    Float64,
    Int32,
    Int64,
    Json,
    PropertyType,
    Text,
    Timestamp,
)
from cognite.client.data_classes.data_modeling.instances import PropertyValueWrite

from cognite_toolkit._cdf_tk.utils import humanize_collection
from cognite_toolkit._cdf_tk.utils.dtype_conversion import (
    CONVERTER_BY_DTYPE,
    DATATYPE_CONVERTER_BY_DATA_TYPE,
    asset_centric_convert_to_primary_property,
    convert_str_to_data_type,
    convert_to_primary_property,
    infer_data_type_from_value,
)
from cognite_toolkit._cdf_tk.utils.useful_types import AVAILABLE_DATA_TYPES, AssetCentric, DataType


class TestConvertToContainerProperty:
    @pytest.mark.parametrize(
        "value, type_, nullable, expected_value",
        [
            pytest.param(
                "string_value",
                Text(),
                True,
                "string_value",
                id="String to text",
            ),
            pytest.param(
                True,
                Boolean(),
                True,
                True,
                id="Bool to boolean",
            ),
            pytest.param(
                42,
                Int32(),
                True,
                42,
                id="Int to Int32",
            ),
            pytest.param(
                1234567890123,
                Int64(),
                True,
                1234567890123,
                id="Int to Int64",
            ),
            pytest.param(
                3.14,
                Float32(),
                True,
                3.14,
                id="Float to Float32",
            ),
            pytest.param(
                2.7182818284,
                Float64(),
                True,
                2.7182818284,
                id="Float to Float64",
            ),
            pytest.param(
                {"key": "value"},
                Json(),
                True,
                {"key": "value"},
                id="Dict to Json",
            ),
            pytest.param(
                "2025-07-22T12:34:56Z",
                Timestamp(),
                True,
                datetime(2025, 7, 22, 12, 34, 56, tzinfo=timezone.utc),
                id="String to Timestamp",
            ),
            pytest.param(
                "ENUM_A",
                Enum(values={"ENUM_A": EnumValue(), "ENUM_B": EnumValue()}),
                True,
                "ENUM_A",
                id="String to Enum",
            ),
            pytest.param(
                "1",
                Boolean(),
                True,
                True,
                id="String '1' to boolean True",
            ),
            pytest.param(
                "0",
                Boolean(),
                True,
                False,
                id="String '0' to boolean False",
            ),
            pytest.param(
                "-42",
                Int32(),
                True,
                -42,
                id="String '-42' to Int32",
            ),
            pytest.param(
                "0",
                Int64(),
                True,
                0,
                id="String '0' to Int64",
            ),
            pytest.param(
                "-3.14",
                Float32(),
                True,
                -3.14,
                id="String '-3.14' to Float32",
            ),
            pytest.param(
                "0.0",
                Float64(),
                True,
                0.0,
                id="String '0.0' to Float64",
            ),
            pytest.param(
                "[1, 2, 3]",
                Json(),
                True,
                [1, 2, 3],
                id="Stringified list to Json",
            ),
            pytest.param(
                '{"a": 1, "b": 2}',
                Json(),
                True,
                {"a": 1, "b": 2},
                id="Stringified dict with ints to Json",
            ),
            pytest.param(
                "2025-01-01T00:00:00Z",
                Timestamp(),
                True,
                datetime(2025, 1, 1, 0, 0, 0, tzinfo=timezone.utc),
                id="String to Timestamp (start of year)",
            ),
            pytest.param(
                "ENUM_B",
                Enum(values={"ENUM_A": EnumValue(), "ENUM_B": EnumValue()}),
                True,
                "ENUM_B",
                id="String to Enum (B)",
            ),
            pytest.param(
                1753193696789,
                Timestamp(),
                True,
                datetime(2025, 7, 22, 14, 14, 56, 789000, tzinfo=timezone.utc),
                id="Epoch float with milliseconds to Timestamp",
            ),
            pytest.param(
                [1, 2, 3],
                Int32(is_list=True),
                True,
                [1, 2, 3],
                id="List of int32 to Int32 list property",
            ),
            pytest.param(
                ["2025-07-22T12:34:56Z", "2025-01-01T00:00:00Z"],
                Timestamp(is_list=True),
                True,
                [
                    datetime(2025, 7, 22, 12, 34, 56, tzinfo=timezone.utc),
                    datetime(2025, 1, 1, 0, 0, 0, tzinfo=timezone.utc),
                ],
                id="List of ISO timestamps to Timestamp list property",
            ),
            # List property type valid cases (additional)
            pytest.param(
                "[1, 2, 3]",
                Int32(is_list=True),
                True,
                [1, 2, 3],
                id="JSON string list to Int32 list property",
            ),
            pytest.param(
                '["2025-07-22T12:34:56Z", "2025-01-01T00:00:00Z"]',
                Timestamp(is_list=True),
                True,
                [
                    datetime(2025, 7, 22, 12, 34, 56, tzinfo=timezone.utc),
                    datetime(2025, 1, 1, 0, 0, 0, tzinfo=timezone.utc),
                ],
                id="JSON string list to Timestamp list property",
            ),
            pytest.param(
                42,
                Int32(is_list=True),
                True,
                [42],
                id="Single int to Int32 list property",
            ),
            pytest.param(
                "2025-07-22T12:34:56Z",
                Timestamp(is_list=True),
                True,
                [datetime(2025, 7, 22, 12, 34, 56, tzinfo=timezone.utc)],
                id="Single ISO timestamp to Timestamp list property",
            ),
        ],
    )
    def test_valid_conversion(
        self,
        value: str | int | float | bool | dict | list,
        type_: PropertyType,
        nullable: bool,
        expected_value: PropertyValueWrite,
    ):
        actual = convert_to_primary_property(value, type_, nullable)

        if isinstance(expected_value, float):
            assert actual == pytest.approx(expected_value), f"Expected {expected_value}, but got {actual}"
        else:
            assert actual == expected_value, f"Expected {expected_value}, but got {actual}"

    @pytest.mark.parametrize(
        "value, type_, nullable, error_message",
        [
            pytest.param(
                None,
                Text(),
                False,
                "Cannot convert None to a non-nullable property.",
                id="None to non-nullable Text",
            ),
            pytest.param(
                "invalid_enum_value",
                Enum(values={"ENUM_A": EnumValue(), "ENUM_B": EnumValue()}),
                True,
                "Value 'invalid_enum_value' is not a valid enum value. Available values: ENUM_A and ENUM_B",
                id="Invalid string to Enum",
            ),
            pytest.param(
                "not_a_number",
                Int32(),
                True,
                "Cannot convert not_a_number to int32.",
                id="Invalid string to Int32",
            ),
            pytest.param(
                "not_a_float",
                Float32(),
                True,
                "Cannot convert not_a_float to float32.",
                id="Invalid string to Float32",
            ),
            pytest.param(
                {"key": "value"},
                Boolean(),
                True,
                "Cannot convert {'key': 'value'} to boolean.",
                id="Dict to Boolean",
            ),
            pytest.param(
                str(2**31),
                Int32(),
                True,
                "Value 2147483648 is out of range for int32.",
                id="Int32 overflow (too large)",
            ),
            pytest.param(
                str(-(2**31) - 1),
                Int32(),
                True,
                "Value -2147483649 is out of range for int32.",
                id="Int32 underflow (too small)",
            ),
            pytest.param(
                str(3.5e38),
                Float32(),
                True,
                "Value 3.5e+38 is out of range for float32.",
                id="Float32 overflow (too large)",
            ),
            pytest.param(
                str(-3.5e38),
                Float32(),
                True,
                "Value -3.5e+38 is out of range for float32.",
                id="Float32 underflow (too small)",
            ),
            pytest.param(
                "3.14",
                Int32(),
                True,
                "Cannot convert 3.14 to int32.",
                id="Float string to Int32 (invalid)",
            ),
            pytest.param(
                "true",
                Int32(),
                True,
                "Cannot convert true to int32.",
                id="Boolean string to Int32 (invalid)",
            ),
            pytest.param(
                "ENUM_C",
                Enum(values={"ENUM_A": EnumValue(), "ENUM_B": EnumValue()}),
                True,
                "Value 'enum_c' is not a valid enum value. Available values: ENUM_A and ENUM_B",
                id="Invalid enum value (not in list)",
            ),
            pytest.param(
                '{"key": "value"}',
                Int32(),
                True,
                'Cannot convert {"key": "value"} to int32.',
                id="JSON dict string to Int32 (invalid)",
            ),
            pytest.param(
                "1e100",
                Float32(),
                True,
                "Value 1e100 is out of range for float32.",
                id="Scientific notation overflow for Float32",
            ),
            pytest.param(
                "9223372036854775808",  # 2**63
                Int64(),
                True,
                "Value 9223372036854775808 is out of range for int64.",
                id="Int64 overflow (too large)",
            ),
            pytest.param(
                "-9223372036854775809",  # -(2**63) - 1
                Int64(),
                True,
                "Value -9223372036854775809 is out of range for int64.",
                id="Int64 underflow (too small)",
            ),
            pytest.param(
                [123, 456],
                Int64(is_list=False),
                True,
                "Expected a single value for int64, but got a list.",
                id="List to Int64 (invalid, not a list type)",
            ),
        ],
    )
    def test_invalid_conversion(
        self, value: str | int | float | bool | dict | list, type_: PropertyType, nullable: bool, error_message: str
    ):
        with pytest.raises(ValueError) as exc_info:
            convert_to_primary_property(value, type_, nullable)

        assert str(exc_info.value) == error_message, (
            f"Expected error message '{error_message}', but got '{exc_info.value}'"
        )

    def test_all_converters_registered(self) -> None:
        """Checks that all property types that are in the cognite-sdk have a corresponding converter."""
        existing_types: set[str] = set()
        to_check = [PropertyType]
        while to_check:
            current_type = to_check.pop()
            for subclass in current_type.__subclasses__():
                if hasattr(subclass, "_type"):
                    existing_types.add(subclass._type)
                if ABC in subclass.__bases__:
                    to_check.append(subclass)

        missing_converters = existing_types - set(CONVERTER_BY_DTYPE.keys())

        assert not missing_converters, (
            f"Missing converters for types: {humanize_collection(missing_converters)}. "
            "Please ensure all property types have a corresponding converter."
        )

    @pytest.mark.parametrize(
        "value, type_, destination_container_property, source_property, expected",
        [
            pytest.param(
                True,
                Enum(values={"numeric": EnumValue(), "string": EnumValue()}),
                (ContainerId("cdf_cdm", "CogniteTimeSeries"), "type"),
                ("timeseries", "isString"),
                "string",
                id="TimeSeries.isString to Enum conversion",
            ),
            pytest.param(
                False,
                Enum(values={"numeric": EnumValue(), "string": EnumValue()}),
                (ContainerId("cdf_cdm", "CogniteTimeSeries"), "type"),
                ("timeseries", "isString"),
                "numeric",
                id="TimeSeries.isString to Enum conversion (False case)",
            ),
            pytest.param(
                [Label("pump"), Label("mechanical")],
                Text(is_list=True),
                (ContainerId("cdf_cdm", "CogniteDescribable"), "tags"),
                ("asset", "labels"),
                ["pump", "mechanical"],
                id="Asset labels to tags list conversion",
            ),
            pytest.param(
                [Label("pump"), {"externalId": "mechanical"}, LabelDefinition("equipment")],
                Text(is_list=True),
                (ContainerId("cdf_cdm", "CogniteDescribable"), "tags"),
                ("file", "labels"),
                ["pump", "mechanical", "equipment"],
                id="Asset label to tags list conversion",
            ),
            pytest.param(
                False,
                Boolean(),
                (ContainerId("some_other_space", "SomeOtherView"), "type"),
                ("timeseries", "isString"),
                False,
                id="Non-asset-centric boolean to primary property conversion",
            ),
        ],
    )
    def test_asset_centric_conversion(
        self,
        value: str | int | float | bool | dict | list,
        type_: PropertyType,
        destination_container_property: tuple[ContainerId, str],
        source_property: tuple[AssetCentric, str],
        expected: PropertyValueWrite,
    ):
        actual = asset_centric_convert_to_primary_property(
            value, type_, True, destination_container_property, source_property
        )

        assert actual == expected

    @pytest.mark.parametrize(
        "value, type_, destination_container_property, source_property, error_message",
        [
            pytest.param(
                "invalid_value",
                Enum(values={"numeric": EnumValue(), "string": EnumValue()}),
                (ContainerId("cdf_cdm", "CogniteTimeSeries"), "type"),
                ("timeseries", "isString"),
                "Cannot convert invalid_value to TimeSeries type. Expected a boolean value.",
                id="Invalid TimeSeries type input value conversion error",
            ),
            pytest.param(
                "not_a_list",
                Text(is_list=True),
                (ContainerId("cdf_cdm", "CogniteDescribable"), "tags"),
                ("asset", "labels"),
                "Cannot convert not_a_list to labels. Expected a list of Labels, objects, or LabelDefinitions.",
                id="List to Text conversion error",
            ),
        ],
    )
    def test_asset_centric_failed_conversion(
        self,
        value: str | int | float | bool | dict | list,
        type_: PropertyType,
        destination_container_property: tuple[ContainerId, str],
        source_property: tuple[AssetCentric, str],
        error_message: str,
    ):
        with pytest.raises(ValueError) as exc_info:
            asset_centric_convert_to_primary_property(
                value, type_, True, destination_container_property, source_property
            )

        assert str(exc_info.value) == error_message


class TestConvertStringToDataType:
    TEST_CASES = (
        pytest.param("string_value", "string", "string_value", id="String to Text"),
        pytest.param("42", "integer", 42, id="String to integer"),
        pytest.param("3.14", "float", 3.14, id="String to float"),
        pytest.param("true", "boolean", True, id="String 'true' to Boolean"),
        pytest.param("false", "boolean", False, id="String 'false' to Boolean"),
        pytest.param('{"key": "value"}', "json", {"key": "value"}, id="Stringified dict to Json"),
        pytest.param(
            "2025-07-22T12:34:56Z",
            "timestamp",
            datetime(2025, 7, 22, 12, 34, 56, tzinfo=timezone.utc),
            id="ISO timestamp to Timestamp",
        ),
        pytest.param("2025-07-22", "date", date(2025, 7, 22), id="ISO date to Date"),
    )

<<<<<<< HEAD
    @pytest.mark.parametrize("value, data_type, expected_value", TEST_CASES)
=======
    @pytest.mark.parametrize(
        "value, data_type, expected_value",
        (*TEST_CASES, pytest.param(None, "string", None, id="None to string (nullable)")),
    )
>>>>>>> ac24b91d
    def test_convert(
        self,
        value: str | None,
        data_type: DataType,
        expected_value: str | int | float | bool | dict | list | datetime | date | None,
    ) -> None:
        result = convert_str_to_data_type(value, data_type)
        if isinstance(expected_value, float):
            assert result == pytest.approx(expected_value), f"Expected {expected_value}, but got {result}"
        else:
            assert result == expected_value, f"Expected {expected_value}, but got {result}"

<<<<<<< HEAD
    @pytest.mark.parametrize("value, data_type, expected_value", TEST_CASES)
=======
    @pytest.mark.parametrize(
        "value, data_type, expected_value",
        (*TEST_CASES, pytest.param(None, "string", [], id="None to string (nullable)")),
    )
>>>>>>> ac24b91d
    def test_convert_array(
        self,
        value: str | None,
        data_type: DataType,
        expected_value: str | int | float | bool | dict | list | datetime | date | None,
    ) -> None:
        result = convert_str_to_data_type(value, data_type, is_array=True)
        if isinstance(expected_value, float):
            assert result == pytest.approx([expected_value]), f"Expected [{expected_value}], but got {result}"
<<<<<<< HEAD
=======
        elif isinstance(expected_value, list):
            assert result == expected_value, f"Expected {expected_value}, but got {result}"
>>>>>>> ac24b91d
        else:
            assert result == [expected_value], f"Expected [{expected_value}], but got {result}"

    def test_all_data_type_converters_registered(self) -> None:
        """Checks that all data types that are in the toolkit have a corresponding converter."""
        assert AVAILABLE_DATA_TYPES == set(DATATYPE_CONVERTER_BY_DATA_TYPE.keys())


class TestInferDataTypeFromValue:
    TEST_CASES = (
        pytest.param("string_value", "string", id="String to string"),
        pytest.param("42", "integer", id="String to integer"),
        pytest.param("3.14", "float", id="String to float"),
        pytest.param("true", "boolean", id="String 'true' to boolean"),
        pytest.param("false", "boolean", id="String 'false' to boolean"),
        pytest.param('{"key": "value"}', "json", id="Stringified dict to json"),
        pytest.param("2025-07-22T12:34:56Z", "timestamp", id="ISO timestamp to timestamp"),
        pytest.param("2025-07-22", "date", id="ISO date to date"),
    )

    @pytest.mark.parametrize("value, expected_type", TEST_CASES)
    def test_infer_data_type_from_value(self, value: str, expected_type: str) -> None:
        result, _ = infer_data_type_from_value(value, dtype="Python")
        assert result == expected_type, f"Expected {expected_type}, but got {result}"

    @pytest.mark.parametrize("value, expected_type", TEST_CASES)
    def test_infer_data_type_from_value_json(self, value: str, expected_type: str) -> None:
        expected_type = {"timestamp": "string", "date": "string"}.get(expected_type, expected_type)
        result, _ = infer_data_type_from_value(value, dtype="Json")
        assert result == expected_type, f"Expected {expected_type}, but got {result}"<|MERGE_RESOLUTION|>--- conflicted
+++ resolved
@@ -506,14 +506,10 @@
         pytest.param("2025-07-22", "date", date(2025, 7, 22), id="ISO date to Date"),
     )
 
-<<<<<<< HEAD
-    @pytest.mark.parametrize("value, data_type, expected_value", TEST_CASES)
-=======
     @pytest.mark.parametrize(
         "value, data_type, expected_value",
         (*TEST_CASES, pytest.param(None, "string", None, id="None to string (nullable)")),
     )
->>>>>>> ac24b91d
     def test_convert(
         self,
         value: str | None,
@@ -526,14 +522,10 @@
         else:
             assert result == expected_value, f"Expected {expected_value}, but got {result}"
 
-<<<<<<< HEAD
-    @pytest.mark.parametrize("value, data_type, expected_value", TEST_CASES)
-=======
     @pytest.mark.parametrize(
         "value, data_type, expected_value",
         (*TEST_CASES, pytest.param(None, "string", [], id="None to string (nullable)")),
     )
->>>>>>> ac24b91d
     def test_convert_array(
         self,
         value: str | None,
@@ -543,11 +535,8 @@
         result = convert_str_to_data_type(value, data_type, is_array=True)
         if isinstance(expected_value, float):
             assert result == pytest.approx([expected_value]), f"Expected [{expected_value}], but got {result}"
-<<<<<<< HEAD
-=======
         elif isinstance(expected_value, list):
             assert result == expected_value, f"Expected {expected_value}, but got {result}"
->>>>>>> ac24b91d
         else:
             assert result == [expected_value], f"Expected [{expected_value}], but got {result}"
 
