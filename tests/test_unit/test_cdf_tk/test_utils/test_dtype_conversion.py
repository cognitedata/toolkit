from abc import ABC
from datetime import date, datetime, timezone

import pytest
from cognite.client.data_classes import Label, LabelDefinition
from cognite.client.data_classes.data_modeling import ContainerId
from cognite.client.data_classes.data_modeling.data_types import (
    Boolean,
    Enum,
    EnumValue,
    Float32,
    Float64,
    Int32,
    Int64,
    Json,
    PropertyType,
    Text,
    Timestamp,
)
from cognite.client.data_classes.data_modeling.instances import PropertyValueWrite

from cognite_toolkit._cdf_tk.utils import humanize_collection
from cognite_toolkit._cdf_tk.utils.dtype_conversion import (
    CONVERTER_BY_DTYPE,
    DATATYPE_CONVERTER_BY_DATA_TYPE,
    asset_centric_convert_to_primary_property,
    convert_str_to_data_type,
    convert_to_primary_property,
    infer_data_type_from_value,
)
from cognite_toolkit._cdf_tk.utils.useful_types import AVAILABLE_DATA_TYPES, AssetCentric, DataType


class TestConvertToContainerProperty:
    @pytest.mark.parametrize(
        "value, type_, nullable, expected_value",
        [
            pytest.param(
                "string_value",
                Text(),
                True,
                "string_value",
                id="String to text",
            ),
            pytest.param(
                True,
                Boolean(),
                True,
                True,
                id="Bool to boolean",
            ),
            pytest.param(
                42,
                Int32(),
                True,
                42,
                id="Int to Int32",
            ),
            pytest.param(
                1234567890123,
                Int64(),
                True,
                1234567890123,
                id="Int to Int64",
            ),
            pytest.param(
                3.14,
                Float32(),
                True,
                3.14,
                id="Float to Float32",
            ),
            pytest.param(
                2.7182818284,
                Float64(),
                True,
                2.7182818284,
                id="Float to Float64",
            ),
            pytest.param(
                {"key": "value"},
                Json(),
                True,
                {"key": "value"},
                id="Dict to Json",
            ),
            pytest.param(
                "2025-07-22T12:34:56Z",
                Timestamp(),
                True,
                datetime(2025, 7, 22, 12, 34, 56, tzinfo=timezone.utc),
                id="String to Timestamp",
            ),
            pytest.param(
                "ENUM_A",
                Enum(values={"ENUM_A": EnumValue(), "ENUM_B": EnumValue()}),
                True,
                "ENUM_A",
                id="String to Enum",
            ),
            pytest.param(
                "1",
                Boolean(),
                True,
                True,
                id="String '1' to boolean True",
            ),
            pytest.param(
                "0",
                Boolean(),
                True,
                False,
                id="String '0' to boolean False",
            ),
            pytest.param(
                "-42",
                Int32(),
                True,
                -42,
                id="String '-42' to Int32",
            ),
            pytest.param(
                "0",
                Int64(),
                True,
                0,
                id="String '0' to Int64",
            ),
            pytest.param(
                "-3.14",
                Float32(),
                True,
                -3.14,
                id="String '-3.14' to Float32",
            ),
            pytest.param(
                "0.0",
                Float64(),
                True,
                0.0,
                id="String '0.0' to Float64",
            ),
            pytest.param(
                "[1, 2, 3]",
                Json(),
                True,
                [1, 2, 3],
                id="Stringified list to Json",
            ),
            pytest.param(
                '{"a": 1, "b": 2}',
                Json(),
                True,
                {"a": 1, "b": 2},
                id="Stringified dict with ints to Json",
            ),
            pytest.param(
                "2025-01-01T00:00:00Z",
                Timestamp(),
                True,
                datetime(2025, 1, 1, 0, 0, 0, tzinfo=timezone.utc),
                id="String to Timestamp (start of year)",
            ),
            pytest.param(
                "ENUM_B",
                Enum(values={"ENUM_A": EnumValue(), "ENUM_B": EnumValue()}),
                True,
                "ENUM_B",
                id="String to Enum (B)",
            ),
            pytest.param(
                1753193696789,
                Timestamp(),
                True,
                datetime(2025, 7, 22, 14, 14, 56, 789000, tzinfo=timezone.utc),
                id="Epoch float with milliseconds to Timestamp",
            ),
            pytest.param(
                [1, 2, 3],
                Int32(is_list=True),
                True,
                [1, 2, 3],
                id="List of int32 to Int32 list property",
            ),
            pytest.param(
                ["2025-07-22T12:34:56Z", "2025-01-01T00:00:00Z"],
                Timestamp(is_list=True),
                True,
                [
                    datetime(2025, 7, 22, 12, 34, 56, tzinfo=timezone.utc),
                    datetime(2025, 1, 1, 0, 0, 0, tzinfo=timezone.utc),
                ],
                id="List of ISO timestamps to Timestamp list property",
            ),
            # List property type valid cases (additional)
            pytest.param(
                "[1, 2, 3]",
                Int32(is_list=True),
                True,
                [1, 2, 3],
                id="JSON string list to Int32 list property",
            ),
            pytest.param(
                '["2025-07-22T12:34:56Z", "2025-01-01T00:00:00Z"]',
                Timestamp(is_list=True),
                True,
                [
                    datetime(2025, 7, 22, 12, 34, 56, tzinfo=timezone.utc),
                    datetime(2025, 1, 1, 0, 0, 0, tzinfo=timezone.utc),
                ],
                id="JSON string list to Timestamp list property",
            ),
            pytest.param(
                42,
                Int32(is_list=True),
                True,
                [42],
                id="Single int to Int32 list property",
            ),
            pytest.param(
                "2025-07-22T12:34:56Z",
                Timestamp(is_list=True),
                True,
                [datetime(2025, 7, 22, 12, 34, 56, tzinfo=timezone.utc)],
                id="Single ISO timestamp to Timestamp list property",
            ),
        ],
    )
    def test_valid_conversion(
        self,
        value: str | int | float | bool | dict | list,
        type_: PropertyType,
        nullable: bool,
        expected_value: PropertyValueWrite,
    ):
        actual = convert_to_primary_property(value, type_, nullable)

        if isinstance(expected_value, float):
            assert actual == pytest.approx(expected_value), f"Expected {expected_value}, but got {actual}"
        else:
            assert actual == expected_value, f"Expected {expected_value}, but got {actual}"

    @pytest.mark.parametrize(
        "value, type_, nullable, error_message",
        [
            pytest.param(
                None,
                Text(),
                False,
                "Cannot convert None to a non-nullable property.",
                id="None to non-nullable Text",
            ),
            pytest.param(
                "invalid_enum_value",
                Enum(values={"ENUM_A": EnumValue(), "ENUM_B": EnumValue()}),
                True,
                "Value 'invalid_enum_value' is not a valid enum value. Available values: ENUM_A and ENUM_B",
                id="Invalid string to Enum",
            ),
            pytest.param(
                "not_a_number",
                Int32(),
                True,
                "Cannot convert not_a_number to int32.",
                id="Invalid string to Int32",
            ),
            pytest.param(
                "not_a_float",
                Float32(),
                True,
                "Cannot convert not_a_float to float32.",
                id="Invalid string to Float32",
            ),
            pytest.param(
                {"key": "value"},
                Boolean(),
                True,
                "Cannot convert {'key': 'value'} to boolean.",
                id="Dict to Boolean",
            ),
            pytest.param(
                str(2**31),
                Int32(),
                True,
                "Value 2147483648 is out of range for int32.",
                id="Int32 overflow (too large)",
            ),
            pytest.param(
                str(-(2**31) - 1),
                Int32(),
                True,
                "Value -2147483649 is out of range for int32.",
                id="Int32 underflow (too small)",
            ),
            pytest.param(
                str(3.5e38),
                Float32(),
                True,
                "Value 3.5e+38 is out of range for float32.",
                id="Float32 overflow (too large)",
            ),
            pytest.param(
                str(-3.5e38),
                Float32(),
                True,
                "Value -3.5e+38 is out of range for float32.",
                id="Float32 underflow (too small)",
            ),
            pytest.param(
                "3.14",
                Int32(),
                True,
                "Cannot convert 3.14 to int32.",
                id="Float string to Int32 (invalid)",
            ),
            pytest.param(
                "true",
                Int32(),
                True,
                "Cannot convert true to int32.",
                id="Boolean string to Int32 (invalid)",
            ),
            pytest.param(
                "ENUM_C",
                Enum(values={"ENUM_A": EnumValue(), "ENUM_B": EnumValue()}),
                True,
                "Value 'enum_c' is not a valid enum value. Available values: ENUM_A and ENUM_B",
                id="Invalid enum value (not in list)",
            ),
            pytest.param(
                '{"key": "value"}',
                Int32(),
                True,
                'Cannot convert {"key": "value"} to int32.',
                id="JSON dict string to Int32 (invalid)",
            ),
            pytest.param(
                "1e100",
                Float32(),
                True,
                "Value 1e100 is out of range for float32.",
                id="Scientific notation overflow for Float32",
            ),
            pytest.param(
                "9223372036854775808",  # 2**63
                Int64(),
                True,
                "Value 9223372036854775808 is out of range for int64.",
                id="Int64 overflow (too large)",
            ),
            pytest.param(
                "-9223372036854775809",  # -(2**63) - 1
                Int64(),
                True,
                "Value -9223372036854775809 is out of range for int64.",
                id="Int64 underflow (too small)",
            ),
            pytest.param(
                [123, 456],
                Int64(is_list=False),
                True,
                "Expected a single value for int64, but got a list.",
                id="List to Int64 (invalid, not a list type)",
            ),
        ],
    )
    def test_invalid_conversion(
        self, value: str | int | float | bool | dict | list, type_: PropertyType, nullable: bool, error_message: str
    ):
        with pytest.raises(ValueError) as exc_info:
            convert_to_primary_property(value, type_, nullable)

        assert str(exc_info.value) == error_message, (
            f"Expected error message '{error_message}', but got '{exc_info.value}'"
        )

    def test_all_converters_registered(self) -> None:
        """Checks that all property types that are in the cognite-sdk have a corresponding converter."""
        existing_types: set[str] = set()
        to_check = [PropertyType]
        while to_check:
            current_type = to_check.pop()
            for subclass in current_type.__subclasses__():
                if hasattr(subclass, "_type"):
                    existing_types.add(subclass._type)
                if ABC in subclass.__bases__:
                    to_check.append(subclass)

        missing_converters = existing_types - set(CONVERTER_BY_DTYPE.keys())

        assert not missing_converters, (
            f"Missing converters for types: {humanize_collection(missing_converters)}. "
            "Please ensure all property types have a corresponding converter."
        )

    @pytest.mark.parametrize(
        "value, type_, destination_container_property, source_property, expected",
        [
            pytest.param(
                True,
                Enum(values={"numeric": EnumValue(), "string": EnumValue()}),
                (ContainerId("cdf_cdm", "CogniteTimeSeries"), "type"),
                ("timeseries", "isString"),
                "string",
                id="TimeSeries.isString to Enum conversion",
            ),
            pytest.param(
                False,
                Enum(values={"numeric": EnumValue(), "string": EnumValue()}),
                (ContainerId("cdf_cdm", "CogniteTimeSeries"), "type"),
                ("timeseries", "isString"),
                "numeric",
                id="TimeSeries.isString to Enum conversion (False case)",
            ),
            pytest.param(
                [Label("pump"), Label("mechanical")],
                Text(is_list=True),
                (ContainerId("cdf_cdm", "CogniteDescribable"), "tags"),
                ("asset", "labels"),
                ["pump", "mechanical"],
                id="Asset labels to tags list conversion",
            ),
            pytest.param(
                [Label("pump"), {"externalId": "mechanical"}, LabelDefinition("equipment")],
                Text(is_list=True),
                (ContainerId("cdf_cdm", "CogniteDescribable"), "tags"),
                ("file", "labels"),
                ["pump", "mechanical", "equipment"],
                id="Asset label to tags list conversion",
            ),
            pytest.param(
                False,
                Boolean(),
                (ContainerId("some_other_space", "SomeOtherView"), "type"),
                ("timeseries", "isString"),
                False,
                id="Non-asset-centric boolean to primary property conversion",
            ),
        ],
    )
    def test_asset_centric_conversion(
        self,
        value: str | int | float | bool | dict | list,
        type_: PropertyType,
        destination_container_property: tuple[ContainerId, str],
        source_property: tuple[AssetCentric, str],
        expected: PropertyValueWrite,
    ):
        actual = asset_centric_convert_to_primary_property(
            value, type_, True, destination_container_property, source_property
        )

        assert actual == expected

    @pytest.mark.parametrize(
        "value, type_, destination_container_property, source_property, error_message",
        [
            pytest.param(
                "invalid_value",
                Enum(values={"numeric": EnumValue(), "string": EnumValue()}),
                (ContainerId("cdf_cdm", "CogniteTimeSeries"), "type"),
                ("timeseries", "isString"),
                "Cannot convert invalid_value to TimeSeries type. Expected a boolean value.",
                id="Invalid TimeSeries type input value conversion error",
            ),
            pytest.param(
                "not_a_list",
                Text(is_list=True),
                (ContainerId("cdf_cdm", "CogniteDescribable"), "tags"),
                ("asset", "labels"),
                "Cannot convert not_a_list to labels. Expected a list of Labels, objects, or LabelDefinitions.",
                id="List to Text conversion error",
            ),
        ],
    )
    def test_asset_centric_failed_conversion(
        self,
        value: str | int | float | bool | dict | list,
        type_: PropertyType,
        destination_container_property: tuple[ContainerId, str],
        source_property: tuple[AssetCentric, str],
        error_message: str,
    ):
        with pytest.raises(ValueError) as exc_info:
            asset_centric_convert_to_primary_property(
                value, type_, True, destination_container_property, source_property
            )

        assert str(exc_info.value) == error_message


class TestConvertStringToDataType:
    TEST_CASES = (
        pytest.param("string_value", "string", "string_value", id="String to Text"),
        pytest.param("42", "integer", 42, id="String to integer"),
        pytest.param("3.14", "float", 3.14, id="String to float"),
        pytest.param("true", "boolean", True, id="String 'true' to Boolean"),
        pytest.param("false", "boolean", False, id="String 'false' to Boolean"),
        pytest.param('{"key": "value"}', "json", {"key": "value"}, id="Stringified dict to Json"),
        pytest.param(
            "2025-07-22T12:34:56Z",
            "timestamp",
            datetime(2025, 7, 22, 12, 34, 56, tzinfo=timezone.utc),
            id="ISO timestamp to Timestamp",
        ),
        pytest.param("2025-07-22", "date", date(2025, 7, 22), id="ISO date to Date"),
    )

    @pytest.mark.parametrize(
        "value, data_type, expected_value",
        (*TEST_CASES, pytest.param(None, "string", None, id="None to string (nullable)")),
    )
    def test_convert(
        self,
        value: str | None,
        data_type: DataType,
        expected_value: str | int | float | bool | dict | list | datetime | date | None,
    ) -> None:
        result = convert_str_to_data_type(value, data_type)
        if isinstance(expected_value, float):
            assert result == pytest.approx(expected_value), f"Expected {expected_value}, but got {result}"
        else:
            assert result == expected_value, f"Expected {expected_value}, but got {result}"

    @pytest.mark.parametrize(
        "value, data_type, expected_value",
        (*TEST_CASES, pytest.param(None, "string", [], id="None to string (nullable)")),
    )
    def test_convert_array(
        self,
        value: str | None,
        data_type: DataType,
        expected_value: str | int | float | bool | dict | list | datetime | date | None,
    ) -> None:
        result = convert_str_to_data_type(value, data_type, is_array=True)
        if isinstance(expected_value, float):
            assert result == pytest.approx([expected_value]), f"Expected [{expected_value}], but got {result}"
        elif isinstance(expected_value, list):
            assert result == expected_value, f"Expected {expected_value}, but got {result}"
        else:
            assert result == [expected_value], f"Expected [{expected_value}], but got {result}"

    def test_all_data_type_converters_registered(self) -> None:
        """Checks that all data types that are in the toolkit have a corresponding converter."""
        assert AVAILABLE_DATA_TYPES == set(DATATYPE_CONVERTER_BY_DATA_TYPE.keys())


class TestInferDataTypeFromValue:
    TEST_CASES = (
        pytest.param("string_value", "string", id="String to string"),
        pytest.param("42", "integer", id="String to integer"),
        pytest.param("3.14", "float", id="String to float"),
        pytest.param("true", "boolean", id="String 'true' to boolean"),
        pytest.param("false", "boolean", id="String 'false' to boolean"),
        pytest.param('{"key": "value"}', "json", id="Stringified dict to json"),
        pytest.param("2025-07-22T12:34:56Z", "timestamp", id="ISO timestamp to timestamp"),
        pytest.param("2025-07-22", "date", id="ISO date to date"),
<<<<<<< HEAD
=======
        # Numeric Edge Cases
        pytest.param("42.0", "float", id="Float with zero decimal"),
        pytest.param("-10", "integer", id="Negative integer"),
        # Date/Time Ambiguity
        pytest.param("2025-07-22T00:00:00Z", "timestamp", id="Midnight UTC timestamp should be timestamp"),
        # JSON Variations
        pytest.param("[]", "json", id="JSON array"),
        # Malformed Inputs (Fallback to string)
        pytest.param("3.14.15.16.17", "string", id="Malformed float falls back to string"),
        pytest.param('{"key": "value', "string", id="Malformed JSON falls back to string"),
        pytest.param("2025-99-99", "string", id="Malformed date falls back to string"),
        pytest.param("", "string", id="Empty string is string"),
>>>>>>> 7ae0d714
    )

    @pytest.mark.parametrize("value, expected_type", TEST_CASES)
    def test_infer_data_type_from_value(self, value: str, expected_type: str) -> None:
        result, _ = infer_data_type_from_value(value, dtype="Python")
        assert result == expected_type, f"Expected {expected_type}, but got {result}"

    @pytest.mark.parametrize("value, expected_type", TEST_CASES)
    def test_infer_data_type_from_value_json(self, value: str, expected_type: str) -> None:
        expected_type = {"timestamp": "string", "date": "string"}.get(expected_type, expected_type)
        result, _ = infer_data_type_from_value(value, dtype="Json")
        assert result == expected_type, f"Expected {expected_type}, but got {result}"<|MERGE_RESOLUTION|>--- conflicted
+++ resolved
@@ -555,8 +555,6 @@
         pytest.param('{"key": "value"}', "json", id="Stringified dict to json"),
         pytest.param("2025-07-22T12:34:56Z", "timestamp", id="ISO timestamp to timestamp"),
         pytest.param("2025-07-22", "date", id="ISO date to date"),
-<<<<<<< HEAD
-=======
         # Numeric Edge Cases
         pytest.param("42.0", "float", id="Float with zero decimal"),
         pytest.param("-10", "integer", id="Negative integer"),
@@ -569,7 +567,6 @@
         pytest.param('{"key": "value', "string", id="Malformed JSON falls back to string"),
         pytest.param("2025-99-99", "string", id="Malformed date falls back to string"),
         pytest.param("", "string", id="Empty string is string"),
->>>>>>> 7ae0d714
     )
 
     @pytest.mark.parametrize("value, expected_type", TEST_CASES)
