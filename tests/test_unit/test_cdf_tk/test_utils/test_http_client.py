--- conflicted
+++ resolved
@@ -14,10 +14,7 @@
     FailedRequestMessage,
     FailedResponse,
     HTTPClient,
-<<<<<<< HEAD
     HTTPMessage,
-=======
->>>>>>> 5615b5c1
     ItemsRequest,
     MissingItem,
     ParamRequest,
@@ -210,10 +207,7 @@
 
 @pytest.mark.usefixtures("disable_pypi_check")
 class TestHTTPClientItemRequests:
-<<<<<<< HEAD
-=======
     @pytest.mark.usefixtures("disable_gzip")
->>>>>>> 5615b5c1
     def test_request_with_items_happy_path(self, http_client: HTTPClient, rsps: responses.RequestsMock) -> None:
         rsps.post(
             "https://example.com/api/resource",
@@ -226,10 +220,7 @@
                 endpoint_url="https://example.com/api/resource",
                 method="POST",
                 items=items,
-<<<<<<< HEAD
-=======
                 extra_body_fields={"autoCreateDirectRelations": True},
->>>>>>> 5615b5c1
                 as_id=lambda item: item["id"],
             )
         )
@@ -237,14 +228,11 @@
             SuccessItem(status_code=200, id=1, item={"id": 1, "value": 42}),
             SuccessItem(status_code=200, id=2, item={"id": 2, "value": 43}),
         ]
-<<<<<<< HEAD
-=======
         assert len(rsps.calls) == 1
         assert json.loads(rsps.calls[0].request.body) == {
             "items": [{"name": "item1", "id": 1}, {"name": "item2", "id": 2}],
             "autoCreateDirectRelations": True,
         }
->>>>>>> 5615b5c1
 
     @pytest.mark.usefixtures("disable_gzip")
     def test_request_with_items_issues(self, http_client: HTTPClient, rsps: responses.RequestsMock) -> None:
@@ -288,8 +276,6 @@
             MissingItem(status_code=200, id="missing"),
             FailedItem(status_code=400, id="fail", error="Item failed"),
         ]
-<<<<<<< HEAD
-=======
         assert len(rsps.calls) == 5  # Three requests made
         first, second, third, fourth, fifth = rsps.calls
         # First call will fail, and split into 1 item + 2 items
@@ -306,7 +292,6 @@
         assert json.loads(fourth.request.body)["items"] == [{"externalId": "missing"}]
         # Fifth fails with 1 item.
         assert json.loads(fifth.request.body)["items"] == [{"externalId": "fail"}]
->>>>>>> 5615b5c1
 
     def test_request_all_item_fail(self, http_client: HTTPClient, rsps: responses.RequestsMock) -> None:
         rsps.post(
@@ -416,7 +401,6 @@
             )
         assert results == [
             FailedRequestItem(id=1, error="RequestException after 1 attempts (read error): Simulated timeout error")
-<<<<<<< HEAD
         ]
 
 
@@ -431,7 +415,4 @@
         try:
             json.dumps(dumped)
         except Exception as e:
-            pytest.fail(f"Dumped data is not valid JSON: {e}")
-=======
-        ]
->>>>>>> 5615b5c1
+            pytest.fail(f"Dumped data is not valid JSON: {e}")