import json
from collections.abc import Iterator
from unittest.mock import patch

import pytest
import requests
import responses

from cognite_toolkit._cdf_tk.client import ToolkitClientConfig
from cognite_toolkit._cdf_tk.utils.http_client import (
    FailedItem,
    FailedRequestItem,
    FailedRequestMessage,
    FailedResponse,
    HTTPClient,
    ItemsRequest,
    MissingItem,
    ParamRequest,
    SimpleBodyRequest,
    SuccessItem,
    SuccessResponse,
    UnexpectedItem,
    UnknownRequestItem,
    UnknownResponseItem,
)
from cognite_toolkit._cdf_tk.utils.useful_types import JsonVal


@pytest.fixture
def rsps() -> Iterator[responses.RequestsMock]:
    with responses.RequestsMock() as rsps:
        yield rsps


@pytest.fixture
def http_client(toolkit_config: ToolkitClientConfig) -> Iterator[HTTPClient]:
    with HTTPClient(toolkit_config) as client:
        yield client


@pytest.fixture
def http_client_one_retry(toolkit_config: ToolkitClientConfig) -> Iterator[HTTPClient]:
    with HTTPClient(toolkit_config, max_retries=1) as client:
        yield client


class TestHTTPClient:
    def test_get_request(self, rsps: responses.RequestsMock, http_client: HTTPClient) -> None:
        rsps.get("https://example.com/api/resource", json={"key": "value"}, status=200)
        results = http_client.request(
            ParamRequest(endpoint_url="https://example.com/api/resource", method="GET", parameters={"query": "test"})
        )
        assert len(results) == 1
        response = results[0]
        assert isinstance(response, SuccessResponse)
        assert response.status_code == 200
        assert response.body == {"key": "value"}
        assert rsps.calls[-1].request.url == "https://example.com/api/resource?query=test"

    @pytest.mark.usefixtures("disable_gzip")
    def test_post_request(self, rsps: responses.RequestsMock, http_client: HTTPClient) -> None:
        rsps.post("https://example.com/api/resource", json={"id": 123, "status": "created"}, status=201)
        results = http_client.request(
            SimpleBodyRequest(
                endpoint_url="https://example.com/api/resource", method="POST", body_content={"name": "new resource"}
            )
        )
        assert len(results) == 1
        response = results[0]
        assert isinstance(response, SuccessResponse)
        assert response.status_code == 201
        assert response.body == {"id": 123, "status": "created"}
        assert rsps.calls[-1].request.body == json.dumps({"name": "new resource"})

    @pytest.mark.usefixtures("disable_gzip")
    @pytest.mark.parametrize(
        "bad_body,error",
        [
            pytest.param({"name": bytes(10)}, "can't be serialized by the JSON encoder", id="bytes value"),
            pytest.param(
                {"values": [float("nan")], "other": float("inf")},
                "Out of range float values are not JSON compliant",
                id="nan and inf",
            ),
        ],
    )
    def test_post_request_bad_json(self, bad_body: dict[str, JsonVal], error: str, http_client: HTTPClient) -> None:
        results = http_client.request(
            SimpleBodyRequest(
                endpoint_url="https://example.com/api/resource",
                method="POST",
                body_content=bad_body,
            )
        )
        assert len(results) == 1
        response = results[0]
        assert isinstance(response, FailedRequestMessage)
        assert error in response.error

    def test_failed_request(self, rsps: responses.RequestsMock, http_client: HTTPClient) -> None:
        rsps.get("https://example.com/api/resource", json={"error": "bad request"}, status=400)
        results = http_client.request(
            ParamRequest(endpoint_url="https://example.com/api/resource", method="GET", parameters={"query": "fail"})
        )
        assert len(results) == 1
        response = results[0]
        assert isinstance(response, FailedResponse)
        assert response.status_code == 400
        assert response.error == "bad request"

    @pytest.mark.usefixtures("disable_gzip")
    def test_retry_then_success(self, rsps: responses.RequestsMock, http_client: HTTPClient) -> None:
        url = "https://example.com/api/resource"
        rsps.get(url, json={"error": "service unavailable"}, status=503)
        rsps.get(url, json={"key": "value"}, status=200)
        results = http_client.request_with_retries(ParamRequest(endpoint_url=url, method="GET"))
        assert len(results) == 1
        response = results[0]
        assert isinstance(response, SuccessResponse)
        assert response.status_code == 200
        assert response.body == {"key": "value"}

    def test_retry_exhausted(self, http_client_one_retry: HTTPClient, rsps: responses.RequestsMock) -> None:
        client = http_client_one_retry
        for _ in range(2):
            rsps.get("https://example.com/api/resource", json={"error": {"message": "service unavailable"}}, status=503)
        with patch("time.sleep"):  # Patch sleep to speed up the test
            results = client.request_with_retries(
                ParamRequest(endpoint_url="https://example.com/api/resource", method="GET")
            )

        assert len(results) == 1
        response = results[0]
        assert isinstance(response, FailedResponse)
        assert response.status_code == 503
        assert response.error == "service unavailable"

    def test_invalid_json_response(self, rsps: responses.RequestsMock, http_client: HTTPClient) -> None:
        rsps.get("https://example.com/api/resource", body="not json", status=200)
        results = http_client.request(ParamRequest(endpoint_url="https://example.com/api/resource", method="GET"))
        assert len(results) == 1
        response = results[0]
        assert isinstance(response, FailedResponse)
        assert response.status_code == 200
        assert "Invalid JSON response" in response.error

    def test_connection_error(self, http_client_one_retry: HTTPClient, rsps: responses.RequestsMock) -> None:
        http_client = http_client_one_retry
        rsps.add(
            responses.GET,
            "http://nonexistent.domain/api/resource",
            body=requests.ConnectionError("Simulated connection error"),
        )
        results = http_client.request_with_retries(
            ParamRequest(endpoint_url="http://nonexistent.domain/api/resource", method="GET")
        )
        response = results[0]
        assert len(results) == 1
        assert isinstance(response, FailedRequestMessage)
        assert "RequestException after 1 attempts (connect error): Simulated connection error" == response.error

    def test_read_timeout_error(self, http_client_one_retry: HTTPClient, rsps: responses.RequestsMock) -> None:
        http_client = http_client_one_retry
        rsps.add(
            responses.GET,
            "https://example.com/api/resource",
            body=requests.ReadTimeout("Simulated read timeout"),
        )
        bad_request = ParamRequest(endpoint_url="https://example.com/api/resource", method="GET")
        results = http_client.request_with_retries(bad_request)
        response = results[0]
        assert len(results) == 1
        assert isinstance(response, FailedRequestMessage)
        assert "RequestException after 1 attempts (read error): Simulated read timeout" == response.error

<<<<<<< HEAD

@pytest.mark.usefixtures("disable_pypi_check")
class TestHTTPClientItemRequests:
    def test_request_with_items_happy_path(self, http_client: HTTPClient, rsps: responses.RequestsMock) -> None:
        rsps.post(
            "https://example.com/api/resource",
            json={"items": [{"id": 1, "value": 42}, {"id": 2, "value": 43}]},
            status=200,
        )
        items = [{"name": "item1", "id": 1}, {"name": "item2", "id": 2}]
        results = http_client.request(
            ItemsRequest[int](
                endpoint_url="https://example.com/api/resource",
                method="POST",
                items=items,
                as_id=lambda item: item["id"],
            )
        )
        assert results == [
            SuccessItem(status_code=200, id=1, item={"id": 1, "value": 42}),
            SuccessItem(status_code=200, id=2, item={"id": 2, "value": 43}),
        ]

    @pytest.mark.usefixtures("disable_gzip")
    def test_request_with_items_issues(self, http_client: HTTPClient, rsps: responses.RequestsMock) -> None:
        response_items = [
            {"externalId": "success", "data": 123},
            {"externalId": "unexpected", "data": 999},
        ]

        def server_callback(request: requests.PreparedRequest) -> tuple[int, dict[str, str], str]:
            # status, headers, body
            if "fail" in request.body:
                return 400, {}, json.dumps({"error": "Item failed"})
            elif "success" in request.body:
                return 200, {}, json.dumps({"items": response_items})
            else:
                return 200, {}, json.dumps({"items": []})

        rsps.add_callback(
            method=responses.POST,
            url="https://example.com/api/resource",
            callback=server_callback,
            content_type="application/json",
        )

        request_items = [
            {"externalId": "success"},
            {"externalId": "missing"},
            {"externalId": "fail"},
        ]
        results = http_client.request_with_retries(
            ItemsRequest[str](
                endpoint_url="https://example.com/api/resource",
                method="POST",
                items=request_items,
                as_id=lambda item: item["externalId"],
            )
        )
        assert results == [
            SuccessItem(status_code=200, id="success", item={"externalId": "success", "data": 123}),
            UnexpectedItem(status_code=200, id="unexpected", item={"externalId": "unexpected", "data": 999}),
            MissingItem(status_code=200, id="missing"),
            FailedItem(status_code=400, id="fail", error="Item failed"),
        ]

    def test_request_all_item_fail(self, http_client: HTTPClient, rsps: responses.RequestsMock) -> None:
        rsps.post(
            "https://example.com/api/resource",
            json={"error": "Unauthorized"},
            status=401,
        )
        items = [{"name": "item1", "id": 1}, {"name": "item2", "id": 2}]
        results = http_client.request(
            ItemsRequest[int](
                endpoint_url="https://example.com/api/resource",
                method="POST",
                items=items,
                as_id=lambda item: item["id"],
            )
        )
        assert results == [
            FailedItem(status_code=401, id=1, error="Unauthorized"),
            FailedItem(status_code=401, id=2, error="Unauthorized"),
        ]

        assert len(rsps.calls) == 1  # Only one request made

    def test_bad_request_items(self, http_client: HTTPClient, rsps: responses.RequestsMock) -> None:
        # Test with non-serializable item
        bad_items = [
            {"id": 1},
            {"externalId": "duplicate"},
            {"externalId": "duplicate"},
        ]  # Duplicate externalId will cause issue
        rsps.post(
            "https://example.com/api/resource",
            json={"items": [{"externalId": "duplicate", "data": 123}]},
            status=200,
        )

        results = http_client.request(
            ItemsRequest[str](
                endpoint_url="https://example.com/api/resource",
                method="POST",
                items=bad_items,
                as_id=lambda item: item["externalId"],  # KeyError will occur here
            )
        )
        assert results == [
            UnknownRequestItem(error="Error extracting ID: 'externalId'", item={"id": 1}),
            FailedRequestItem(id="duplicate", error="Duplicate item ID: 'duplicate'"),
            SuccessItem(status_code=200, id="duplicate", item={"externalId": "duplicate", "data": 123}),
        ]

    def test_request_no_items_response(self, http_client: HTTPClient, rsps: responses.RequestsMock) -> None:
        rsps.post(
            "https://example.com/api/resource/delete",
            status=200,
        )
        items = [{"id": 1}, {"id": 2}]
        results = http_client.request(
            ItemsRequest[int](
                endpoint_url="https://example.com/api/resource/delete",
                method="POST",
                items=items,
                as_id=lambda item: item["id"],
            )
        )
        assert results == [
            SuccessItem(status_code=200, id=1),
            SuccessItem(status_code=200, id=2),
        ]

    def test_response_unknown_id(self, http_client: HTTPClient, rsps: responses.RequestsMock) -> None:
        rsps.post(
            "https://example.com/api/resource",
            json={"items": [{"uid": "a", "data": 1}, {"uid": "b", "data": 2}]},
            status=200,
        )
        items = [{"name": "itemA", "id": 1}, {"name": "itemB", "id": 2}]
        results = http_client.request(
            ItemsRequest[int](
                endpoint_url="https://example.com/api/resource",
                method="POST",
                items=items,
                as_id=lambda item: item["id"],
            )
        )
        assert results == [
            UnknownResponseItem(status_code=200, item={"uid": "a", "data": 1}, error="Error extracting ID: 'id'"),
            UnknownResponseItem(status_code=200, item={"uid": "b", "data": 2}, error="Error extracting ID: 'id'"),
            MissingItem(status_code=200, id=1),
            MissingItem(status_code=200, id=2),
        ]

    def test_timeout_error(self, http_client_one_retry: HTTPClient, rsps: responses.RequestsMock) -> None:
        client = http_client_one_retry
        rsps.add(
            responses.POST,
            "https://example.com/api/resource",
            body=requests.ReadTimeout("Simulated timeout error"),
        )
        with patch("time.sleep"):
            results = client.request_with_retries(
                ItemsRequest[int](
                    endpoint_url="https://example.com/api/resource",
                    method="POST",
                    items=[{"id": 1}],
                    as_id=lambda item: item["id"],
                )
            )
        assert results == [
            FailedRequestItem(id=1, error="RequestException after 1 attempts (read error): Simulated timeout error")
        ]
=======
    def test_zero_retries(self, toolkit_config: ToolkitClientConfig, rsps: responses.RequestsMock) -> None:
        client = HTTPClient(toolkit_config, max_retries=0)
        rsps.get("https://example.com/api/resource", json={"error": "service unavailable"}, status=503)
        results = client.request_with_retries(
            ParamRequest(endpoint_url="https://example.com/api/resource", method="GET")
        )
        assert len(results) == 1
        response = results[0]
        assert isinstance(response, FailedResponse)
        assert response.status_code == 503
        assert response.error == "service unavailable"
        assert len(rsps.calls) == 1

    def test_error_text(self, http_client: HTTPClient, rsps: responses.RequestsMock) -> None:
        rsps.get("https://example.com/api/resource", json={"message": "plain_text"}, status=401)
        results = http_client.request(ParamRequest(endpoint_url="https://example.com/api/resource", method="GET"))
        assert len(results) == 1
        response = results[0]
        assert isinstance(response, FailedResponse)
        assert response.status_code == 401
        assert response.error == '{"message": "plain_text"}'
>>>>>>> 865ba54f
<|MERGE_RESOLUTION|>--- conflicted
+++ resolved
@@ -173,7 +173,28 @@
         assert isinstance(response, FailedRequestMessage)
         assert "RequestException after 1 attempts (read error): Simulated read timeout" == response.error
 
-<<<<<<< HEAD
+    def test_zero_retries(self, toolkit_config: ToolkitClientConfig, rsps: responses.RequestsMock) -> None:
+        client = HTTPClient(toolkit_config, max_retries=0)
+        rsps.get("https://example.com/api/resource", json={"error": "service unavailable"}, status=503)
+        results = client.request_with_retries(
+            ParamRequest(endpoint_url="https://example.com/api/resource", method="GET")
+        )
+        assert len(results) == 1
+        response = results[0]
+        assert isinstance(response, FailedResponse)
+        assert response.status_code == 503
+        assert response.error == "service unavailable"
+        assert len(rsps.calls) == 1
+
+    def test_error_text(self, http_client: HTTPClient, rsps: responses.RequestsMock) -> None:
+        rsps.get("https://example.com/api/resource", json={"message": "plain_text"}, status=401)
+        results = http_client.request(ParamRequest(endpoint_url="https://example.com/api/resource", method="GET"))
+        assert len(results) == 1
+        response = results[0]
+        assert isinstance(response, FailedResponse)
+        assert response.status_code == 401
+        assert response.error == '{"message": "plain_text"}'
+
 
 @pytest.mark.usefixtures("disable_pypi_check")
 class TestHTTPClientItemRequests:
@@ -348,27 +369,4 @@
             )
         assert results == [
             FailedRequestItem(id=1, error="RequestException after 1 attempts (read error): Simulated timeout error")
-        ]
-=======
-    def test_zero_retries(self, toolkit_config: ToolkitClientConfig, rsps: responses.RequestsMock) -> None:
-        client = HTTPClient(toolkit_config, max_retries=0)
-        rsps.get("https://example.com/api/resource", json={"error": "service unavailable"}, status=503)
-        results = client.request_with_retries(
-            ParamRequest(endpoint_url="https://example.com/api/resource", method="GET")
-        )
-        assert len(results) == 1
-        response = results[0]
-        assert isinstance(response, FailedResponse)
-        assert response.status_code == 503
-        assert response.error == "service unavailable"
-        assert len(rsps.calls) == 1
-
-    def test_error_text(self, http_client: HTTPClient, rsps: responses.RequestsMock) -> None:
-        rsps.get("https://example.com/api/resource", json={"message": "plain_text"}, status=401)
-        results = http_client.request(ParamRequest(endpoint_url="https://example.com/api/resource", method="GET"))
-        assert len(results) == 1
-        response = results[0]
-        assert isinstance(response, FailedResponse)
-        assert response.status_code == 401
-        assert response.error == '{"message": "plain_text"}'
->>>>>>> 865ba54f
+        ]