--- conflicted
+++ resolved
@@ -204,10 +204,7 @@
 
 @pytest.mark.usefixtures("disable_pypi_check")
 class TestHTTPClientItemRequests:
-<<<<<<< HEAD
-=======
     @pytest.mark.usefixtures("disable_gzip")
->>>>>>> c46bf184
     def test_request_with_items_happy_path(self, http_client: HTTPClient, rsps: responses.RequestsMock) -> None:
         rsps.post(
             "https://example.com/api/resource",
@@ -220,10 +217,7 @@
                 endpoint_url="https://example.com/api/resource",
                 method="POST",
                 items=items,
-<<<<<<< HEAD
-=======
                 extra_body_fields={"autoCreateDirectRelations": True},
->>>>>>> c46bf184
                 as_id=lambda item: item["id"],
             )
         )
@@ -231,14 +225,11 @@
             SuccessItem(status_code=200, id=1, item={"id": 1, "value": 42}),
             SuccessItem(status_code=200, id=2, item={"id": 2, "value": 43}),
         ]
-<<<<<<< HEAD
-=======
         assert len(rsps.calls) == 1
         assert json.loads(rsps.calls[0].request.body) == {
             "items": [{"name": "item1", "id": 1}, {"name": "item2", "id": 2}],
             "autoCreateDirectRelations": True,
         }
->>>>>>> c46bf184
 
     @pytest.mark.usefixtures("disable_gzip")
     def test_request_with_items_issues(self, http_client: HTTPClient, rsps: responses.RequestsMock) -> None:
@@ -282,8 +273,6 @@
             MissingItem(status_code=200, id="missing"),
             FailedItem(status_code=400, id="fail", error="Item failed"),
         ]
-<<<<<<< HEAD
-=======
         assert len(rsps.calls) == 5  # Three requests made
         first, second, third, fourth, fifth = rsps.calls
         # First call will fail, and split into 1 item + 2 items
@@ -300,7 +289,6 @@
         assert json.loads(fourth.request.body)["items"] == [{"externalId": "missing"}]
         # Fifth fails with 1 item.
         assert json.loads(fifth.request.body)["items"] == [{"externalId": "fail"}]
->>>>>>> c46bf184
 
     def test_request_all_item_fail(self, http_client: HTTPClient, rsps: responses.RequestsMock) -> None:
         rsps.post(
