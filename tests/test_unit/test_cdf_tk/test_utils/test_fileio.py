import re
from collections.abc import Iterable, Iterator
from datetime import date, datetime, timezone
from io import TextIOWrapper
from itertools import product
from pathlib import Path

import pytest

from cognite_toolkit._cdf_tk.exceptions import ToolkitValueError
from cognite_toolkit._cdf_tk.utils._auxiliary import get_concrete_subclasses
from cognite_toolkit._cdf_tk.utils.fileio import (
    COMPRESSION_BY_NAME,
    COMPRESSION_BY_SUFFIX,
    FILE_READ_CLS_BY_FORMAT,
    FILE_WRITE_CLS_BY_FORMAT,
    Chunk,
    Compression,
    CSVReader,
<<<<<<< HEAD
    FailedParsing,
=======
>>>>>>> fb7e9e70
    FileReader,
    FileWriter,
    SchemaColumn,
    Uncompressed,
)
from cognite_toolkit._cdf_tk.utils.fileio._readers import YAMLBaseReader
from cognite_toolkit._cdf_tk.utils.fileio._writers import YAMLBaseWriter
from cognite_toolkit._cdf_tk.utils.useful_types import JsonVal


@pytest.fixture()
def json_chunks() -> tuple[list[dict[str, JsonVal]], list[SchemaColumn]]:
    chunks = [
        {"text": "value1", "integer": 123},
        {"text": "value4", "list": [1, 2, 3], "nested": {"key": "value"}},
        {"text": "value5", "boolean": True},
        {"text": "value6"},
        {"text": "value7", "float": 3.14, "empty_list": []},
    ]
    schema = [
        SchemaColumn(name="text", type="string"),
        SchemaColumn(name="integer", type="integer"),
        SchemaColumn(name="list", type="integer", is_array=True),
        SchemaColumn(name="nested", type="json"),
        SchemaColumn(name="boolean", type="boolean"),
        SchemaColumn(name="float", type="float"),
        SchemaColumn(name="empty_list", type="float", is_array=True),
    ]
    return chunks, schema


@pytest.fixture()
def cell_chunks(
    json_chunks: tuple[list[dict[str, JsonVal]], list[SchemaColumn]],
) -> tuple[list[Chunk], list[SchemaColumn]]:
    chunks, schema = json_chunks
    chunks = [
        *chunks,
        {"date": date(2023, 10, 1), "timestamp": datetime(2023, 10, 1, 12, 0, 0, tzinfo=timezone.utc)},
    ]
    schema = [
        *schema,
        SchemaColumn(name="date", type="date"),
        SchemaColumn(name="timestamp", type="timestamp"),
    ]
    return chunks, schema


class LineReader(FileReader):
    format = ".DummyFormat"

    def _read_chunks_from_file(self, file: TextIOWrapper) -> Iterator[JsonVal]:
        for line in file:
            if line.strip():
                yield {"line": line.strip()}


class DummyWriter(FileWriter[TextIOWrapper]):
    format = ".dummy"

    def __init__(self, output_dir: Path) -> None:
        super().__init__(output_dir=output_dir, kind="DummyKind", compression=Uncompressed)
        self.written_chunks: list[Chunk] = []
        self.opened_files: list[Path] = []

    def _create_writer(self, filepath: Path) -> TextIOWrapper:
        self.opened_files.append(filepath)
        writer = self.compression_cls(filepath).open(mode="w")
        return writer

    def _write(self, writer: TextIOWrapper, chunks: Iterable[Chunk]) -> None:
        self.written_chunks.extend(chunks)
        writer.write("Writing chunks\n")


class TestCompression:
    @pytest.mark.parametrize(
        "compression_name",
        list(COMPRESSION_BY_NAME.keys()),
    )
    def test_read_write_compression_by_name(self, compression_name: str, tmp_path: Path) -> None:
        compression = Compression.from_name(compression_name)
        tmp_path = tmp_path / f"test_file.txt{compression.file_suffix}"
        with compression(tmp_path).open(mode="w") as file:
            file.write("Test content")

        with compression(tmp_path).open("r") as file:
            content = file.read()

        assert content == "Test content"

    @pytest.mark.parametrize(
        "compression_suffix",
        [*COMPRESSION_BY_SUFFIX.keys(), Uncompressed.file_suffix],
    )
    def test_read_write_compression_by_suffix(self, compression_suffix: str, tmp_path: Path) -> None:
        tmp_path = tmp_path / f"test_file.txt{compression_suffix}"
        with Compression.from_filepath(tmp_path).open(mode="w") as file:
            file.write("Test content")

        with Compression.from_filepath(tmp_path).open("r") as file:
            content = file.read()

        assert content == "Test content"

    def test_all_compression_classes_registered(self) -> None:
        expected_compressions = get_concrete_subclasses(Compression)

        assert set(COMPRESSION_BY_NAME.values()) == set(expected_compressions)
        assert set(COMPRESSION_BY_SUFFIX.values()) == set(expected_compressions)


class TestFileWriter:
    def test_file_split_on_limit(self, tmp_path: Path) -> None:
        dummy_writer = DummyWriter(tmp_path / "dummy")
        dummy_writer.max_file_size_bytes = 1  # Set a small limit for testing
        chunk1 = [{"a": 1}]
        chunk2 = [{"b": 2}]
        with dummy_writer:
            dummy_writer.write_chunks(chunk1, filestem="splitfile")
            dummy_writer.write_chunks(chunk2, filestem="splitfile")
        assert [file.relative_to(tmp_path) for file in dummy_writer.opened_files] == [
            Path("dummy/splitfile-part-0000.DummyKind.dummy"),
            Path("dummy/splitfile-part-0001.DummyKind.dummy"),
        ]
        assert dummy_writer.written_chunks == chunk1 + chunk2

    def test_multiple_filenames(self, tmp_path: Path) -> None:
        output_dir = tmp_path / "dummy"
        dummy_writer = DummyWriter(output_dir)
        chunk1 = [{"x": 1}]
        chunk2 = [{"y": 2}]
        with dummy_writer:
            dummy_writer.write_chunks(chunk1, filestem="file1")
            dummy_writer.write_chunks(chunk2, filestem="file2")
        assert [file.relative_to(tmp_path) for file in dummy_writer.opened_files] == [
            Path("dummy/file1-part-0000.DummyKind.dummy"),
            Path("dummy/file2-part-0000.DummyKind.dummy"),
        ]

    def test_all_file_writers_registered(self) -> None:
        # YAMLBaseWriter is an abstract class, so we exclude it from the expected readers
        expected_writers = set(get_concrete_subclasses(FileWriter)) - {DummyWriter, YAMLBaseWriter}

        assert set(FILE_WRITE_CLS_BY_FORMAT.values()) == expected_writers

    def test_create_from_format_raises(self) -> None:
        with pytest.raises(ToolkitValueError) as excinfo:
            FileWriter.create_from_format("unknown_format", Path("."), "DummyKind", Uncompressed)
        assert str(excinfo.value).startswith("Unknown file format: unknown_format. Available formats: ")


class TestFileReader:
    def test_read_multiple_lines(self, tmp_path: Path) -> None:
        # Create a dummy file with multiple lines
        file_content = "line1\nline2\nline3\n"
        file_path = tmp_path / "dummy.txt"
        file_path.write_text(file_content, encoding="utf-8")
        reader = LineReader(file_path)
        chunks = list(reader.read_chunks())
        assert chunks == [
            {"line": "line1"},
            {"line": "line2"},
            {"line": "line3"},
        ]

    def test_read_empty_file(self, tmp_path: Path) -> None:
        file_path = tmp_path / "empty.txt"
        file_path.touch()
        reader = LineReader(file_path)
        chunks = list(reader.read_chunks())
        assert chunks == []

    def test_read_lines_with_whitespace(self, tmp_path: Path) -> None:
        file_content = "  line1  \n\n  line2\n   \nline3   \n"
        file_path = tmp_path / "whitespace.txt"
        file_path.write_text(file_content, encoding="utf-8")
        reader = LineReader(file_path)
        chunks = list(reader.read_chunks())
        assert chunks == [
            {"line": "line1"},
            {"line": "line2"},
            {"line": "line3"},
        ]

    def test_all_file_readers_registered(self) -> None:
        # YAMLBaseReader is an abstract class, so we exclude it from the expected readers
        expected_readers = set(get_concrete_subclasses(FileReader)) - {LineReader, YAMLBaseReader}

        assert set(expected_readers) == set(FILE_READ_CLS_BY_FORMAT.values())

    @pytest.mark.parametrize(
        "filepath, expected_error",
        [
            (Path("non_existent_file.txt"), "Unknown file format: .txt. Available formats:"),
            (Path("file_without_format"), "File has no suffix. Available formats:"),
            (Path("file_with_multiple_suffixes.txt.gz"), "Unknown file format: .txt."),
            (Path("file_with_only_compression.gz"), "File has a compression suffix, but no file format suffix found."),
        ],
    )
    def test_from_filepath_raise(self, filepath: Path, expected_error: str) -> None:
        with pytest.raises(ToolkitValueError) as excinfo:
            FileReader.from_filepath(filepath)

        assert str(excinfo.value).startswith(expected_error)


class TestFileIO:
    @pytest.mark.parametrize(
        "format, compression_name",
        list(product(FILE_WRITE_CLS_BY_FORMAT.keys(), COMPRESSION_BY_NAME.keys())),
    )
    def test_write_read(
        self,
        format: str,
        compression_name: str,
        json_chunks: tuple[list[dict[str, JsonVal]], list[SchemaColumn]],
        tmp_path: Path,
    ) -> None:
        chunks, columns = json_chunks
        chunk_len = len(chunks)
        compression_cls = COMPRESSION_BY_NAME[compression_name]
        output_dir = tmp_path / "output"
        with FileWriter.create_from_format(
            format, output_dir, "Test", compression=compression_cls, columns=columns
        ) as writer:
            mid = chunk_len // 2
            writer.write_chunks(chunks[:mid])
            writer.write_chunks(chunks[mid:])

        file_path = list(output_dir.rglob(f"*{format}{compression_cls.file_suffix}"))
        assert len(file_path) == 1

        reader = FileReader.from_filepath(file_path[0])
        # The Table reader returns all columns, even if they are None, so we filter them out for comparison.
        read_chunks = [
            {key: value for key, value in chunk.items() if value is not None} for chunk in reader.read_chunks()
        ]

        assert read_chunks == chunks

    @pytest.mark.parametrize(
        "format, compression_name",
        list(product(FILE_WRITE_CLS_BY_FORMAT.keys(), COMPRESSION_BY_NAME.keys())),
    )
    def test_write_cell_chunks(
        self, format: str, compression_name: str, cell_chunks: tuple[list[Chunk], list[SchemaColumn]], tmp_path: Path
    ) -> None:
        chunks, columns = cell_chunks
        compression_cls = COMPRESSION_BY_NAME[compression_name]
        output_dir = tmp_path / "output"
        with FileWriter.create_from_format(
            format, output_dir, "Test", compression=compression_cls, columns=columns
        ) as writer:
            writer.write_chunks(chunks)

        file_path = list(output_dir.rglob(f"*{format}{compression_cls.file_suffix}"))
        assert len(file_path) == 1
        # We cannot read cell chunks directly, as these contain non-JSON values like dates and timestamps.

    @pytest.mark.parametrize(
        "format, compression_name",
        list(product(FILE_WRITE_CLS_BY_FORMAT.keys(), COMPRESSION_BY_NAME.keys())),
    )
    def test_write_split_files(
        self,
        format: str,
        compression_name: str,
        json_chunks: tuple[list[dict[str, JsonVal]], list[SchemaColumn]],
        tmp_path: Path,
    ) -> None:
        chunks, columns = json_chunks
        chunk_len = len(chunks)
        compression_cls = COMPRESSION_BY_NAME[compression_name]
        output_dir = tmp_path / "output"
        writer_inst = FileWriter.create_from_format(
            format, output_dir, "Test", compression=compression_cls, columns=columns
        )
        writer_inst.max_file_size_bytes = 1  # Small size to force splitting
        with writer_inst as writer:
            mid = chunk_len // 2
            writer.write_chunks(chunks[:mid])
            writer.write_chunks(chunks[mid:])

        def part_number(filepath: Path) -> int:
            match = re.match(r"part-(\d{4}).*", filepath.name)
            return int(match.group(1)) if match else -1

        file_path = sorted(output_dir.rglob(f"*{format}{compression_cls.file_suffix}"), key=part_number)
        assert len(file_path) == 2

        reader = FileReader.from_filepath(file_path[0])
        # The Table reader returns all columns, even if they are None, so we filter them out for comparison.
        read_chunks = [
            {key: value for key, value in chunk.items() if value is not None} for chunk in reader.read_chunks()
        ]
        assert read_chunks == chunks[:mid]
        reader = FileReader.from_filepath(file_path[1])
        read_chunks = [
            {key: value for key, value in chunk.items() if value is not None} for chunk in reader.read_chunks()
        ]
        assert read_chunks == chunks[mid:]


class TestCSVReader:
<<<<<<< HEAD
    CSV_CONTENT = """text,integer,nested,boolean,float
value1,123,"{""key"": ""value""}",true,3.14
value2,456,"{""key"": ""value2""}",false,2.71
,,,,
value3,789,"{""key"": ""value3""}",true,1.41
310,false,31.2,text,20
"""
    EXPECTED_SCHEMA = (
        SchemaColumn(name="text", type="string"),
        SchemaColumn(name="integer", type="integer"),
        SchemaColumn(name="nested", type="json"),
        SchemaColumn(name="boolean", type="boolean"),
        SchemaColumn(name="float", type="float"),
    )

    def test_sniff_schema(self, tmp_path: Path) -> None:
        csv_path = tmp_path / "test.csv"
        csv_path.write_text(self.CSV_CONTENT, encoding="utf-8")

        schema = CSVReader.sniff_schema(csv_path, sniff_rows=100)

        assert schema == list(self.EXPECTED_SCHEMA)

    def test_read_with_schema(self, tmp_path: Path) -> None:
        csv_path = tmp_path / "test.csv"
        csv_path.write_text(self.CSV_CONTENT, encoding="utf-8")

        reader = CSVReader(csv_path, schema=self.EXPECTED_SCHEMA, keep_failed_cells=True)
        chunks = list(reader.read_chunks())

        assert len(chunks) == 5
        assert chunks == [
            {
                "text": "value1",
                "integer": 123,
                "nested": {"key": "value"},
                "boolean": True,
                "float": 3.14,
            },
            {
                "text": "value2",
                "integer": 456,
                "nested": {"key": "value2"},
                "boolean": False,
                "float": 2.71,
            },
            {"boolean": None, "float": None, "integer": None, "nested": None, "text": None},
            {"boolean": True, "float": 1.41, "integer": 789, "nested": {"key": "value3"}, "text": "value3"},
            {"boolean": None, "float": 20.0, "integer": None, "nested": 31.2, "text": "310"},
        ]
        assert len(reader.failed_cell) == 2
        assert reader.failed_cell == [
            FailedParsing(row=5, column="integer", value="false", error="Cannot convert false to int64."),
            FailedParsing(row=5, column="boolean", value="text", error="Cannot convert text to boolean."),
=======
    def test_read_unprocessed_csv(self, tmp_path: Path) -> None:
        csv_content = "id,space,externalId,number\n1,space1,id1,1.30\n2,space2,id2,42.0\n"
        csv_file = tmp_path / "test.csv"
        csv_file.write_text(csv_content, encoding="utf-8")

        chunks = list(CSVReader(csv_file).read_chunks_unprocessed())

        assert chunks == [
            {"id": "1", "space": "space1", "externalId": "id1", "number": "1.30"},
            {"id": "2", "space": "space2", "externalId": "id2", "number": "42.0"},
>>>>>>> fb7e9e70
        ]<|MERGE_RESOLUTION|>--- conflicted
+++ resolved
@@ -17,10 +17,7 @@
     Chunk,
     Compression,
     CSVReader,
-<<<<<<< HEAD
     FailedParsing,
-=======
->>>>>>> fb7e9e70
     FileReader,
     FileWriter,
     SchemaColumn,
@@ -326,7 +323,6 @@
 
 
 class TestCSVReader:
-<<<<<<< HEAD
     CSV_CONTENT = """text,integer,nested,boolean,float
 value1,123,"{""key"": ""value""}",true,3.14
 value2,456,"{""key"": ""value2""}",false,2.71
@@ -381,7 +377,8 @@
         assert reader.failed_cell == [
             FailedParsing(row=5, column="integer", value="false", error="Cannot convert false to int64."),
             FailedParsing(row=5, column="boolean", value="text", error="Cannot convert text to boolean."),
-=======
+        ]
+
     def test_read_unprocessed_csv(self, tmp_path: Path) -> None:
         csv_content = "id,space,externalId,number\n1,space1,id1,1.30\n2,space2,id2,42.0\n"
         csv_file = tmp_path / "test.csv"
@@ -392,5 +389,4 @@
         assert chunks == [
             {"id": "1", "space": "space1", "externalId": "id1", "number": "1.30"},
             {"id": "2", "space": "space2", "externalId": "id2", "number": "42.0"},
->>>>>>> fb7e9e70
         ]