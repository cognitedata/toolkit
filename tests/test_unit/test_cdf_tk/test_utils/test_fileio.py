--- conflicted
+++ resolved
@@ -200,37 +200,7 @@
         with pytest.raises(ToolkitValueError) as excinfo:
             FileReader.from_filepath(filepath)
 
-<<<<<<< HEAD
         assert str(excinfo.value).startswith(expected_error)
-
-
-class TestFileWriter:
-    def test_file_split_on_limit(self, tmp_path: Path) -> None:
-        dummy_writer = DummyWriter(tmp_path / "dummy")
-        dummy_writer.max_file_size_bytes = 1  # Set a small limit for testing
-        chunk1 = [{"a": 1}]
-        chunk2 = [{"b": 2}]
-        with dummy_writer:
-            dummy_writer.write_chunks(chunk1, filestem="splitfile")
-            dummy_writer.write_chunks(chunk2, filestem="splitfile")
-        assert [file.relative_to(tmp_path) for file in dummy_writer.opened_files] == [
-            Path("dummy/splitfile-part-0000.DummyKind.dummy"),
-            Path("dummy/splitfile-part-0001.DummyKind.dummy"),
-        ]
-        assert dummy_writer.written_chunks == chunk1 + chunk2
-
-    def test_multiple_filenames(self, tmp_path: Path) -> None:
-        output_dir = tmp_path / "dummy"
-        dummy_writer = DummyWriter(output_dir)
-        chunk1 = [{"x": 1}]
-        chunk2 = [{"y": 2}]
-        with dummy_writer:
-            dummy_writer.write_chunks(chunk1, filestem="file1")
-            dummy_writer.write_chunks(chunk2, filestem="file2")
-        assert [file.relative_to(tmp_path) for file in dummy_writer.opened_files] == [
-            Path("dummy/file1-part-0000.DummyKind.dummy"),
-            Path("dummy/file2-part-0000.DummyKind.dummy"),
-        ]
 
 
 class TestFileIO:
@@ -311,7 +281,4 @@
         reader = FileReader.from_filepath(file_path[0])
         assert list(reader.read_chunks()) == chunks[:mid]
         reader = FileReader.from_filepath(file_path[1])
-        assert list(reader.read_chunks()) == chunks[mid:]
-=======
-        assert str(excinfo.value).startswith(expected_error)
->>>>>>> 21c454c5
+        assert list(reader.read_chunks()) == chunks[mid:]