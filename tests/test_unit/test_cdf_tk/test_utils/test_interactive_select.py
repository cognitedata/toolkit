from cognite.client.data_classes import (
    Asset,
    CountAggregate,
    DataSet,
)
from questionary import Choice

from cognite_toolkit._cdf_tk.client.testing import monkeypatch_toolkit_client
from cognite_toolkit._cdf_tk.utils.interactive_select import (
    AssetInteractiveSelect,
<<<<<<< HEAD
    FileMetadataInteractiveSelect,
=======
    EventInteractiveSelect,
>>>>>>> 8f274ad0
    TimeSeriesInteractiveSelect,
)
from tests.test_unit.utils import MockQuestionary


class TestInteractiveSelect:
    def test_interactive_select_assets(self, monkeypatch) -> None:
        def select_hierarchy(choices: list[Choice]) -> list[str]:
            assert len(choices) == 2
            return [choices[1].value]

        def select_data_set(choices: list[Choice]) -> list[str]:
            assert len(choices) == 3
            return [choices[2].value]

        answers = ["Hierarchy", select_hierarchy, "Data Set", select_data_set, "Done"]
        with (
            monkeypatch_toolkit_client() as client,
            MockQuestionary(AssetInteractiveSelect.__module__, monkeypatch, answers),
        ):
            client.assets.list.return_value = [Asset(id=1, external_id="Root1"), Asset(id=2, external_id="Root2")]
            client.assets.aggregate_count.return_value = 100
            client.data_sets.list.return_value = [
                DataSet(id=1, external_id="dataset1"),
                DataSet(id=2, external_id="dataset2"),
                DataSet(id=3, external_id="dataset3"),
            ]

            selector = AssetInteractiveSelect(client)
            selected_hierarchy, selected_dataset = selector.interactive_select_hierarchy_datasets()

        assert selected_hierarchy == ["Root2"]
        assert selected_dataset == ["dataset3"]

    def test_interactive_select_filemetadata(self, monkeypatch) -> None:
        def select_data_set(choices: list[Choice]) -> list[str]:
            assert len(choices) == 3
            return [choices[2].value]

        def select_hierarchy(choices: list[Choice]) -> list[str]:
            assert len(choices) == 2
            return [choices[1].value]

        answers = ["Data Set", select_data_set, "Hierarchy", select_hierarchy, "Done"]
        with (
            monkeypatch_toolkit_client() as client,
            MockQuestionary(FileMetadataInteractiveSelect.__module__, monkeypatch, answers),
        ):
            client.data_sets.list.return_value = [
                DataSet(id=1, external_id="dataset1", name="Dataset 1"),
                DataSet(id=2, external_id="dataset2", name="Dataset 2"),
                DataSet(id=3, external_id="dataset3", name="Dataset 3"),
            ]
            client.assets.list.return_value = [
                Asset(id=1, external_id="Root1", name="Root 1"),
                Asset(id=2, external_id="Root2", name="Root 2"),
            ]
            client.files.aggregate.return_value = [CountAggregate(100)]
            selector = FileMetadataInteractiveSelect(client)
            selected_hierarchy, selected_dataset = selector.interactive_select_hierarchy_datasets()

        assert selected_hierarchy == ["Root2"]
        assert selected_dataset == ["dataset3"]

    def test_interactive_select_filemetadata_empty_cdf(self, monkeypatch) -> None:
        def select_data_set(choices: list[Choice]) -> list[str]:
            assert len(choices) == 0
            return []

        def select_hierarchy(choices: list[Choice]) -> list[str]:
            assert len(choices) == 0
            return []

        answers = ["Data Set", select_data_set, "Hierarchy", select_hierarchy, "Done"]
        with (
            monkeypatch_toolkit_client() as client,
            MockQuestionary(FileMetadataInteractiveSelect.__module__, monkeypatch, answers),
        ):
            client.data_sets.list.return_value = []
            client.assets.list.return_value = []
            client.files.aggregate.return_value = [CountAggregate(100)]
            selector = FileMetadataInteractiveSelect(client)
            selected_hierarchy, selected_dataset = selector.interactive_select_hierarchy_datasets()

        assert selected_hierarchy == []
        assert selected_dataset == []

    def test_interactive_select_timeseries(self, monkeypatch) -> None:
        def select_data_set(choices: list[Choice]) -> list[str]:
            assert len(choices) == 3
            return [choices[2].value]

        def select_hierarchy(choices: list[Choice]) -> list[str]:
            assert len(choices) == 2
            return [choices[1].value]

        answers = ["Data Set", select_data_set, "Hierarchy", select_hierarchy, "Done"]
        with (
            monkeypatch_toolkit_client() as client,
            MockQuestionary(TimeSeriesInteractiveSelect.__module__, monkeypatch, answers),
        ):
            client.data_sets.list.return_value = [
                DataSet(id=1, external_id="dataset1", name="Dataset 1"),
                DataSet(id=2, external_id="dataset2", name="Dataset 2"),
                DataSet(id=3, external_id="dataset3", name="Dataset 3"),
            ]
            client.assets.list.return_value = [
                Asset(id=1, external_id="Root1", name="Root 1"),
                Asset(id=2, external_id="Root2", name="Root 2"),
            ]
            client.time_series.aggregate_count.return_value = 100
            selector = TimeSeriesInteractiveSelect(client)
            selected_hierarchy, selected_dataset = selector.interactive_select_hierarchy_datasets()

        assert selected_hierarchy == ["Root2"]
        assert selected_dataset == ["dataset3"]

    def test_interactive_select_events(self, monkeypatch) -> None:
        def select_data_set(choices: list[Choice]) -> list[str]:
            assert len(choices) == 3
            return [choices[2].value]

        def select_hierarchy(choices: list[Choice]) -> list[str]:
            assert len(choices) == 2
            return [choices[1].value]

        answers = ["Data Set", select_data_set, "Hierarchy", select_hierarchy, "Done"]
        with (
            monkeypatch_toolkit_client() as client,
            MockQuestionary(EventInteractiveSelect.__module__, monkeypatch, answers),
        ):
            client.data_sets.list.return_value = [
                DataSet(id=1, external_id="dataset1", name="Dataset 1"),
                DataSet(id=2, external_id="dataset2", name="Dataset 2"),
                DataSet(id=3, external_id="dataset3", name="Dataset 3"),
            ]
            client.assets.list.return_value = [
                Asset(id=1, external_id="Root1", name="Root 1"),
                Asset(id=2, external_id="Root2", name="Root 2"),
            ]
            client.events.aggregate_count.return_value = 100
            selector = EventInteractiveSelect(client)
            selected_hierarchy, selected_dataset = selector.interactive_select_hierarchy_datasets()

        assert selected_hierarchy == ["Root2"]
        assert selected_dataset == ["dataset3"]<|MERGE_RESOLUTION|>--- conflicted
+++ resolved
@@ -8,11 +8,8 @@
 from cognite_toolkit._cdf_tk.client.testing import monkeypatch_toolkit_client
 from cognite_toolkit._cdf_tk.utils.interactive_select import (
     AssetInteractiveSelect,
-<<<<<<< HEAD
+    EventInteractiveSelect,
     FileMetadataInteractiveSelect,
-=======
-    EventInteractiveSelect,
->>>>>>> 8f274ad0
     TimeSeriesInteractiveSelect,
 )
 from tests.test_unit.utils import MockQuestionary
