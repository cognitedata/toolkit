from collections.abc import Mapping
from datetime import datetime
from unittest.mock import MagicMock

import pytest
from cognite.client.data_classes import (
    Asset,
    CountAggregate,
    DataSet,
    UserProfile,
    UserProfileList,
)
from cognite.client.data_classes.aggregations import CountValue
from cognite.client.data_classes.data_modeling import NodeList, Space, SpaceList, View, ViewId, ViewList
from questionary import Choice

from cognite_toolkit._cdf_tk.client.data_classes.canvas import CANVAS_INSTANCE_SPACE, Canvas
from cognite_toolkit._cdf_tk.client.testing import monkeypatch_toolkit_client
<<<<<<< HEAD
from cognite_toolkit._cdf_tk.exceptions import ToolkitValueError
=======
from cognite_toolkit._cdf_tk.exceptions import ToolkitMissingResourceError, ToolkitValueError
>>>>>>> 8503a432
from cognite_toolkit._cdf_tk.utils.aggregators import AssetCentricAggregator
from cognite_toolkit._cdf_tk.utils.interactive_select import (
    AssetCentricDestinationSelect,
    AssetInteractiveSelect,
    DataModelingSelect,
    EventInteractiveSelect,
    FileMetadataInteractiveSelect,
    InteractiveCanvasSelect,
    TimeSeriesInteractiveSelect,
)
from tests.test_unit.utils import MockQuestionary


class TestInteractiveSelect:
    def test_interactive_select_assets(self, monkeypatch) -> None:
        def select_hierarchy(choices: list[Choice]) -> str:
            assert len(choices) == 2
            return choices[1].value

        def select_data_set(choices: list[Choice]) -> list[str]:
            assert len(choices) == 3 + 1  # +1 for "All Data Sets" option
            return [choices[3].value]

        answers = ["Hierarchy", select_hierarchy, select_data_set]
        with (
            monkeypatch_toolkit_client() as client,
            MockQuestionary(AssetInteractiveSelect.__module__, monkeypatch, answers),
        ):
            selector = AssetInteractiveSelect(client, "test_operation")
            client.assets.list.return_value = [Asset(id=1, external_id="Root1"), Asset(id=2, external_id="Root2")]
            aggregator = MagicMock(spec=AssetCentricAggregator)
            aggregator.count.return_value = 1000
            aggregator.used_data_sets.return_value = ["dataset1", "dataset2", "dataset3"]
            selector._aggregator = aggregator
            client.data_sets.retrieve_multiple.return_value = [
                DataSet(id=1, external_id="dataset1"),
                DataSet(id=2, external_id="dataset2"),
                DataSet(id=3, external_id="dataset3"),
            ]

            selected_hierarchy, selected_dataset = selector.select_hierarchies_and_data_sets()

        assert selected_hierarchy == ["Root2"]
        assert selected_dataset == ["dataset3"]

    def test_interactive_select_filemetadata(self, monkeypatch) -> None:
        def select_data_set(choices: list[Choice]) -> str:
            assert len(choices) == 3
            return choices[2].value

        def select_hierarchy(choices: list[Choice]) -> list[str]:
            assert len(choices) == 2 + 1  # +1 for "All Hierarchies" option
            return [choices[2].value]

        answers = ["Data Set", select_data_set, select_hierarchy]
        with (
            monkeypatch_toolkit_client() as client,
            MockQuestionary(FileMetadataInteractiveSelect.__module__, monkeypatch, answers),
        ):
            client.data_sets.list.return_value = [
                DataSet(id=1, external_id="dataset1", name="Dataset 1"),
                DataSet(id=2, external_id="dataset2", name="Dataset 2"),
                DataSet(id=3, external_id="dataset3", name="Dataset 3"),
            ]
            client.assets.list.return_value = [
                Asset(id=1, external_id="Root1", name="Root 1"),
                Asset(id=2, external_id="Root2", name="Root 2"),
            ]
            client.files.aggregate.return_value = [CountAggregate(100)]
            selector = FileMetadataInteractiveSelect(client, "test_operation")
            selected_hierarchy, selected_dataset = selector.select_hierarchies_and_data_sets()

        assert selected_hierarchy == ["Root2"]
        assert selected_dataset == ["dataset3"]

    def test_interactive_select_filemetadata_empty_cdf(self, monkeypatch) -> None:
        def select_data_set(choices: list[Choice]) -> None:
            assert len(choices) == 0
            return None

        def select_hierarchy(choices: list[Choice]) -> list[str]:
            assert len(choices) == 0
            return []

        answers = ["Data Set", select_data_set, select_hierarchy]
        with (
            monkeypatch_toolkit_client() as client,
            MockQuestionary(FileMetadataInteractiveSelect.__module__, monkeypatch, answers),
        ):
            client.data_sets.list.return_value = []
            client.assets.list.return_value = []
            client.files.aggregate.return_value = [CountAggregate(100)]
            selector = FileMetadataInteractiveSelect(client, "test_operation")
            with pytest.raises(ToolkitValueError) as exc_info:
                _ = selector.select_hierarchies_and_data_sets()

        assert str(exc_info.value) == "No data Set available to select."

    def test_interactive_select_timeseries(self, monkeypatch) -> None:
        def select_data_set(choices: list[Choice]) -> str:
            assert len(choices) == 3
            return choices[2].value

        def select_hierarchy(choices: list[Choice]) -> list[str]:
            assert len(choices) == 2 + 1  # +1 for "All Hierarchies" option
            return [choices[2].value]

        answers = ["Data Set", select_data_set, select_hierarchy]
        with (
            monkeypatch_toolkit_client() as client,
            MockQuestionary(TimeSeriesInteractiveSelect.__module__, monkeypatch, answers),
        ):
            client.data_sets.list.return_value = [
                DataSet(id=1, external_id="dataset1", name="Dataset 1"),
                DataSet(id=2, external_id="dataset2", name="Dataset 2"),
                DataSet(id=3, external_id="dataset3", name="Dataset 3"),
            ]
            client.assets.list.return_value = [
                Asset(id=1, external_id="Root1", name="Root 1"),
                Asset(id=2, external_id="Root2", name="Root 2"),
            ]
            client.time_series.aggregate_count.return_value = 100
            selector = TimeSeriesInteractiveSelect(client, "test_operation")
            selected_hierarchy, selected_dataset = selector.select_hierarchies_and_data_sets()

        assert selected_hierarchy == ["Root2"]
        assert selected_dataset == ["dataset3"]

    def test_interactive_select_events(self, monkeypatch) -> None:
        def select_data_set(choices: list[Choice]) -> str:
            assert len(choices) == 3
            return choices[2].value

        def select_hierarchy(choices: list[Choice]) -> list[str]:
            assert len(choices) == 2 + 1  # +1 for "All Hierarchies" option
            return [choices[2].value]

        answers = ["Data Set", select_data_set, select_hierarchy]
        with (
            monkeypatch_toolkit_client() as client,
            MockQuestionary(EventInteractiveSelect.__module__, monkeypatch, answers),
        ):
            client.data_sets.list.return_value = [
                DataSet(id=1, external_id="dataset1", name="Dataset 1"),
                DataSet(id=2, external_id="dataset2", name="Dataset 2"),
                DataSet(id=3, external_id="dataset3", name="Dataset 3"),
            ]
            client.assets.list.return_value = [
                Asset(id=1, external_id="Root1", name="Root 1"),
                Asset(id=2, external_id="Root2", name="Root 2"),
            ]
            client.events.aggregate_count.return_value = 100
            selector = EventInteractiveSelect(client, "test_operation")
            selected_hierarchy, selected_dataset = selector.select_hierarchies_and_data_sets()

        assert selected_hierarchy == ["Root2"]
        assert selected_dataset == ["dataset3"]

<<<<<<< HEAD
=======
    def test_asset_centric_destination_select(self, monkeypatch) -> None:
        def select_destination(choices: list[Choice]) -> str:
            assert len(choices) == len(AssetCentricDestinationSelect.valid_destinations)
            return choices[2].value

        answers = [select_destination]
        with MockQuestionary(AssetCentricDestinationSelect.__module__, monkeypatch, answers):
            selected = AssetCentricDestinationSelect.select()

        assert selected == AssetCentricDestinationSelect.valid_destinations[2]

    def test_asset_centric_destination_invalid_destination(self) -> None:
        with pytest.raises(ValueError) as exc_info:
            AssetCentricDestinationSelect.validate("invalid_destination")

        assert "Invalid destination type: 'invalid_destination'." in str(exc_info.value)

>>>>>>> 8503a432
    def test_select_data_set(self, monkeypatch):
        def select_data_set(choices) -> str:
            assert len(choices) == 2
            selection = choices[1].value
            assert isinstance(selection, str)
            return selection

        answers = [select_data_set]
        with (
            monkeypatch_toolkit_client() as client,
            MockQuestionary(AssetInteractiveSelect.__module__, monkeypatch, answers),
        ):
            selector = AssetInteractiveSelect(client, "test")
            aggregator = MagicMock(spec=AssetCentricAggregator)
            aggregator.count.return_value = 1000
            selector._aggregator = aggregator

            client.data_sets.list.return_value = [
                DataSet(id=1, external_id="ds1", name="DataSet 1"),
                DataSet(id=2, external_id="ds2", name="DataSet 2"),
            ]
            result = selector.select_data_set()
        assert result == "ds2"

    def test_select_data_sets_allow_empty(self, monkeypatch) -> None:
        def select_data_sets(choices) -> str | None:
            assert len(choices) == 2 + 1  # +1 for "All Data Sets" option
            assert choices[0].title.startswith("All")
            return choices[0].value

        answers = [select_data_sets]
        with (
            monkeypatch_toolkit_client() as client,
            MockQuestionary(AssetInteractiveSelect.__module__, monkeypatch, answers),
        ):
            selector = AssetInteractiveSelect(client, "test")
            aggregator = MagicMock(spec=AssetCentricAggregator)
            aggregator.count.return_value = 1000
            selector._aggregator = aggregator

            client.data_sets.list.return_value = [
                DataSet(id=1, external_id="ds1", name="DataSet 1"),
                DataSet(id=2, external_id="ds2", name="DataSet 2"),
            ]

            result = selector.select_data_set(allow_empty=True)
        assert result is None

    def test_select_data_sets(self, monkeypatch):
        def select_data_sets(choices) -> str:
            assert len(choices) == 2
            selection = choices[0].value
            assert isinstance(selection, str)
            return selection

        answers = [select_data_sets]
        with (
            monkeypatch_toolkit_client() as client,
            MockQuestionary(AssetInteractiveSelect.__module__, monkeypatch, answers),
        ):
            selector = AssetInteractiveSelect(client, "test")
            aggregator = MagicMock(spec=AssetCentricAggregator)
            aggregator.count.return_value = 1000
            selector._aggregator = aggregator

            client.data_sets.list.return_value = [
                DataSet(id=1, external_id="ds1", name="DataSet 1"),
                DataSet(id=2, external_id="ds2", name="DataSet 2"),
            ]

            result = selector.select_data_sets()
        assert result == "ds1"

    def test_select_hierarchy(self, monkeypatch):
        def select_hierarchy(choices) -> str:
            assert len(choices) == 2
            selection = choices[0].value
            assert isinstance(selection, str)
            return selection

        answers = [select_hierarchy]
        with (
            monkeypatch_toolkit_client() as client,
            MockQuestionary(AssetInteractiveSelect.__module__, monkeypatch, answers),
        ):
            selector = AssetInteractiveSelect(client, "test")
            aggregator = MagicMock(spec=AssetCentricAggregator)
            aggregator.count.return_value = 1000
            selector._aggregator = aggregator

            client.assets.list.return_value = [
                Asset(id=1, external_id="root1", name="Root 1"),
                Asset(id=2, external_id="root2", name="Root 2"),
            ]

            result = selector.select_hierarchy()
        assert result == "root1"

    def test_select_hierarchy_allow_empty(self, monkeypatch) -> None:
        def select_hierarchy(choices) -> str | None:
            assert len(choices) == 2 + 1
            # +1 for "All Hierarchies" option
            assert choices[0].title.startswith("All")
            return choices[0].value

        answers = [select_hierarchy]
        with (
            monkeypatch_toolkit_client() as client,
            MockQuestionary(AssetInteractiveSelect.__module__, monkeypatch, answers),
        ):
            selector = AssetInteractiveSelect(client, "test")
            aggregator = MagicMock(spec=AssetCentricAggregator)
            aggregator.count.return_value = 1000
            selector._aggregator = aggregator

            client.assets.list.return_value = [
                Asset(id=1, external_id="root1", name="Root 1"),
                Asset(id=2, external_id="root2", name="Root 2"),
            ]

            result = selector.select_hierarchy(allow_empty=True)
        assert result is None

    def test_select_hierarchies(self, monkeypatch):
        def select_hierarchies(choices) -> list[str]:
            assert len(choices) == 2
            return [choices[1].value]

        answers = [select_hierarchies]
        with (
            monkeypatch_toolkit_client() as client,
            MockQuestionary(AssetInteractiveSelect.__module__, monkeypatch, answers),
        ):
            selector = AssetInteractiveSelect(client, "test")
            aggregator = MagicMock(spec=AssetCentricAggregator)
            aggregator.count.return_value = 1000
            selector._aggregator = aggregator
            client.assets.list.return_value = [
                Asset(id=1, external_id="root1", name="Root 1"),
                Asset(id=2, external_id="root2", name="Root 2"),
            ]
            result = selector.select_hierarchies()
        assert result == ["root2"]


class TestInteractiveCanvasSelect:
    @pytest.mark.parametrize(
        "selected_cdf, answers, expected_selected, expected_options",
        [
            pytest.param({}, ["All Canvases"], [], None, id="No canvases in CDF"),
            pytest.param(
                {"Public1", "Public2", "Private1", "Private2"},
                ["All Canvases"],
                ["Public1", "Public2", "Private1", "Private2"],
                None,
                id="All canvases selected",
            ),
            pytest.param(
                {"Public1", "Public2"},
                ["All public Canvases"],
                ["Public1", "Public2"],
                None,
                id="All public canvases selected",
            ),
            pytest.param(
                {"Public1", "Public2"},
                ["Selected public Canvases", {"Public1"}],
                ["Public1"],
                2,
                id="Selected public canvases",
            ),
            pytest.param(
                {"Public1", "Public2", "Private1", "Private2"},
                ["All by given user", "Marge Simpson (marge)"],
                ["Public2", "Private1"],
                None,
                id="All by given user",
            ),
            pytest.param(
                {"Public1", "Public2", "Private1", "Private2"},
                ["Selected by given user", "Marge Simpson (marge)", {"Public2"}],
                ["Public2"],
                2,
                id="Selected by given user",
            ),
        ],
    )
    def test_interactive_selection(
        self,
        selected_cdf: set[str],
        answers: list,
        expected_selected: list[str],
        expected_options: int | None,
        monkeypatch,
    ) -> None:
        default_args = dict(
            space=CANVAS_INSTANCE_SPACE,
            version=1,
            last_updated_time=1,
            created_time=1,
            updated_by="Irrelevant",
            updated_at=datetime.now(),
        )
        cdf_canvases = [
            Canvas(external_id="Public1", name="Canvas 1", visibility="public", created_by="homer", **default_args),
            Canvas(external_id="Public2", name="Canvas 2", visibility="public", created_by="marge", **default_args),
            Canvas(external_id="Private1", name="Private 1", visibility="private", created_by="marge", **default_args),
            Canvas(external_id="Private2", name="Private 2", visibility="private", created_by="homer", **default_args),
        ]
        first_answer_by_choice_title = {c.title: c.value for c in InteractiveCanvasSelect.opening_choices}
        assert len(answers) >= 1, "At least one answer is required to select a canvas"
        assert answers[0] in first_answer_by_choice_title, "Bug in test data. First answer must be a choice title"
        if "user" in answers[0] and len(answers) >= 2:
            user_title = answers[1]

            def select_user(choices: list[Choice]) -> str:
                assert len(choices) == 2
                user_choice = next((c for c in choices if c.title == user_title), None)
                assert user_choice is not None, f"Bug in test data. User choice '{user_title}' not found in choices"
                return user_choice.value

            answers[1] = select_user
        answers[0] = first_answer_by_choice_title[answers[0]]

        if expected_options is not None:
            # Last question is which canvases to select.
            last_selection = answers[-1]

            def select_canvases(choices: list[Choice]) -> list[str]:
                assert len(choices) == expected_options, (
                    f"Expected {expected_options} choices, but got {len(choices)} choices: {choices}"
                )
                return [choice.value for choice in choices if choice.value in last_selection]

            answers[-1] = select_canvases

        with (
            monkeypatch_toolkit_client() as client,
            MockQuestionary(InteractiveCanvasSelect.__module__, monkeypatch, answers),
        ):
            client.canvas.list.return_value = NodeList[Canvas](
                [canvas for canvas in cdf_canvases if canvas.external_id in selected_cdf]
            )
            client.iam.user_profiles.list.return_value = UserProfileList(
                [
                    UserProfile(user_identifier="homer", display_name="Homer Simpson", last_updated_time=1),
                    UserProfile(user_identifier="marge", display_name="Marge Simpson", last_updated_time=1),
                ]
            )
            selector = InteractiveCanvasSelect(client)
            selected_external_ids = selector.select_external_ids()

        assert selected_external_ids == expected_selected

    def test_interactive_abort_selection(self, monkeypatch) -> None:
        answers = [None]
        with (
            monkeypatch_toolkit_client() as client,
            MockQuestionary(InteractiveCanvasSelect.__module__, monkeypatch, answers),
        ):
            selector = InteractiveCanvasSelect(client)
            with pytest.raises(ToolkitValueError) as exc_info:
                selector.select_external_ids()
        assert str(exc_info.value) == "No Canvas selection made. Aborting."


class TestDataModelingInteractiveSelect:
    DEFAULT_SPACE_ARGS: Mapping = dict(
        description="Test Space",
        name="Test Space",
        created_time=1,
        last_updated_time=1,
        is_global=False,
    )
    DEFAULT_VIEW_ARGS: Mapping = dict(
        properties={},
        last_updated_time=1,
        created_time=1,
        description=None,
        name=None,
        filter=None,
        implements=None,
        writable=True,
        used_for="node",
        is_global=False,
    )

    def test_select_view(self, monkeypatch) -> None:
        spaces = [
            Space(space="space1", **self.DEFAULT_SPACE_ARGS),
            Space(space="space2", **self.DEFAULT_SPACE_ARGS),
        ]
        views = [
            View(space="space1", external_id="view1", version="1", **self.DEFAULT_VIEW_ARGS),
            View(space="space1", external_id="view2", version="1", **self.DEFAULT_VIEW_ARGS),
        ]

        answers = [spaces[0], views[1]]
        with (
            monkeypatch_toolkit_client() as client,
            MockQuestionary(DataModelingSelect.__module__, monkeypatch, answers),
        ):
            client.data_modeling.spaces.list.return_value = SpaceList(spaces)
            client.data_modeling.views.list.return_value = ViewList(views)
            selector = DataModelingSelect(client, "test_operation")
            selected_view = selector.select_view()

        assert selected_view.external_id == "view2"

    def test_select_view_no_views_found(self, monkeypatch) -> None:
        space = Space(space="space1", **self.DEFAULT_SPACE_ARGS)
        answers = [space]  # Direct string answer
        with (
            monkeypatch_toolkit_client() as client,
            MockQuestionary(DataModelingSelect.__module__, monkeypatch, answers),
        ):
            client.data_modeling.spaces.list.return_value = SpaceList([space])
            client.data_modeling.views.list.return_value = []
            selector = DataModelingSelect(client, "test_operation")
            with pytest.raises(ToolkitMissingResourceError) as exc_info:
                selector.select_view()
            assert str(exc_info.value) == "No views found in space 'space1'."

    def test_select_instance_type(self, monkeypatch) -> None:
        answers = ["node"]  # Direct string answer
        with (
            monkeypatch_toolkit_client() as client,
            MockQuestionary(DataModelingSelect.__module__, monkeypatch, answers),
        ):
            selector = DataModelingSelect(client, "test_operation")
            instance_type = selector.select_instance_type("all")

        assert instance_type == "node"

    def test_select_single_space(self, monkeypatch) -> None:
        spaces = [
            Space(space="space1", **self.DEFAULT_SPACE_ARGS),
            Space(space="space2", **self.DEFAULT_SPACE_ARGS),
        ]
        answers = [spaces[1]]

        with (
            monkeypatch_toolkit_client() as client,
            MockQuestionary(DataModelingSelect.__module__, monkeypatch, answers),
        ):
            client.data_modeling.spaces.list.return_value = SpaceList(spaces)
            selector = DataModelingSelect(client, "test_operation")
            selected_space = selector.select_space(include_global=True)

        assert selected_space.space == "space2"

    def test_select_instance_spaces_one_space_with_instances(self, monkeypatch) -> None:
        def mock_aggregate(view_id, count, instance_type, space):
            if space == "space1":
                return CountValue("externalId", 5)
            return CountValue("externalId", 0)

        with monkeypatch_toolkit_client() as client:
            client.data_modeling.spaces.list.return_value = SpaceList(
                [
                    Space(space="space1", **self.DEFAULT_SPACE_ARGS),
                    Space(space="space2", **self.DEFAULT_SPACE_ARGS),
                ]
            )
            client.data_modeling.instances.aggregate.side_effect = mock_aggregate
            client.data_modeling.statistics.project().concurrent_read_limit = 2

            selector = DataModelingSelect(client, "test_operation")
            selected_spaces = selector.select_instance_spaces(ViewId("space1", "view1", "1"), "node")

        assert selected_spaces == ["space1"]

    def test_select_instance_spaces_multiple_spaces(self, monkeypatch) -> None:
        spaces = [
            Space(space="space1", **self.DEFAULT_SPACE_ARGS),
            Space(space="space2", **self.DEFAULT_SPACE_ARGS),
            Space(space="space3", **self.DEFAULT_SPACE_ARGS),
        ]

        def select_space(choices: list[Choice]) -> list[str]:
            assert len(choices) == 3
            return [choices[0].value, choices[2].value]

        answers = [select_space]

        with (
            monkeypatch_toolkit_client() as client,
            MockQuestionary(DataModelingSelect.__module__, monkeypatch, answers),
        ):
            client.data_modeling.spaces.list.return_value = SpaceList(spaces)
            client.data_modeling.instances.aggregate.return_value = CountValue("externalId", 5)
            client.data_modeling.statistics.project().concurrent_read_limit = 6

            selector = DataModelingSelect(client, "test_operation")
            selected_spaces = selector.select_instance_spaces(ViewId("space1", "view1", "1"), "node")

        assert selected_spaces == ["space1", "space3"]

    def test_select_instance_spaces_no_instances(self, monkeypatch) -> None:
        with monkeypatch_toolkit_client() as client:
            client.data_modeling.spaces.list.return_value = SpaceList(
                [
                    Space(space="space1", **self.DEFAULT_SPACE_ARGS),
                    Space(space="space2", **self.DEFAULT_SPACE_ARGS),
                ]
            )
            client.data_modeling.instances.aggregate.return_value = CountValue("externalId", 0)
            client.data_modeling.statistics.project().concurrent_read_limit = 2

            selector = DataModelingSelect(client, "test_operation")
            with pytest.raises(ToolkitMissingResourceError) as exc_info:
                selector.select_instance_spaces(ViewId("space1", "view1", "1"), "node")

            assert str(exc_info.value) == (
                "No instances found in any space for the view "
                "ViewId(space='space1', external_id='view1', version='1') with instance type 'node'."
            )<|MERGE_RESOLUTION|>--- conflicted
+++ resolved
@@ -16,11 +16,7 @@
 
 from cognite_toolkit._cdf_tk.client.data_classes.canvas import CANVAS_INSTANCE_SPACE, Canvas
 from cognite_toolkit._cdf_tk.client.testing import monkeypatch_toolkit_client
-<<<<<<< HEAD
-from cognite_toolkit._cdf_tk.exceptions import ToolkitValueError
-=======
 from cognite_toolkit._cdf_tk.exceptions import ToolkitMissingResourceError, ToolkitValueError
->>>>>>> 8503a432
 from cognite_toolkit._cdf_tk.utils.aggregators import AssetCentricAggregator
 from cognite_toolkit._cdf_tk.utils.interactive_select import (
     AssetCentricDestinationSelect,
@@ -179,8 +175,6 @@
         assert selected_hierarchy == ["Root2"]
         assert selected_dataset == ["dataset3"]
 
-<<<<<<< HEAD
-=======
     def test_asset_centric_destination_select(self, monkeypatch) -> None:
         def select_destination(choices: list[Choice]) -> str:
             assert len(choices) == len(AssetCentricDestinationSelect.valid_destinations)
@@ -198,7 +192,6 @@
 
         assert "Invalid destination type: 'invalid_destination'." in str(exc_info.value)
 
->>>>>>> 8503a432
     def test_select_data_set(self, monkeypatch):
         def select_data_set(choices) -> str:
             assert len(choices) == 2
