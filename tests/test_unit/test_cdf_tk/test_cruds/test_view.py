from collections.abc import Hashable
from pathlib import Path
from unittest.mock import MagicMock

import pytest
from cognite.client.data_classes import data_modeling as dm

from cognite_toolkit._cdf_tk.cruds import ContainerCRUD, ResourceCRUD, ResourceWorker, SpaceCRUD, ViewCRUD
from cognite_toolkit._cdf_tk.exceptions import ToolkitCycleError
from tests.test_unit.approval_client import ApprovalToolkitClient


def _create_test_container(
    external_id: str,
    properties: dict[str, dm.ContainerProperty],
    constraints: dict | None = None,
    space: str = "my_space",
) -> dm.Container:
    """Helper to create a Container with standard test defaults."""
    return dm.Container(
        space=space,
        external_id=external_id,
        properties=properties,
        last_updated_time=1,
        created_time=1,
        is_global=False,
        used_for="node",
        constraints=constraints or {},
        description=None,
        name=None,
        indexes={},
    )


def _create_test_view(external_id: str, container: dm.Container) -> dm.View:
    """Helper to create a View that maps to all properties of the given Container."""
    properties = {}
    for prop_name, container_prop in container.properties.items():
        properties[prop_name] = dm.MappedProperty(
            container=container.as_id(),
            container_property_identifier=prop_name,
            type=container_prop.type,
            nullable=container_prop.nullable,
            immutable=container_prop.immutable,
            auto_increment=container_prop.auto_increment,
        )

    return dm.View(
        space=container.space,
        external_id=external_id,
        version="v1",
        properties=properties,
        last_updated_time=1,
        created_time=1,
        is_global=False,
        used_for="node",
        writable=True,
        description=None,
        name=None,
        filter=None,
        implements=None,
    )


class TestViewLoader:
    def test_unchanged_view_int_version(self, toolkit_client_approval: ApprovalToolkitClient) -> None:
        loader = ViewCRUD.create_loader(toolkit_client_approval.mock_client)
        raw_file = """- space: sp_space
  externalId: my_view
  version: 1"""
        file = MagicMock(spec=Path)
        file.read_text.return_value = raw_file
        cdf_view = dm.View(
            space="sp_space",
            external_id="my_view",
            version="1",
            last_updated_time=1,
            created_time=1,
            description=None,
            name=None,
            filter=None,
            implements=None,
            writable=True,
            used_for="node",
            is_global=False,
            properties={},
        )

        toolkit_client_approval.append(dm.View, [cdf_view])

        worker = ResourceWorker(loader, "deploy")
        resources = worker.prepare_resources([file])
        assert {
            "create": len(resources.to_create),
            "change": len(resources.to_update),
            "delete": len(resources.to_delete),
            "unchanged": len(resources.unchanged),
        } == {"create": 0, "change": 0, "delete": 0, "unchanged": 1}

    @pytest.mark.parametrize(
        "item, expected",
        [
            pytest.param(
                {
                    "space": "sp_my_space",
                    "properties": {
                        "name": {
                            "container": {
                                "type": "container",
                                "space": "my_container_space",
                                "externalId": "my_container",
                            }
                        }
                    },
                },
                [
                    (SpaceCRUD, "sp_my_space"),
                    (ContainerCRUD, dm.ContainerId(space="my_container_space", external_id="my_container")),
                ],
                id="View with one container property",
            ),
            pytest.param(
                {
                    "space": "sp_my_space",
                    "properties": {
                        "toEdge": {
                            "source": {
                                "type": "view",
                                "space": "my_view_space",
                                "externalId": "my_view",
                                "version": "1",
                            },
                            "edgeSource": {
                                "type": "view",
                                "space": "my_other_view_space",
                                "externalId": "my_edge_view",
                                "version": "42",
                            },
                        }
                    },
                },
                [
                    (SpaceCRUD, "sp_my_space"),
                    (ViewCRUD, dm.ViewId(space="my_view_space", external_id="my_view", version="1")),
                    (ViewCRUD, dm.ViewId(space="my_other_view_space", external_id="my_edge_view", version="42")),
                ],
                id="View with one container property",
            ),
        ],
    )
    def test_get_dependent_items(self, item: dict, expected: list[tuple[type[ResourceCRUD], Hashable]]) -> None:
        actual = ViewCRUD.get_dependent_items(item)

        assert list(actual) == expected

    @pytest.mark.parametrize(
<<<<<<< HEAD
        "view_ids,ordering_constraints,test_description",
        [
            pytest.param(
                [
                    dm.ViewId("cdf_cdm", "CogniteAsset", "v1"),
                    dm.ViewId("cdf_cdm", "CogniteSourceable", "v1"),
                    dm.ViewId("cdf_cdm", "CogniteSourceSystem", "v1"),
                ],
                [
                    (
                        dm.ViewId("cdf_cdm", "CogniteSourceSystem", "v1"),
                        dm.ViewId("cdf_cdm", "CogniteSourceable", "v1"),
                    ),
                    (dm.ViewId("cdf_cdm", "CogniteSourceable", "v1"), dm.ViewId("cdf_cdm", "CogniteAsset", "v1")),
                ],
                "Transitive chain: CogniteSourceSystem -> CogniteSourceable -> CogniteAsset",
                id="transitive_chain",
            ),
            pytest.param(
                [
                    dm.ViewId("cdf_cdm", "CogniteActivity", "v1"),
                    dm.ViewId("cdf_cdm", "CogniteSourceable", "v1"),
                    dm.ViewId("cdf_cdm", "CogniteSchedulable", "v1"),
                    dm.ViewId("cdf_cdm", "CogniteSourceSystem", "v1"),
                ],
                [
                    (
                        dm.ViewId("cdf_cdm", "CogniteSourceSystem", "v1"),
                        dm.ViewId("cdf_cdm", "CogniteSourceable", "v1"),
                    ),
                    (dm.ViewId("cdf_cdm", "CogniteSchedulable", "v1"), dm.ViewId("cdf_cdm", "CogniteActivity", "v1")),
                ],
                "Multiple independent chains: (CogniteSourceSystem -> CogniteSourceable) and (CogniteSchedulable -> CogniteActivity)",
                id="multiple_independent_chains",
            ),
            pytest.param(
                [
                    dm.ViewId("cdf_cdm", "CogniteAsset", "v1"),
                    dm.ViewId("cdf_cdm", "CogniteAssetClass", "v1"),
                    dm.ViewId("cdf_cdm", "CogniteAssetType", "v1"),
                    dm.ViewId("cdf_cdm", "CogniteDescribable", "v1"),
                ],
                [
                    (dm.ViewId("cdf_cdm", "CogniteDescribable", "v1"), dm.ViewId("cdf_cdm", "CogniteAssetType", "v1")),
                    (dm.ViewId("cdf_cdm", "CogniteDescribable", "v1"), dm.ViewId("cdf_cdm", "CogniteAssetClass", "v1")),
                    (dm.ViewId("cdf_cdm", "CogniteAssetClass", "v1"), dm.ViewId("cdf_cdm", "CogniteAsset", "v1")),
                    (dm.ViewId("cdf_cdm", "CogniteAssetType", "v1"), dm.ViewId("cdf_cdm", "CogniteAsset", "v1")),
                ],
                "Diamond: CogniteDescribable -> CogniteAssetType/CogniteAssetClass -> CogniteAsset",
                id="diamond_dependency",
            ),
        ],
    )
    def test_topological_sort_container_constraints_dependency_patterns(
        self,
        toolkit_client_approval: ApprovalToolkitClient,
        cognite_core_no_3D: dm.DataModel,
        cognite_core_containers_no_3D: dm.ContainerList,
        view_ids: list[dm.ViewId],
        ordering_constraints: list[tuple[dm.ViewId, dm.ViewId]],
        test_description: str,
    ) -> None:
        """Test various dependency patterns: transitive chains, independent chains, and diamond dependencies."""
        loader = ViewCRUD.create_loader(toolkit_client_approval.mock_client)
        toolkit_client_approval.append(dm.View, cognite_core_no_3D.views)
        toolkit_client_approval.append(dm.Container, cognite_core_containers_no_3D)

        sorted_views = loader.topological_sort_container_constraints(view_ids)

        # Verify same number of views returned
        assert len(sorted_views) == len(view_ids), (
            f"{test_description}: Expected {len(view_ids)} views, got {len(sorted_views)}"
        )

        # Verify all ordering constraints
        for before_view_id, after_view_id in ordering_constraints:
            before_idx = sorted_views.index(before_view_id)
            after_idx = sorted_views.index(after_view_id)
            assert before_idx < after_idx, (
                f"{test_description}: {before_view_id.external_id} should come before {after_view_id.external_id}"
            )

    def test_topological_sort_container_constraints_cyclical_dependency(
        self, toolkit_client_approval: ApprovalToolkitClient
    ) -> None:
        """Test that cyclical dependencies raise ToolkitCycleError."""

        loader = ViewCRUD.create_loader(toolkit_client_approval.mock_client)

        # Create three containers that form a cycle: A -> B -> C -> A
        container_a = _create_test_container(
            "ContainerA",
            {
                "refC": dm.ContainerProperty(
                    type=dm.DirectRelation(container=dm.ContainerId("my_space", "ContainerC")),
                    nullable=True,
                    immutable=False,
                    auto_increment=False,
                )
            },
        )
        container_b = _create_test_container(
            "ContainerB",
            {
                "refA": dm.ContainerProperty(
                    type=dm.DirectRelation(container=dm.ContainerId("my_space", "ContainerA")),
                    nullable=True,
                    immutable=False,
                    auto_increment=False,
                )
            },
        )
        container_c = _create_test_container(
            "ContainerC",
            {
                "name": dm.ContainerProperty(type=dm.Text(), nullable=True, immutable=False, auto_increment=False),
            },
            {
                "requiresB": dm.RequiresConstraint(require=dm.ContainerId("my_space", "ContainerB")),
            },
        )

        view_a = _create_test_view("ViewA", container_a)
        view_b = _create_test_view("ViewB", container_b)
        view_c = _create_test_view("ViewC", container_c)

        toolkit_client_approval.append(dm.View, [view_a, view_b, view_c])
        toolkit_client_approval.append(dm.Container, [container_a, container_b, container_c])

        view_ids = [view_a.as_id(), view_b.as_id(), view_c.as_id()]

        with pytest.raises(ToolkitCycleError):
            loader.topological_sort_container_constraints(view_ids)
=======
        "view_id,expected_readonly_props",
        [
            pytest.param(
                dm.ViewId("cdf_cdm", "CogniteAsset", "v1"),
                {"pathLastUpdatedTime", "path", "root"},
                id="CogniteAsset_has_readonly_properties",
            ),
            pytest.param(
                dm.ViewId("cdf_cdm", "CogniteFile", "v1"),
                {"isUploaded", "uploadedTime"},
                id="CogniteFile_has_readonly_properties",
            ),
            pytest.param(
                dm.ViewId("cdf_cdm", "CogniteSourceSystem", "v1"),
                set(),
                id="CogniteSourceSystem_no_readonly_properties",
            ),
        ],
    )
    def test_get_readonly_properties(
        self,
        toolkit_client_approval: ApprovalToolkitClient,
        cognite_core_no_3D: dm.DataModel,
        view_id: dm.ViewId,
        expected_readonly_props: set[str],
    ) -> None:
        """Test that get_readonly_properties identifies readonly properties from containers."""
        loader = ViewCRUD.create_loader(toolkit_client_approval.mock_client)
        toolkit_client_approval.append(dm.View, cognite_core_no_3D.views)

        readonly_props = loader.get_readonly_properties(view_id)
        assert readonly_props == expected_readonly_props
>>>>>>> 6a7d410f
<|MERGE_RESOLUTION|>--- conflicted
+++ resolved
@@ -154,7 +154,6 @@
         assert list(actual) == expected
 
     @pytest.mark.parametrize(
-<<<<<<< HEAD
         "view_ids,ordering_constraints,test_description",
         [
             pytest.param(
@@ -288,7 +287,8 @@
 
         with pytest.raises(ToolkitCycleError):
             loader.topological_sort_container_constraints(view_ids)
-=======
+
+    @pytest.mark.parametrize(
         "view_id,expected_readonly_props",
         [
             pytest.param(
@@ -320,5 +320,4 @@
         toolkit_client_approval.append(dm.View, cognite_core_no_3D.views)
 
         readonly_props = loader.get_readonly_properties(view_id)
-        assert readonly_props == expected_readonly_props
->>>>>>> 6a7d410f
+        assert readonly_props == expected_readonly_props