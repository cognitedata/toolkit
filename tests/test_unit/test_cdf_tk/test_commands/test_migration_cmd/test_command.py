import json
import uuid
from collections.abc import Iterator
from pathlib import Path
from unittest.mock import MagicMock, patch

import httpx
import pytest
import responses
import respx
from cognite.client.data_classes import Annotation, AnnotationList, Asset, AssetList
from cognite.client.data_classes.data_modeling import (
    DataModel,
    DataModelList,
    EdgeApply,
    NodeApply,
    NodeOrEdgeData,
    View,
    ViewId,
)
from cognite.client.data_classes.data_modeling.statistics import InstanceStatistics, ProjectStatistics

from cognite_toolkit._cdf_tk.client import ToolkitClient, ToolkitClientConfig
from cognite_toolkit._cdf_tk.client.data_classes.charts import Chart
<<<<<<< HEAD
from cognite_toolkit._cdf_tk.client.data_classes.charts_data import ChartData, ChartTimeseries
=======
from cognite_toolkit._cdf_tk.client.data_classes.charts_data import ChartData, ChartSource, ChartTimeseries
>>>>>>> 6536f5af
from cognite_toolkit._cdf_tk.client.data_classes.migration import InstanceSource
from cognite_toolkit._cdf_tk.client.testing import monkeypatch_toolkit_client
from cognite_toolkit._cdf_tk.commands._migrate.command import MigrationCommand
from cognite_toolkit._cdf_tk.commands._migrate.data_mapper import AssetCentricMapper, ChartMapper
from cognite_toolkit._cdf_tk.commands._migrate.data_model import (
    COGNITE_MIGRATION_MODEL,
    INSTANCE_SOURCE_VIEW_ID,
    MODEL_ID,
    RESOURCE_VIEW_MAPPING_VIEW_ID,
)
from cognite_toolkit._cdf_tk.commands._migrate.default_mappings import (
    ASSET_ANNOTATIONS_ID,
    ASSET_ID,
    FILE_ANNOTATIONS_ID,
    create_default_mappings,
)
from cognite_toolkit._cdf_tk.commands._migrate.migration_io import AnnotationMigrationIO, AssetCentricMigrationIO
from cognite_toolkit._cdf_tk.commands._migrate.selectors import MigrationCSVFileSelector
from cognite_toolkit._cdf_tk.exceptions import ToolkitMigrationError, ToolkitValueError
from cognite_toolkit._cdf_tk.storageio import ChartIO
from cognite_toolkit._cdf_tk.storageio.selectors import ChartExternalIdSelector
from cognite_toolkit._cdf_tk.utils.fileio import CSVReader


@pytest.fixture
def cognite_migration_model(
    toolkit_config: ToolkitClientConfig,
    rsps: responses.RequestsMock,
    cognite_core_no_3D: DataModel[View],
    cognite_extractor_views: list[View],
) -> Iterator[responses.RequestsMock]:
    """Mock the Cognite Migration Model in the CDF project."""
    config = toolkit_config
    # Migration model
    migration_model = COGNITE_MIGRATION_MODEL.dump()
    migration_model["createdTime"] = 1
    migration_model["lastUpdatedTime"] = 1
    migration_model["isGlobal"] = False
    rsps.post(config.create_api_url("models/datamodels/byids"), json={"items": migration_model})
    yield rsps


@pytest.fixture
def resource_view_mappings(
    toolkit_config: ToolkitClientConfig,
    cognite_migration_model: responses.RequestsMock,
    cognite_core_no_3D: DataModel[View],
    cognite_extractor_views: list[View],
) -> Iterator[responses.RequestsMock]:
    """Mock all the default Resource View Mappings in the Cognite Migration Model."""
    rsps = cognite_migration_model
    config = toolkit_config
    mapping_by_id = {mapping.external_id: mapping for mapping in create_default_mappings()}
    node_items: list[dict] = []
    for mapping in mapping_by_id.values():
        # Lookup of the mapping in the Migration Model
        mapping_node_response = mapping.dump(context="api")
        mapping_node_response.update({"createdTime": 0, "lastUpdatedTime": 0, "version": 1})
        sources = mapping_node_response.pop("sources", [])
        if sources:
            mapping_view_id = mapping.sources[0].source
            mapping_node_response["properties"] = {
                mapping_view_id.space: {
                    f"{mapping_view_id.external_id}/{mapping_view_id.version}": sources[0]["properties"]
                }
            }
        node_items.append(mapping_node_response)
    rsps.post(
        config.create_api_url("models/instances/byids"),
        json={"items": node_items},
        status=200,
    )
    rsps.post(
        config.create_api_url("models/views/byids"),
        json={
            "items": [view.dump() for view in cognite_core_no_3D.views]
            + [view.dump() for view in cognite_extractor_views]
        },
    )
    yield rsps


@pytest.fixture
def mock_statistics(
    toolkit_config: ToolkitClientConfig,
    rsps: responses.RequestsMock,
) -> Iterator[responses.RequestsMock]:
    config = toolkit_config
    stats_response = {
        "spaces": {
            "count": 0,
            "limit": 1_000,
        },
        "containers": {
            "count": 0,
            "limit": 10_000,
        },
        "views": {
            "count": 0,
            "limit": 100_000,
        },
        "dataModels": {
            "count": 1,
            "limit": 10_000,
        },
        "containerProperties": {
            "count": 0,
            "limit": 1_000_000,
        },
        "instances": {
            "nodes": 1000,
            "edges": 0,
            "softDeletedNodes": 0,
            "softDeletedEdges": 0,
            "instancesLimit": 5_000_000,
            "softDeletedInstancesLimit": 100_000_000,
            "instances": 1000,
            "softDeletedInstances": 0,
        },
        "concurrentReadLimit": 50,
        "concurrentWriteLimit": 20,
        "concurrentDeleteLimit": 10,
    }
    rsps.get(
        config.create_api_url("/models/statistics"),
        json=stats_response,
        status=200,
    )
    yield rsps


@pytest.mark.usefixtures("disable_gzip", "disable_pypi_check")
class TestMigrationCommand:
    @pytest.mark.usefixtures("mock_statistics")
    def test_migrate_assets(
        self,
        toolkit_config: ToolkitClientConfig,
        resource_view_mappings: responses.RequestsMock,
        tmp_path: Path,
        respx_mock: respx.MockRouter,
    ) -> None:
        rsps = resource_view_mappings
        config = toolkit_config
        assets = AssetList(
            [
                Asset(
                    id=1000 + i,
                    external_id=f"asset_{i}",
                    name=f"Asset {i}",
                    description=f"This is Asset {i}",
                    last_updated_time=1,
                    created_time=0,
                    parent_external_id="asset_0" if i > 0 else None,
                )
                for i in range(2)
            ]
        )
        space = "my_space"
        csv_content = "id,space,externalId,ingestionView\n" + "\n".join(
            f"{1000 + i},{space},asset_{i},{ASSET_ID}" for i in range(len(assets))
        )

        # Asset retrieve ids
        rsps.post(
            config.create_api_url("/assets/byids"),
            json={"items": [asset.dump() for asset in assets]},
            status=200,
        )
        # Instance creation
        respx.post(
            config.create_api_url("/models/instances"),
        ).mock(
            return_value=httpx.Response(
                status_code=200,
                json={
                    "items": [
                        {
                            "instanceType": "node",
                            "space": space,
                            "externalId": f"asset_{i}",
                            "version": 1,
                            "wasModified": True,
                            "createdTime": 1,
                            "lastUpdatedTime": 1,
                        }
                        for i in range(len(assets))
                    ]
                },
            )
        )
        csv_file = tmp_path / "migration.csv"
        csv_file.write_text(csv_content, encoding="utf-8")

        client = ToolkitClient(config)
        command = MigrationCommand(silent=True)

        result = command.migrate(
            selected=MigrationCSVFileSelector(datafile=csv_file, kind="Assets"),
            data=AssetCentricMigrationIO(client),
            mapper=AssetCentricMapper(client),
            log_dir=tmp_path / "logs",
            dry_run=False,
            verbose=False,
        )

        # Check that the assets were uploaded
        last_call = respx_mock.calls[-1]
        assert last_call.request.url == config.create_api_url("/models/instances")
        assert last_call.request.method == "POST"
        actual_instances = json.loads(last_call.request.content)["items"]
        expected_instance = [
            NodeApply(
                space=space,
                external_id=asset.external_id,
                sources=[
                    NodeOrEdgeData(
                        source=ViewId("cdf_cdm", "CogniteAsset", "v1"),
                        properties={
                            "name": asset.name,
                            "description": asset.description,
                        },
                    ),
                    NodeOrEdgeData(
                        source=INSTANCE_SOURCE_VIEW_ID,
                        properties={
                            "id": asset.id,
                            "resourceType": "asset",
                            "dataSetId": None,
                            "classicExternalId": asset.external_id,
                        },
                    ),
                ],
            ).dump()
            for asset in assets
        ]
        assert actual_instances == expected_instance
        actual_results = [result.get_progress(f"asset_{asset.id}") for asset in assets]
        expected_results = [{"download": "success", "convert": "success", "upload": "success"} for _ in assets]
        assert actual_results == expected_results
        csv_file = next((tmp_path / "logs").glob("*.csv"), None)
        assert csv_file is not None, "Expected a CSV log file to be created"
        csv_results = list(CSVReader(csv_file).read_chunks_unprocessed())
        assert csv_results == [
            {"ID": f"asset_{asset.id}", "download": "success", "convert": "success", "upload": "success"}
            for asset in assets
        ]

    @pytest.mark.usefixtures("mock_statistics")
    def test_migrate_annotations(
        self,
        toolkit_config: ToolkitClientConfig,
        resource_view_mappings: responses.RequestsMock,
        tmp_path: Path,
        respx_mock: respx.MockRouter,
    ) -> None:
        rsps = resource_view_mappings
        config = toolkit_config
        asset_annotation = Annotation(
            id=2000,
            annotated_resource_type="file",
            annotated_resource_id=3000,
            data={
                "assetRef": {"id": 4000},
                "textRegion": {"xMin": 10.0, "xMax": 100.0, "yMin": 20.0, "yMax": 200.0},
            },
            status="Approved",
            creating_user="doctrino",
            creating_app="my_app",
            creating_app_version="v1",
            annotation_type="diagrams.AssetLink",
        )
        file_annotation = Annotation(
            id=2001,
            annotated_resource_type="file",
            annotated_resource_id=3001,
            data={
                "fileRef": {"id": 5000},
                "textRegion": {"xMin": 15.0, "xMax": 150.0, "yMin": 25.0, "yMax": 250.0},
            },
            status="Approved",
            creating_user="doctrino",
            creating_app="my_app",
            creating_app_version="v1",
            annotation_type="diagrams.FileLink",
        )
        annotations = AnnotationList([asset_annotation, file_annotation])
        space = "my_space"
        csv_content = "id,space,externalId,ingestionView\n" + "\n".join(
            (
                f"{2000},{space},annotation_{2000},{ASSET_ANNOTATIONS_ID}",
                f"{2001},{space},annotation_{2001},{FILE_ANNOTATIONS_ID}",
            )
        )
        # Annotation retrieve ids
        rsps.post(
            config.create_api_url("/annotations/byids"),
            json={"items": [annotation.dump() for annotation in annotations]},
            status=200,
        )
        # Lookup asset and file instance ID
        for items in [
            [("asset", 4000)],
            [("file", 5000), ("file", 3000), ("file", 3001)],
        ]:
            rsps.post(
                config.create_api_url("/models/instances/query"),
                json={
                    "items": {
                        "instanceSource": [
                            {
                                "instanceType": "node",
                                "space": space,
                                "externalId": f"{resource_type}_{resource_id}",
                                "version": 0,
                                "createdTime": 0,
                                "lastUpdatedTime": 0,
                                "properties": {
                                    "cognite_migration": {
                                        "InstanceSource/v1": {
                                            "id": resource_id,
                                            "resourceType": resource_type,
                                        }
                                    },
                                },
                            }
                            for (resource_type, resource_id) in items
                        ],
                    },
                    "nextCursor": {"instanceSource": None},
                },
                status=200,
            )

        # Instance creation
        respx.post(
            config.create_api_url("/models/instances"),
        ).mock(
            return_value=httpx.Response(
                status_code=200,
                json={
                    "items": [
                        {
                            "instanceType": "edge",
                            "space": space,
                            "externalId": f"annotation_{2000 + i}",
                            "version": 1,
                            "wasModified": True,
                            "createdTime": 1,
                            "lastUpdatedTime": 1,
                        }
                        for i in range(len(annotations))
                    ]
                },
            )
        )
        csv_file = tmp_path / "migration.csv"
        csv_file.write_text(csv_content, encoding="utf-8")

        client = ToolkitClient(config)
        command = MigrationCommand(silent=True)

        result = command.migrate(
            selected=MigrationCSVFileSelector(datafile=csv_file, kind="Annotations"),
            data=AnnotationMigrationIO(client),
            mapper=AssetCentricMapper(client),
            log_dir=tmp_path / "logs",
            dry_run=False,
            verbose=True,
        )
        actual_results = [result.get_progress(f"Annotation_{annotation.id}") for annotation in annotations]
        expected_results = [{"download": "success", "convert": "success", "upload": "success"} for _ in annotations]
        assert actual_results == expected_results

        # Check that the annotations were uploaded
        last_call = respx_mock.calls[-1]
        assert last_call.request.url == config.create_api_url("/models/instances")
        assert last_call.request.method == "POST"
        actual_instances = json.loads(last_call.request.content)["items"]
        expected_instance = [
            EdgeApply(
                space=space,
                external_id=f"annotation_{asset_annotation.id}",
                start_node=(space, f"file_{asset_annotation.annotated_resource_id}"),
                end_node=(space, f"asset_{asset_annotation.data['assetRef']['id']}"),
                type=(space, asset_annotation.annotation_type),
                sources=[
                    NodeOrEdgeData(
                        source=ViewId("cdf_cdm", "CogniteDiagramAnnotation", "v1"),
                        properties={
                            "sourceContext": asset_annotation.creating_app_version,
                            "sourceCreatedUser": asset_annotation.creating_user,
                            "sourceId": asset_annotation.creating_app,
                            "status": asset_annotation.status,
                            "startNodeXMax": asset_annotation.data["textRegion"]["xMax"],
                            "startNodeXMin": asset_annotation.data["textRegion"]["xMin"],
                            "startNodeYMax": asset_annotation.data["textRegion"]["yMax"],
                            "startNodeYMin": asset_annotation.data["textRegion"]["yMin"],
                        },
                    ),
                ],
            ).dump(),
            EdgeApply(
                space=space,
                external_id=f"annotation_{file_annotation.id}",
                start_node=(space, f"file_{file_annotation.annotated_resource_id}"),
                end_node=(space, f"file_{file_annotation.data['fileRef']['id']}"),
                type=(space, file_annotation.annotation_type),
                sources=[
                    NodeOrEdgeData(
                        source=ViewId("cdf_cdm", "CogniteDiagramAnnotation", "v1"),
                        properties={
                            "sourceContext": file_annotation.creating_app_version,
                            "sourceCreatedUser": file_annotation.creating_user,
                            "sourceId": file_annotation.creating_app,
                            "status": file_annotation.status,
                            "startNodeXMax": file_annotation.data["textRegion"]["xMax"],
                            "startNodeXMin": file_annotation.data["textRegion"]["xMin"],
                            "startNodeYMax": file_annotation.data["textRegion"]["yMax"],
                            "startNodeYMin": file_annotation.data["textRegion"]["yMin"],
                        },
                    ),
                ],
            ).dump(),
        ]
        assert actual_instances == expected_instance

    def test_migrate_charts(
        self,
        toolkit_config: ToolkitClientConfig,
        cognite_migration_model: responses.RequestsMock,
        tmp_path: Path,
        respx_mock: respx.MockRouter,
    ) -> None:
        rsps = cognite_migration_model
        config = toolkit_config
        charts = [
            Chart(
                external_id="my_chart",
                created_time=1,
                last_updated_time=1,
                visibility="PUBLIC",
                data=ChartData(
                    name="My Chart",
<<<<<<< HEAD
                    time_series_collection=[ChartTimeseries(ts_external_id="ts_1"), ChartTimeseries(ts_id=1)],
=======
                    time_series_collection=[
                        ChartTimeseries(
                            ts_external_id="ts_1", type="timeseries", id="87654321-4321-8765-4321-876543218765"
                        ),
                        ChartTimeseries(ts_id=1, type="timeseries", id="12345678-1234-5678-1234-567812345678"),
                    ],
                    source_collection=[
                        ChartSource(type="timeseries", id="87654321-4321-8765-4321-876543218765"),
                        ChartSource(type="timeseries", id="12345678-1234-5678-1234-567812345678"),
                    ],
>>>>>>> 6536f5af
                ),
                owner_id="1234",
            )
        ]
        # Chart retrieve ids
        rsps.add(
            responses.POST,
            config.create_app_url("/storage/charts/charts/list"),
            json={
                "items": [chart.dump() for chart in charts],
            },
            status=200,
        )
        # TimeSeries Instance ID lookup
        rsps.add(
            method=responses.POST,
            url=config.create_api_url("models/instances/query"),
            json={
                "items": {
                    "instanceSource": [
                        InstanceSource(
                            space="my_space",
                            external_id="node_123",
                            version=1,
                            last_updated_time=1,
                            created_time=1,
                            resource_type="timeseries",
                            id_=1,
                            classic_external_id=None,
                            preferred_consumer_view_id=ViewId("cdf_cdm", "CogniteTimeSeries", "v1"),
                        ).dump(),
                        InstanceSource(
                            space="my_space",
                            external_id="node_ts_1",
                            version=1,
                            last_updated_time=1,
                            created_time=1,
                            resource_type="timeseries",
                            id_=2,
                            classic_external_id="ts_1",
                            preferred_consumer_view_id=ViewId("my_schema_space", "MyTimeSeries", "v1"),
                        ).dump(),
                    ]
                },
                "nextCursor": {"instanceSource": None},
            },
            status=200,
        )

        # Chart upsert
        respx.put(
            config.create_app_url("/storage/charts/charts"),
        ).mock(return_value=httpx.Response(status_code=200, json={"items": [chart.dump() for chart in charts]}))

        client = ToolkitClient(config)
        command = MigrationCommand(silent=True)
<<<<<<< HEAD
        result = command.migrate(
            selected=ChartExternalIdSelector(external_ids=("my_chart",)),
            data=ChartIO(client),
            mapper=ChartMapper(client),
            log_dir=tmp_path / "logs",
            dry_run=False,
            verbose=True,
        )
=======
        new_uuids = [
            uuid.UUID("aaaaaaaa-aaaa-aaaa-aaaa-aaaaaaaaaaaa"),
            uuid.UUID("bbbbbbbb-bbbb-bbbb-bbbb-bbbbbbbbbbbb"),
        ]
        with patch(f"{ChartMapper.__module__}.uuid4", side_effect=new_uuids):
            result = command.migrate(
                selected=ChartExternalIdSelector(external_ids=("my_chart",)),
                data=ChartIO(client),
                mapper=ChartMapper(client),
                log_dir=tmp_path / "logs",
                dry_run=False,
                verbose=True,
            )
>>>>>>> 6536f5af
        actual = result.get_progress("my_chart")
        expected = {"download": "success", "convert": "success", "upload": "success"}
        assert actual == expected

        calls = respx_mock.calls
        assert len(calls) == 1
        last_call = calls[-1]
        assert last_call.request.url == config.create_app_url("/storage/charts/charts")
        assert last_call.request.method == "PUT"
        actual_charts = json.loads(last_call.request.content)["items"]
        expected_charts = [
            {
                "externalId": "my_chart",
                "visibility": "PUBLIC",
                "data": {
                    "name": "My Chart",
                    "coreTimeseriesCollection": [
                        {
<<<<<<< HEAD
=======
                            "type": "coreTimeseries",
                            "id": "aaaaaaaa-aaaa-aaaa-aaaa-aaaaaaaaaaaa",
>>>>>>> 6536f5af
                            "nodeReference": {"space": "my_space", "externalId": "node_ts_1"},
                            "viewReference": {
                                "space": "my_schema_space",
                                "externalId": "MyTimeSeries",
                                "version": "v1",
                            },
                        },
                        {
<<<<<<< HEAD
=======
                            "type": "coreTimeseries",
                            "id": "bbbbbbbb-bbbb-bbbb-bbbb-bbbbbbbbbbbb",
>>>>>>> 6536f5af
                            "nodeReference": {"space": "my_space", "externalId": "node_123"},
                            "viewReference": {"space": "cdf_cdm", "externalId": "CogniteTimeSeries", "version": "v1"},
                        },
                    ],
<<<<<<< HEAD
=======
                    "sourceCollection": [
                        {
                            "type": "coreTimeseries",
                            "id": "aaaaaaaa-aaaa-aaaa-aaaa-aaaaaaaaaaaa",
                        },
                        {
                            "type": "coreTimeseries",
                            "id": "bbbbbbbb-bbbb-bbbb-bbbb-bbbbbbbbbbbb",
                        },
                    ],
>>>>>>> 6536f5af
                },
            }
        ]
        assert actual_charts == expected_charts

    def test_validate_migration_model_available(self) -> None:
        with monkeypatch_toolkit_client() as client:
            client.data_modeling.data_models.retrieve.return_value = DataModelList([])
            with pytest.raises(ToolkitMigrationError):
                MigrationCommand.validate_migration_model_available(client)

    def test_validate_migration_model_available_multiple_models(self) -> None:
        """Test that multiple models raises an error."""
        with monkeypatch_toolkit_client() as client:
            # Create mock models with the expected MODEL_ID
            model1 = MagicMock(spec=DataModel)
            model1.as_id.return_value = MODEL_ID
            model2 = MagicMock(spec=DataModel)
            model2.as_id.return_value = MODEL_ID

            client.data_modeling.data_models.retrieve.return_value = DataModelList([model1, model2])

            with pytest.raises(ToolkitMigrationError) as exc_info:
                MigrationCommand.validate_migration_model_available(client)

            assert "Multiple migration models" in str(exc_info.value)

    def test_validate_migration_model_available_missing_views(self) -> None:
        """Test that a model with missing views raises an error."""
        with monkeypatch_toolkit_client() as client:
            model = MagicMock(spec=DataModel)
            model.as_id.return_value = MODEL_ID
            # Model has views but missing the required ones
            model.views = [INSTANCE_SOURCE_VIEW_ID]  # Missing VIEW_SOURCE_VIEW_ID

            client.data_modeling.data_models.retrieve.return_value = DataModelList([model])

            with pytest.raises(ToolkitMigrationError, match=r"Invalid migration model. Missing views"):
                MigrationCommand.validate_migration_model_available(client)

    def test_validate_migration_model_available_success(self) -> None:
        """Test that a valid model with all required views succeeds."""
        with monkeypatch_toolkit_client() as client:
            # Mocking the migration Model to get a response format of the model.
            # An alternative would be to write a conversion of write -> read format of the model
            # which is a significant amount of logic.
            model = MagicMock(spec=DataModel)
            model.as_id.return_value = MODEL_ID
            # Model has all required views
            model.views = [INSTANCE_SOURCE_VIEW_ID, RESOURCE_VIEW_MAPPING_VIEW_ID]

            client.data_modeling.data_models.retrieve.return_value = DataModelList([model])

            # Should not raise any exception
            MigrationCommand.validate_migration_model_available(client)

            client.data_modeling.data_models.retrieve.assert_called_once_with([MODEL_ID], inline_views=False)

    def test_validate_available_capacity_missing_capacity(self) -> None:
        cmd = MigrationCommand(silent=True)

        with monkeypatch_toolkit_client() as client:
            stats = MagicMock(spec=ProjectStatistics)
            stats.instances = InstanceStatistics(
                nodes=1000,
                edges=0,
                soft_deleted_edges=0,
                soft_deleted_nodes=0,
                instances_limit=1500,
                soft_deleted_instances_limit=10_000,
                instances=1000,
                soft_deleted_instances=0,
            )
            client.data_modeling.statistics.project.return_value = stats
            with pytest.raises(ToolkitValueError) as exc_info:
                cmd.validate_available_capacity(client, 10_000)

        assert "Cannot proceed with migration" in str(exc_info.value)

    def test_validate_available_capacity_sufficient_capacity(self) -> None:
        cmd = MigrationCommand(silent=True)

        with monkeypatch_toolkit_client() as client:
            stats = MagicMock(spec=ProjectStatistics)
            stats.instances = InstanceStatistics(
                nodes=1000,
                edges=0,
                soft_deleted_edges=0,
                soft_deleted_nodes=0,
                instances_limit=5_000_000,
                soft_deleted_instances_limit=100_000_000,
                instances=1000,
                soft_deleted_instances=0,
            )
            client.data_modeling.statistics.project.return_value = stats
            cmd.validate_available_capacity(client, 10_000)<|MERGE_RESOLUTION|>--- conflicted
+++ resolved
@@ -22,11 +22,7 @@
 
 from cognite_toolkit._cdf_tk.client import ToolkitClient, ToolkitClientConfig
 from cognite_toolkit._cdf_tk.client.data_classes.charts import Chart
-<<<<<<< HEAD
-from cognite_toolkit._cdf_tk.client.data_classes.charts_data import ChartData, ChartTimeseries
-=======
 from cognite_toolkit._cdf_tk.client.data_classes.charts_data import ChartData, ChartSource, ChartTimeseries
->>>>>>> 6536f5af
 from cognite_toolkit._cdf_tk.client.data_classes.migration import InstanceSource
 from cognite_toolkit._cdf_tk.client.testing import monkeypatch_toolkit_client
 from cognite_toolkit._cdf_tk.commands._migrate.command import MigrationCommand
@@ -470,9 +466,6 @@
                 visibility="PUBLIC",
                 data=ChartData(
                     name="My Chart",
-<<<<<<< HEAD
-                    time_series_collection=[ChartTimeseries(ts_external_id="ts_1"), ChartTimeseries(ts_id=1)],
-=======
                     time_series_collection=[
                         ChartTimeseries(
                             ts_external_id="ts_1", type="timeseries", id="87654321-4321-8765-4321-876543218765"
@@ -483,7 +476,6 @@
                         ChartSource(type="timeseries", id="87654321-4321-8765-4321-876543218765"),
                         ChartSource(type="timeseries", id="12345678-1234-5678-1234-567812345678"),
                     ],
->>>>>>> 6536f5af
                 ),
                 owner_id="1234",
             )
@@ -540,16 +532,6 @@
 
         client = ToolkitClient(config)
         command = MigrationCommand(silent=True)
-<<<<<<< HEAD
-        result = command.migrate(
-            selected=ChartExternalIdSelector(external_ids=("my_chart",)),
-            data=ChartIO(client),
-            mapper=ChartMapper(client),
-            log_dir=tmp_path / "logs",
-            dry_run=False,
-            verbose=True,
-        )
-=======
         new_uuids = [
             uuid.UUID("aaaaaaaa-aaaa-aaaa-aaaa-aaaaaaaaaaaa"),
             uuid.UUID("bbbbbbbb-bbbb-bbbb-bbbb-bbbbbbbbbbbb"),
@@ -563,7 +545,6 @@
                 dry_run=False,
                 verbose=True,
             )
->>>>>>> 6536f5af
         actual = result.get_progress("my_chart")
         expected = {"download": "success", "convert": "success", "upload": "success"}
         assert actual == expected
@@ -582,11 +563,8 @@
                     "name": "My Chart",
                     "coreTimeseriesCollection": [
                         {
-<<<<<<< HEAD
-=======
                             "type": "coreTimeseries",
                             "id": "aaaaaaaa-aaaa-aaaa-aaaa-aaaaaaaaaaaa",
->>>>>>> 6536f5af
                             "nodeReference": {"space": "my_space", "externalId": "node_ts_1"},
                             "viewReference": {
                                 "space": "my_schema_space",
@@ -595,17 +573,12 @@
                             },
                         },
                         {
-<<<<<<< HEAD
-=======
                             "type": "coreTimeseries",
                             "id": "bbbbbbbb-bbbb-bbbb-bbbb-bbbbbbbbbbbb",
->>>>>>> 6536f5af
                             "nodeReference": {"space": "my_space", "externalId": "node_123"},
                             "viewReference": {"space": "cdf_cdm", "externalId": "CogniteTimeSeries", "version": "v1"},
                         },
                     ],
-<<<<<<< HEAD
-=======
                     "sourceCollection": [
                         {
                             "type": "coreTimeseries",
@@ -616,7 +589,6 @@
                             "id": "bbbbbbbb-bbbb-bbbb-bbbb-bbbbbbbbbbbb",
                         },
                     ],
->>>>>>> 6536f5af
                 },
             }
         ]
