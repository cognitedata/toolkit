from __future__ import annotations

import hashlib
import re
import zipfile
from pathlib import Path
from unittest.mock import MagicMock

import pytest
import requests
import yaml
from _pytest.monkeypatch import MonkeyPatch
from questionary import Choice

from cognite_toolkit._cdf_tk.cdf_toml import CDFToml
from cognite_toolkit._cdf_tk.commands.modules import ModulesCommand
from cognite_toolkit._cdf_tk.constants import BUILTIN_MODULES_PATH
from cognite_toolkit._cdf_tk.data_classes import Package, Packages
from cognite_toolkit._cdf_tk.exceptions import ToolkitError
<<<<<<< HEAD
=======
from cognite_toolkit._cdf_tk.tk_warnings.other import HighSeverityWarning
>>>>>>> 1ee34bbf
from tests.data import EXTERNAL_PACKAGE
from tests.test_unit.utils import MockQuestionary


@pytest.fixture(scope="session")
def selected_packages() -> Packages:
    return Packages.load(BUILTIN_MODULES_PATH)


@pytest.fixture(scope="session")
def selected_packages_location() -> Path:
    return BUILTIN_MODULES_PATH


class MockResponse:
    def __init__(self, content, status_code=200, headers=None):
        self._content = content
        self.status_code = status_code
        self.headers = headers if headers is not None else {"content-length": str(len(content))}
        self.raise_for_status_called = False

    def iter_content(self, chunk_size=8192):
        yield self._content

    def raise_for_status(self):
        self.raise_for_status_called = True
        if self.status_code >= 400:
            raise requests.exceptions.HTTPError(f"HTTP Error: {self.status_code}")


class TestModulesCommand:
    def test_modules_command(
        self, selected_packages: Packages, selected_packages_location: Path, tmp_path: Path
    ) -> None:
        assert selected_packages is not None

        target_path = tmp_path / "repo_root"

        cmd = ModulesCommand(print_warning=True, skip_tracking=True)
        cmd._create(
            organization_dir=target_path,
            selected_packages=selected_packages,
            environments=["dev"],
            mode=None,
            modules_source_path=selected_packages_location,
        )

        assert Path(target_path).exists()
        assert Path(target_path / "modules" / "infield" / "cdf_infield_common").exists()

    def test_modules_command_with_env(
        self, selected_packages: Packages, selected_packages_location: Path, tmp_path: Path
    ) -> None:
        assert selected_packages is not None

        target_path = tmp_path / "repo_root"

        cmd = ModulesCommand(print_warning=True, skip_tracking=True)
        cmd._create(
            organization_dir=target_path,
            selected_packages=selected_packages,
            environments=["dev", "prod"],
            mode=None,
            modules_source_path=selected_packages_location,
        )

        assert Path(target_path / "config.dev.yaml").exists()
        assert Path(target_path / "config.prod.yaml").exists()

    def test_config(self, selected_packages: Packages, selected_packages_location: Path, tmp_path: Path) -> None:
        assert selected_packages is not None

        target_path = tmp_path / "repo_root"

        cmd = ModulesCommand(print_warning=True, skip_tracking=True)
        cmd._create(
            organization_dir=target_path,
            selected_packages=selected_packages,
            environments=["dev"],
            mode=None,
            modules_source_path=selected_packages_location,
        )

        config = yaml.safe_load(Path(target_path / "config.dev.yaml").read_text())
        assert config["variables"]["modules"]["infield"]["first_location"] == "oid"

    def test_config_non_builtin_modules(self, tmp_path: Path) -> None:
        target_path = tmp_path / "repo_root"

        selected_packages = Packages.load(EXTERNAL_PACKAGE)
        selected_packages_location = EXTERNAL_PACKAGE

        cmd = ModulesCommand(print_warning=True, skip_tracking=True)
        cmd._create(
            organization_dir=target_path,
            selected_packages=selected_packages,
            environments=["dev"],
            mode=None,
            modules_source_path=selected_packages_location,
        )

        config = yaml.safe_load(Path(target_path / "config.dev.yaml").read_text())
        assert config["variables"]["modules"]["shared_var"] == "shared"
        assert config["variables"]["modules"]["external_module_1"]["var"] == "one"
        assert config["variables"]["modules"]["external_module_2"]["var"] == "two"

    def test_adding(
        self, selected_packages: Packages, selected_packages_location: Path, tmp_path: Path, monkeypatch: MonkeyPatch
    ) -> None:
        target_path = tmp_path / "repo_root"
        cmd = ModulesCommand(print_warning=True, skip_tracking=True)

        first_batch = Packages({"infield": selected_packages["infield"]})
        second_batch = Packages({"quickstart": selected_packages["inrobot"]})

        cmd._create(
            organization_dir=target_path,
            selected_packages=first_batch,
            environments=["qa"],
            mode=None,
            modules_source_path=selected_packages_location,
        )
        with monkeypatch.context() as m:
            # Mocking questionary such that questionary.confirm.ask() returns True.
            questionary_mock = MagicMock()
            # MagicMock will always return other MagicMock objects
            # which when evaluated will return True.

            m.setattr("cognite_toolkit._cdf_tk.commands.modules.questionary", questionary_mock)
            cmd._create(
                organization_dir=target_path,
                selected_packages=second_batch,
                environments=["qa"],
                mode="update",
                modules_source_path=selected_packages_location,
            )

        config = yaml.safe_load(Path(target_path / "config.qa.yaml").read_text())
        assert config["variables"]["modules"]["infield"]["first_location"] is not None
        assert (target_path / "modules" / "infield" / "cdf_infield_common").is_dir()

        assert config["variables"]["modules"]["inrobot"]["first_location"] is not None
        assert (target_path / "modules" / "inrobot" / "cdf_inrobot_common").is_dir()

    def test_add_without_config_yaml(self, tmp_path: Path, monkeypatch: MonkeyPatch) -> None:
        cmd = ModulesCommand(print_warning=True, skip_tracking=True)
        dummy_resource = "space: my_space"
        my_org = tmp_path / "my_org"
        moules = my_org / "modules"
        filepath = moules / "my_module" / "data_models" / "my.Space.yaml"
        filepath.parent.mkdir(parents=True, exist_ok=True)
        filepath.write_text(dummy_resource)

        def select_source_system(choices: list[Choice]) -> Package:
            selected_package = next((c for c in choices if "source system" in c.title.lower()), None)
            assert selected_package is not None
            return selected_package.value

        def select_sap_events(choices: list[Choice]) -> list:
            selected_module = next(
                (c for c in choices if "sap" in c.title.lower() and "event" in c.title.lower()), None
            )
            assert selected_module is not None
            return [selected_module.value]

        answers = [select_source_system, select_sap_events, False, False]

        with MockQuestionary(ModulesCommand.__module__, monkeypatch, answers):
            cmd.add(my_org)

        yaml_file_count = len(list(moules.rglob("*.yaml")))

        assert yaml_file_count > 1, "Expected new yaml files to b created"

        def select_sap_assets(choices: list[Choice]) -> list:
            selected_module = next(
                (c for c in choices if "sap" in c.title.lower() and "asset" in c.title.lower()), None
            )
            assert selected_module is not None
            return [selected_module.value]

        answers = [select_source_system, select_sap_assets, False, False]

        with MockQuestionary(ModulesCommand.__module__, monkeypatch, answers):
            cmd.add(my_org)

        new_yaml_file_count = len(list(moules.rglob("*.yaml")))

        assert new_yaml_file_count > yaml_file_count, "Expected new yaml files to be created"

    def test_context_manager_scope(self):
        with ModulesCommand() as cmd:
            first = Path(cmd._temp_download_dir / "test.txt")
            first.write_text("This is a test file.")
            assert first.exists()
        assert not first.exists(), "File should not exist after context manager exits"

    @pytest.fixture(autouse=True)
    def reset_cdf_toml_singleton(self):
        global _CDF_TOML
        _CDF_TOML = None
        yield
        _CDF_TOML = None

    def test_library_fallback_if_flag_is_false(self, tmp_path: Path) -> None:
        valid_toml_content = """
        [cdf]
        [modules]
        version = "0.0.0"
        [alpha_flags]
        external_libraries = false
        [library.valid_url]
        url = "https://github.com/cognitedata/package.zip"
        """

        file_path = tmp_path / CDFToml.file_name
        file_path.write_text(valid_toml_content)

        with ModulesCommand() as cmd:
<<<<<<< HEAD
            packs, _ = cmd._get_available_packages()
=======
            packs, location = cmd._get_available_packages()
>>>>>>> 1ee34bbf
            assert "quickstart" in packs
            assert location == BUILTIN_MODULES_PATH

    def test_download_success(self, tmp_path: Path, monkeypatch: MonkeyPatch) -> None:
        dummy_file_content = b"PK\x05\x06\x00\x00\x00\x00\x00\x00\x00\x00\x00\x00\x00\x00\x00\x00\x00\x00"

        mock_response = MockResponse(dummy_file_content, status_code=200)
        monkeypatch.setattr(requests, "get", MagicMock(return_value=mock_response))

        cmd = ModulesCommand(print_warning=True, skip_tracking=True)
        output_zip_path = tmp_path / "test_file.zip"

        cmd._download(url="http://example.com/test.zip", file_path=output_zip_path)

        requests.get.assert_called_once_with("http://example.com/test.zip", stream=True)
        assert output_zip_path.exists()
        assert output_zip_path.read_bytes() == dummy_file_content

    def test_download_errors_http_error(
        self,
        tmp_path: Path,
        monkeypatch: MonkeyPatch,
    ) -> None:
        test_url = "http://example.com/test_file.zip"
        output_path = tmp_path / "test_file.zip"

        # Arrange: Mock requests.get to return a MockResponse with a 404 status
        monkeypatch.setattr(requests, "get", MagicMock(return_value=MockResponse(b"", status_code=404)))

        # Act & Assert
        with pytest.raises(ToolkitError) as excinfo:
            ModulesCommand()._download(test_url, output_path)

        assert isinstance(excinfo.value.__cause__, requests.exceptions.HTTPError)

    def test_download_errors_request_exception(
        self,
        tmp_path: Path,
        monkeypatch: MonkeyPatch,
    ) -> None:
        test_url = "http://example.com/test_file.zip"
        output_path = tmp_path / "test_file.zip"

        # Arrange: Mock requests.get to raise a RequestException directly
        monkeypatch.setattr(
            requests, "get", MagicMock(side_effect=requests.exceptions.RequestException("Connection aborted."))
        )

        # Act & Assert
        with pytest.raises(ToolkitError) as excinfo:
            ModulesCommand()._download(test_url, output_path)

        assert "Error downloading file" in str(excinfo.value)
        assert isinstance(excinfo.value.__cause__, requests.exceptions.RequestException)
        assert "Connection aborted." in str(excinfo.value.__cause__)

    def test_unpack_errors_bad_zip_file(self, tmp_path: Path, monkeypatch: MonkeyPatch) -> None:
        url_suffix = "corrupt_file.zip"
        output_path = tmp_path / url_suffix

        output_path.touch()

        mock_zipfile_instance = MagicMock()
        mock_zipfile_instance.__enter__.side_effect = zipfile.BadZipFile("File is not a zip file")

        monkeypatch.setattr(zipfile, "ZipFile", MagicMock(return_value=mock_zipfile_instance))

        with pytest.raises(ToolkitError) as excinfo:
            ModulesCommand()._unpack(output_path)

        assert isinstance(excinfo.value.__cause__, zipfile.BadZipFile)
        assert "File is not a zip file" in str(excinfo.value.__cause__)

    def test_unpack_errors_os_error_during_write(self, tmp_path: Path, monkeypatch: MonkeyPatch) -> None:
        url_suffix = "valid_archive.zip"
        output_path = tmp_path / url_suffix

        with zipfile.ZipFile(output_path, "w") as zf:
            zf.writestr("dummy_file.txt", "content")

        mock_zipfile_ref = MagicMock()
        mock_zipfile_ref.extractall.side_effect = OSError("No space left on device")
        mock_zipfile_ref.__enter__.return_value = mock_zipfile_ref
        mock_zipfile_ref.__exit__.return_value = None

        monkeypatch.setattr(zipfile, "ZipFile", MagicMock(return_value=mock_zipfile_ref))

        with pytest.raises(ToolkitError) as excinfo:
            ModulesCommand()._unpack(output_path)

        assert isinstance(excinfo.value.__cause__, OSError)
        assert "No space left on device" in str(excinfo.value.__cause__)

    def test_checksum_format(self, tmp_path: Path) -> None:
        invalid_checksum = "1234567890abcdef1234567890abcdef1234567890abcdef1234567890abcdef"
        with pytest.raises(ToolkitError) as excinfo:
            ModulesCommand()._validate_checksum(invalid_checksum, Path(tmp_path / "test_file.zip"))

        assert "Unsupported checksum format" in str(excinfo.value)

    def test_checksum_success(self, tmp_path: Path, monkeypatch: MonkeyPatch) -> None:
        file_path = tmp_path / "test_file.zip"
        dummy_file_content = b"PK\x05\x06\x00\x00\x00\x00\x00\x00\x00\x00\x00\x00\x00\x00\x00\x00\x00\x00"
        file_path.write_bytes(dummy_file_content)

        expected_checksum = f"sha256:{hashlib.sha256(dummy_file_content).hexdigest()}"

        cmd = ModulesCommand(print_warning=True, skip_tracking=True)
        try:
            cmd._validate_checksum(
                checksum=expected_checksum,
                file_path=file_path,  # Pass the correct Path object
            )
        except ToolkitError as e:
            pytest.fail(f"'_validate_checksum' raised an unexpected ToolkitError: {e}")

    def test_download_deletes_existing_file(self, tmp_path: Path, monkeypatch: MonkeyPatch) -> None:
        """Test that _download method deletes existing zip files before downloading."""
        # Create a stale zip file that should be deleted
        stale_file_path = tmp_path / "test_file.zip"
        stale_content = b"stale content"
        stale_file_path.write_bytes(stale_content)

        # Verify the stale file exists
        assert stale_file_path.exists()
        assert stale_file_path.read_bytes() == stale_content

        # Mock the HTTP response with new content
        new_content = b"new content from download"
        mock_response = MockResponse(new_content, status_code=200)
        monkeypatch.setattr(requests, "get", MagicMock(return_value=mock_response))

        cmd = ModulesCommand(print_warning=True, skip_tracking=True)

        # Call _download - this should delete the existing file and download new content
        cmd._download(url="http://example.com/test.zip", file_path=stale_file_path)

        # Verify the file was deleted and replaced with new content
        assert stale_file_path.exists()
        assert stale_file_path.read_bytes() == new_content
        assert stale_file_path.read_bytes() != stale_content

        # Verify the HTTP request was made
        requests.get.assert_called_once_with("http://example.com/test.zip", stream=True)

    def test_iterate_modules_finds_modules_in_temp_download_dir(self, tmp_path: Path) -> None:
        """Test that iterate_modules can find modules in the _temp_download_dir.

        This test verifies that when modules are downloaded to the temporary directory,
        the iterate_modules function can properly discover and iterate over them.
        The test creates a mock module structure with the required resource directories
        (like 'data_models') that the module discovery logic recognizes.
        """
        from cognite_toolkit._cdf_tk.utils.modules import iterate_modules

        cmd = ModulesCommand(print_warning=True, skip_tracking=True)

        # Create a mock module structure in the temp download directory
        # This simulates what would happen when modules are downloaded
        mock_module_dir = cmd._temp_download_dir / "test_module"
        mock_module_dir.mkdir(parents=True, exist_ok=True)

        # Create a resource directory (e.g., 'data_models') that LOADER_BY_FOLDER_NAME recognizes
        # This is required for the module to be identified as a valid module
        resource_dir = mock_module_dir / "data_models"
        resource_dir.mkdir()

        # Create a sample file in the resource directory
        sample_file = resource_dir / "sample.yaml"
        sample_file.write_text("test content")

        # Now test that iterate_modules can find this module
        modules_found = list(iterate_modules(cmd._temp_download_dir))

        # Should find at least one module
        assert len(modules_found) > 0, f"Expected to find modules in {cmd._temp_download_dir}"

        # Verify the module structure
        module_dir, files = modules_found[0]
        assert module_dir == mock_module_dir
        assert len(files) > 0
        assert any(file.name == "sample.yaml" for file in files)

        # Clean up
        import shutil

        shutil.rmtree(mock_module_dir)

    def test_checksum_mismatch_prints_warning(self, tmp_path: Path, capsys) -> None:
        file_path = tmp_path / "mismatch.zip"
        # Write some bytes so we get a deterministic SHA256
        file_bytes = b"dummy-bytes-for-checksum-test"
        file_path.write_bytes(file_bytes)

        # Intentionally use a different checksum than the file's actual hash
        wrong_checksum = "sha256:" + hashlib.sha256(b"some-other-content").hexdigest()

        cmd = ModulesCommand(print_warning=True, skip_tracking=True)
        cmd._validate_checksum(wrong_checksum, file_path)

        assert len(cmd.warning_list) == 1
        warning = cmd.warning_list[0]
        assert isinstance(warning, HighSeverityWarning)
        # Expect: two SHA256 hex hashes in the message, one for provided and one for calculated
        pattern = r"^The provided checksum sha256:[0-9a-f]{64} does not match downloaded file hash sha256:[0-9a-f]{64}"
        assert re.search(pattern, warning.message_raw)<|MERGE_RESOLUTION|>--- conflicted
+++ resolved
@@ -17,10 +17,7 @@
 from cognite_toolkit._cdf_tk.constants import BUILTIN_MODULES_PATH
 from cognite_toolkit._cdf_tk.data_classes import Package, Packages
 from cognite_toolkit._cdf_tk.exceptions import ToolkitError
-<<<<<<< HEAD
-=======
 from cognite_toolkit._cdf_tk.tk_warnings.other import HighSeverityWarning
->>>>>>> 1ee34bbf
 from tests.data import EXTERNAL_PACKAGE
 from tests.test_unit.utils import MockQuestionary
 
@@ -240,11 +237,7 @@
         file_path.write_text(valid_toml_content)
 
         with ModulesCommand() as cmd:
-<<<<<<< HEAD
-            packs, _ = cmd._get_available_packages()
-=======
             packs, location = cmd._get_available_packages()
->>>>>>> 1ee34bbf
             assert "quickstart" in packs
             assert location == BUILTIN_MODULES_PATH
 
