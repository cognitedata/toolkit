--- conflicted
+++ resolved
@@ -224,9 +224,7 @@
             unlink=unlink,
             verbose=False,
         )
-<<<<<<< HEAD
         assert result.deleted == 2000
-=======
 
 
 class TestPurgeSpace:
@@ -262,5 +260,4 @@
         if include_space:
             expected["spaces"] = 1
 
-        assert {name: value.deleted for name, value in results.data.items()} == expected
->>>>>>> 93b1811a
+        assert {name: value.deleted for name, value in results.data.items()} == expected