--- conflicted
+++ resolved
@@ -473,7 +473,57 @@
 
 
 @pytest.fixture()
-<<<<<<< HEAD
+def three_datasets() -> DataSetList:
+    return DataSetList(
+        [
+            DataSet(external_id="datasetA", name="Dataset A", created_time=1, last_updated_time=2),
+            DataSet(external_id="datasetB", name="Dataset B", created_time=1, last_updated_time=2),
+            DataSet(external_id="datasetC", name="Dataset C", created_time=1, last_updated_time=2),
+        ]
+    )
+
+
+class TestDataSetFinder:
+    def test_select_datasets(self, three_datasets: DataSetList, monkeypatch: MonkeyPatch) -> None:
+        def select_datasets(choices: list[Choice]) -> list[str]:
+            assert len(choices) == len(three_datasets)
+            return [choices[1].value, choices[2].value]
+
+        answers = [select_datasets]
+
+        with (
+            monkeypatch_toolkit_client() as client,
+            MockQuestionary(DataSetFinder.__module__, monkeypatch, answers),
+        ):
+            client.data_sets.list.return_value = three_datasets
+            finder = DataSetFinder(client, None)
+            selected = finder._interactive_select()
+
+        assert selected == ("datasetB", "datasetC")
+
+
+class TestDumpDataSets:
+    def test_dump_datasets(self, three_datasets: DataSetList, tmp_path: Path) -> None:
+        with monkeypatch_toolkit_client() as client:
+            client.data_sets.retrieve_multiple.return_value = three_datasets[1:]
+
+            cmd = DumpResourceCommand(silent=True)
+            cmd.dump_to_yamls(
+                DataSetFinder(client, ("datasetB", "datasetC")),
+                output_dir=tmp_path,
+                clean=False,
+                verbose=False,
+            )
+            loader = DataSetsLoader(client, None, None)
+
+        filepaths = list(loader.find_files(tmp_path))
+        assert len(filepaths) == 2
+        items = sorted([read_yaml_file(filepath) for filepath in filepaths], key=lambda d: d["externalId"])
+        expected = sorted([loader.dump_resource(ds) for ds in three_datasets[1:]], key=lambda d: d["externalId"])
+        assert items == expected
+
+
+@pytest.fixture()
 def three_streamlit_apps() -> StreamlitList:
     return StreamlitList(
         [
@@ -553,50 +603,10 @@
             cmd = DumpResourceCommand(silent=True)
             cmd.dump_to_yamls(
                 StreamlitFinder(client, ("appB",)),
-=======
-def three_datasets() -> DataSetList:
-    return DataSetList(
-        [
-            DataSet(external_id="datasetA", name="Dataset A", created_time=1, last_updated_time=2),
-            DataSet(external_id="datasetB", name="Dataset B", created_time=1, last_updated_time=2),
-            DataSet(external_id="datasetC", name="Dataset C", created_time=1, last_updated_time=2),
-        ]
-    )
-
-
-class TestDataSetFinder:
-    def test_select_datasets(self, three_datasets: DataSetList, monkeypatch: MonkeyPatch) -> None:
-        def select_datasets(choices: list[Choice]) -> list[str]:
-            assert len(choices) == len(three_datasets)
-            return [choices[1].value, choices[2].value]
-
-        answers = [select_datasets]
-
-        with (
-            monkeypatch_toolkit_client() as client,
-            MockQuestionary(DataSetFinder.__module__, monkeypatch, answers),
-        ):
-            client.data_sets.list.return_value = three_datasets
-            finder = DataSetFinder(client, None)
-            selected = finder._interactive_select()
-
-        assert selected == ("datasetB", "datasetC")
-
-
-class TestDumpDataSets:
-    def test_dump_datasets(self, three_datasets: DataSetList, tmp_path: Path) -> None:
-        with monkeypatch_toolkit_client() as client:
-            client.data_sets.retrieve_multiple.return_value = three_datasets[1:]
-
-            cmd = DumpResourceCommand(silent=True)
-            cmd.dump_to_yamls(
-                DataSetFinder(client, ("datasetB", "datasetC")),
->>>>>>> 1507b28a
                 output_dir=tmp_path,
                 clean=False,
                 verbose=False,
             )
-<<<<<<< HEAD
             loader = StreamlitLoader(client, None, None)
 
         filepaths = list(loader.find_files(tmp_path))
@@ -689,13 +699,4 @@
             assert console.print.call_count == 1
             severity, actual_message = console.print.call_args.args
             assert expected_warning in actual_message
-            assert expected_severity in str(severity).casefold()
-=======
-            loader = DataSetsLoader(client, None, None)
-
-        filepaths = list(loader.find_files(tmp_path))
-        assert len(filepaths) == 2
-        items = sorted([read_yaml_file(filepath) for filepath in filepaths], key=lambda d: d["externalId"])
-        expected = sorted([loader.dump_resource(ds) for ds in three_datasets[1:]], key=lambda d: d["externalId"])
-        assert items == expected
->>>>>>> 1507b28a
+            assert expected_severity in str(severity).casefold()