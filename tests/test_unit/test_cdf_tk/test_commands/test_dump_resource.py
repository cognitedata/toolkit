--- conflicted
+++ resolved
@@ -44,11 +44,8 @@
     FunctionFinder,
     GroupFinder,
     LocationFilterFinder,
-<<<<<<< HEAD
+    SpaceFinder,
     SearchConfigFinder,
-=======
-    SpaceFinder,
->>>>>>> c7822149
     StreamlitFinder,
     TransformationFinder,
 )
@@ -59,11 +56,8 @@
     FunctionCRUD,
     GroupAllScopedCRUD,
     LocationFilterCRUD,
-<<<<<<< HEAD
+    SpaceCRUD,
     SearchConfigCRUD,
-=======
-    SpaceCRUD,
->>>>>>> c7822149
     StreamlitCRUD,
     TransformationCRUD,
 )
@@ -715,60 +709,6 @@
 
 
 @pytest.fixture()
-<<<<<<< HEAD
-def three_search_configs() -> SearchConfigList:
-    return SearchConfigList(
-        [
-            SearchConfig(
-                view=ViewId(external_id="searchConfigA", space="spaceA"), id=1, created_time=1, updated_time=2
-            ),
-            SearchConfig(
-                view=ViewId(external_id="searchConfigB", space="spaceB"), id=2, created_time=1, updated_time=2
-            ),
-            SearchConfig(
-                view=ViewId(external_id="searchConfigC", space="spaceC"), id=3, created_time=1, updated_time=2
-            ),
-        ]
-    )
-
-
-class TestSearchConfigFinder:
-    def test_select_search_configs(self, three_search_configs: SearchConfigList, monkeypatch: MonkeyPatch) -> None:
-        def select_search_configs(choices: list[Choice]) -> list[str]:
-            assert len(choices) == len(three_search_configs)
-            return [choices[1].value, choices[2].value]
-
-        answers = [select_search_configs]
-
-        with (
-            monkeypatch_toolkit_client() as client,
-            MockQuestionary(SearchConfigFinder.__module__, monkeypatch, answers),
-        ):
-            client.search.configurations.list.return_value = three_search_configs
-            finder = SearchConfigFinder(client, None)
-            selected = finder._interactive_select()
-
-        assert selected == (
-            ViewId(external_id="searchConfigB", space="spaceB"),
-            ViewId(external_id="searchConfigC", space="spaceC"),
-        )
-
-
-class TestDumpSearchConfigs:
-    def test_dump_search_configs(self, three_search_configs: SearchConfigList, tmp_path: Path) -> None:
-        with monkeypatch_toolkit_client() as client:
-            client.search.configurations.list.return_value = three_search_configs[1:]
-
-            cmd = DumpResourceCommand(silent=True)
-            cmd.dump_to_yamls(
-                SearchConfigFinder(
-                    client,
-                    (
-                        ViewId(external_id="searchConfigB", space="spaceB"),
-                        ViewId(external_id="searchConfigC", space="spaceC"),
-                    ),
-                ),
-=======
 def three_spaces() -> dm.SpaceList:
     return dm.SpaceList(
         [
@@ -863,12 +803,76 @@
             cmd = DumpResourceCommand(silent=True)
             cmd.dump_to_yamls(
                 SpaceFinder(client, ("spaceB", "spaceC")),
->>>>>>> c7822149
-                output_dir=tmp_path,
-                clean=False,
-                verbose=False,
-            )
-<<<<<<< HEAD
+                output_dir=tmp_path,
+                clean=False,
+                verbose=False,
+            )
+            loader = SpaceCRUD(client, None, None)
+
+        filepaths = list(loader.find_files(tmp_path))
+        assert len(filepaths) == 2
+        items = sorted([read_yaml_file(filepath) for filepath in filepaths], key=lambda d: d["space"])
+        expected = sorted([loader.dump_resource(s) for s in three_spaces[1:]], key=lambda d: d["space"])
+        assert items == expected
+
+
+@pytest.fixture()
+def three_search_configs() -> SearchConfigList:
+    return SearchConfigList(
+        [
+            SearchConfig(
+                view=ViewId(external_id="searchConfigA", space="spaceA"), id=1, created_time=1, updated_time=2
+            ),
+            SearchConfig(
+                view=ViewId(external_id="searchConfigB", space="spaceB"), id=2, created_time=1, updated_time=2
+            ),
+            SearchConfig(
+                view=ViewId(external_id="searchConfigC", space="spaceC"), id=3, created_time=1, updated_time=2
+            ),
+        ]
+    )
+
+
+class TestSearchConfigFinder:
+    def test_select_search_configs(self, three_search_configs: SearchConfigList, monkeypatch: MonkeyPatch) -> None:
+        def select_search_configs(choices: list[Choice]) -> list[str]:
+            assert len(choices) == len(three_search_configs)
+            return [choices[1].value, choices[2].value]
+
+        answers = [select_search_configs]
+
+        with (
+            monkeypatch_toolkit_client() as client,
+            MockQuestionary(SearchConfigFinder.__module__, monkeypatch, answers),
+        ):
+            client.search.configurations.list.return_value = three_search_configs
+            finder = SearchConfigFinder(client, None)
+            selected = finder._interactive_select()
+
+        assert selected == (
+            ViewId(external_id="searchConfigB", space="spaceB"),
+            ViewId(external_id="searchConfigC", space="spaceC"),
+        )
+
+
+class TestDumpSearchConfigs:
+    def test_dump_search_configs(self, three_search_configs: SearchConfigList, tmp_path: Path) -> None:
+        with monkeypatch_toolkit_client() as client:
+            client.search.configurations.list.return_value = three_search_configs[1:]
+
+            cmd = DumpResourceCommand(silent=True)
+            cmd.dump_to_yamls(
+                SearchConfigFinder(
+                    client,
+                    (
+                        ViewId(external_id="searchConfigB", space="spaceB"),
+                        ViewId(external_id="searchConfigC", space="spaceC"),
+                    ),
+                ),
+                output_dir=tmp_path,
+                clean=False,
+                verbose=False,
+            )
             loader = SearchConfigCRUD(client, None, None)
 
         filepaths = list(loader.find_files(tmp_path))
@@ -877,12 +881,4 @@
         expected = sorted(
             [loader.dump_resource(sc) for sc in three_search_configs[1:]], key=lambda d: d["view"]["externalId"]
         )
-=======
-            loader = SpaceCRUD(client, None, None)
-
-        filepaths = list(loader.find_files(tmp_path))
-        assert len(filepaths) == 2
-        items = sorted([read_yaml_file(filepath) for filepath in filepaths], key=lambda d: d["space"])
-        expected = sorted([loader.dump_resource(s) for s in three_spaces[1:]], key=lambda d: d["space"])
->>>>>>> c7822149
         assert items == expected