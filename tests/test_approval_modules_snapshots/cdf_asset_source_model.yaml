Container:
- externalId: Asset
  name: Asset
  properties:
    metadata:
      autoIncrement: false
      description: Custom, application specific metadata. String key -> String value.
      name: metadata
      nullable: true
      type:
        list: false
        type: json
  space: sp_extended_source_data_models
  usedFor: node
DataModel:
- externalId: ExtendedSourceData
  name: ExtendedSourceData
  space: sp_extended_source_data_models
  version: '1'
  views:
  - externalId: Asset
    space: sp_extended_source_data_models
    type: view
    version: '1'
DataSet:
- description: This dataset contains the example asset source data.
  externalId: ds_example_asset_source_data
  name: Example Asset Source Data
Space:
- description: Space for the instances in the ExtendedSourceData data model
  name: sp_cdf_template_instances
  space: sp_cdf_template_instances
- description: Space for the model in the ExtendedSourceData data model
  name: sp_extended_source_data_models
  space: sp_extended_source_data_models
Transformation:
- dataSetId: 42
  destination:
    dataModel:
      destinationRelationshipFromType: null
      destinationType: Asset
      externalId: ExtendedSourceData
      space: sp_extended_source_data_models
      version: '1'
    instanceSpace: sp_cdf_template_instances
    type: instances
  destinationOidcCredentials:
    audience: ${IDP_AUDIENCE}
    cdfProjectName: ${CDF_PROJECT}
    clientId: ${IDP_CLIENT_ID}
    clientSecret: ${IDP_CLIENT_SECRET}
    scopes: ${IDP_SCOPES}
    tokenUri: ${IDP_TOKEN_URL}
  externalId: tr_sync-asset_hierarchy_cdf_asset_source_model
  ignoreNullFields: false
  isPublic: true
  name: sync-asset_hierarchy_cdf_asset_source_model
  ownerIsCurrentUser: true
  query: "-- Root Asset\n-- The asset must be set up in hierarchical order as the\
    \ container for the parent asset requires the\n-- parent asset to be created first.\n\
    \nselect\n  cast(`externalId` as STRING) as externalId,\n  null as parent,\n \
    \ node_reference('sp_cdf_template_instances', 'lift_pump_stations:root') as root,\n\
    \  cast(`name` as STRING) as title,\n  cast(`source` as STRING) as source,\n \
    \ cast(`description` as STRING) as description,\n  cast(`labels` as ARRAY < STRING\
    \ >) as labels,\n  to_json(`metadata`) as metadata\nfrom\n  cdf_assetSubtree(\"\
    lift_pump_stations:root\")\nwhere\n-- The root asset is created with a null parentExternalId.\n\
    \  isnull(`parentExternalId`)\n\nUNION ALL\n-- Pump Stations\nselect\n  cast(`externalId`\
    \ as STRING) as externalId,\n  node_reference('sp_cdf_template_instances', `parentExternalId`)\
    \ as parent,\n  node_reference('sp_cdf_template_instances', 'lift_pump_stations:root')\
    \ as root,\n  cast(`name` as STRING) as title,\n  cast(`source` as STRING) as\
    \ source,\n  cast(`description` as STRING) as description,\n  cast(`labels` as\
    \ ARRAY < STRING >) as labels,\n  to_json(`metadata`) as metadata\nfrom\n  cdf_assetSubtree('lift_pump_stations:root')\n\
    where\n-- This is used to select the Lift Stations.\n isnotnull(`externalId`)\
    \ and isnotnull(`parentExternalId`) and not startswith(name, 'Pump')\n\nUNION\
    \ ALL\n-- Pumps\nselect\n  concat('pump:', cast(`externalId` as STRING)) as externalId,\n\
<<<<<<< HEAD
    \  node_reference('cdfTemplateInstances', `parentExternalId`) as parent,\n  node_reference('cdfTemplateInstances',\
    \ 'lift_pump_stations:root') as root,\n  cast(`name` as STRING) as title,\n  cast(`source`\
    \ as STRING) as source,\n  cast(`description` as STRING) as description,\n  cast(`labels`\
    \ as ARRAY < STRING >) as labels,\n  to_json(`metadata`) as metadata\nfrom\n \
    \ cdf_assetSubtree('lift_pump_stations:root')\nwhere\n-- This is used to select\
    \ the Pumps.\n isnotnull(`externalId`) and isnotnull(`parentExternalId`) and startswith(name,\
    \ 'Pump');\n"
=======
    \  node_reference('sp_cdf_template_instances', `parentExternalId`) as parent,\n\
    \  node_reference('sp_cdf_template_instances', 'lift_pump_stations:root') as root,\n\
    \  cast(`name` as STRING) as title,\n  cast(`source` as STRING) as source,\n \
    \ cast(`description` as STRING) as description,\n  cast(`labels` as ARRAY < STRING\
    \ >) as labels,\n  to_json(`metadata`) as metadata\nfrom\n  cdf_assetSubtree('lift_pump_stations:root')\n\
    where\n-- This is used to select the Pumps.\n isnotnull(`externalId`) and isnotnull(`parentExternalId`)\
    \ and startswith(name, 'Pump');\n"
  schedule:
    externalId: tr_sync-asset_hierarchy_cdf_asset_source_model
    interval: 7 * * * *
    isPaused: true
>>>>>>> 0efc6042
  sourceOidcCredentials:
    audience: ${IDP_AUDIENCE}
    cdfProjectName: ${CDF_PROJECT}
    clientId: ${IDP_CLIENT_ID}
    clientSecret: ${IDP_CLIENT_SECRET}
    scopes: ${IDP_SCOPES}
    tokenUri: ${IDP_TOKEN_URL}
TransformationSchedule:
- externalId: tr_sync-asset_hierarchy_cdf_asset_source_model
  interval: 7 * * * *
  isPaused: true
View:
- externalId: Asset
  implements:
  - externalId: Asset
    space: cdf_core
    type: view
    version: v1
  name: Asset
  properties:
    metadata:
      container:
        externalId: Asset
        space: sp_extended_source_data_models
        type: container
      containerPropertyIdentifier: metadata
      name: metadata
  space: sp_extended_source_data_models
  version: '1'
deleted:
  DataModel:
  - externalId: ExtendedSourceData
    space: sp_extended_source_data_models
    type: datamodel
    version: '1'
  Transformation:
<<<<<<< HEAD
  - externalId: sync-asset_hierarchy_cdf_asset_source_model
  TransformationSchedule:
  - externalId: sync-asset_hierarchy_cdf_asset_source_model
=======
  - externalId: tr_sync-asset_hierarchy_cdf_asset_source_model
>>>>>>> 0efc6042
  View:
  - externalId: Asset
    space: sp_extended_source_data_models
    type: view
    version: '1'<|MERGE_RESOLUTION|>--- conflicted
+++ resolved
@@ -73,7 +73,6 @@
     where\n-- This is used to select the Lift Stations.\n isnotnull(`externalId`)\
     \ and isnotnull(`parentExternalId`) and not startswith(name, 'Pump')\n\nUNION\
     \ ALL\n-- Pumps\nselect\n  concat('pump:', cast(`externalId` as STRING)) as externalId,\n\
-<<<<<<< HEAD
     \  node_reference('cdfTemplateInstances', `parentExternalId`) as parent,\n  node_reference('cdfTemplateInstances',\
     \ 'lift_pump_stations:root') as root,\n  cast(`name` as STRING) as title,\n  cast(`source`\
     \ as STRING) as source,\n  cast(`description` as STRING) as description,\n  cast(`labels`\
@@ -81,19 +80,6 @@
     \ cdf_assetSubtree('lift_pump_stations:root')\nwhere\n-- This is used to select\
     \ the Pumps.\n isnotnull(`externalId`) and isnotnull(`parentExternalId`) and startswith(name,\
     \ 'Pump');\n"
-=======
-    \  node_reference('sp_cdf_template_instances', `parentExternalId`) as parent,\n\
-    \  node_reference('sp_cdf_template_instances', 'lift_pump_stations:root') as root,\n\
-    \  cast(`name` as STRING) as title,\n  cast(`source` as STRING) as source,\n \
-    \ cast(`description` as STRING) as description,\n  cast(`labels` as ARRAY < STRING\
-    \ >) as labels,\n  to_json(`metadata`) as metadata\nfrom\n  cdf_assetSubtree('lift_pump_stations:root')\n\
-    where\n-- This is used to select the Pumps.\n isnotnull(`externalId`) and isnotnull(`parentExternalId`)\
-    \ and startswith(name, 'Pump');\n"
-  schedule:
-    externalId: tr_sync-asset_hierarchy_cdf_asset_source_model
-    interval: 7 * * * *
-    isPaused: true
->>>>>>> 0efc6042
   sourceOidcCredentials:
     audience: ${IDP_AUDIENCE}
     cdfProjectName: ${CDF_PROJECT}
@@ -130,13 +116,9 @@
     type: datamodel
     version: '1'
   Transformation:
-<<<<<<< HEAD
   - externalId: sync-asset_hierarchy_cdf_asset_source_model
   TransformationSchedule:
   - externalId: sync-asset_hierarchy_cdf_asset_source_model
-=======
-  - externalId: tr_sync-asset_hierarchy_cdf_asset_source_model
->>>>>>> 0efc6042
   View:
   - externalId: Asset
     space: sp_extended_source_data_models
