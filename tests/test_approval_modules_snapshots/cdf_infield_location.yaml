--- conflicted
+++ resolved
@@ -491,10 +491,6 @@
   interval: 0 * * * *
   isPaused: false
 deleted:
-<<<<<<< HEAD
-  Group: []
-=======
->>>>>>> f828c198
   Space:
   - infield_default_location_app_data_space
   - infield_default_location_source_data_space
