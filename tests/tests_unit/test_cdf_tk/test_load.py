--- conflicted
+++ resolved
@@ -243,11 +243,7 @@
         assert len(unchanged) == 1
 
 
-<<<<<<< HEAD
-class TestAuthLoader:
-=======
 class TestGroupLoader:
->>>>>>> 364de851
     def test_load_all_scoped_only(self, cdf_tool_config: CDFToolConfig, monkeypatch: MonkeyPatch):
         loader = GroupAllScopedLoader.create_loader(cdf_tool_config, None)
         loaded = loader.load_resource(
