--- conflicted
+++ resolved
@@ -12,11 +12,7 @@
           - --fixable=E,W,F,I,T,RUF,TID,UP
           - --target-version=py39
       - id: ruff-format
-<<<<<<< HEAD
-    rev: v0.4.8
-=======
     rev: v0.4.9
->>>>>>> 3587bd92
 
   - repo: https://github.com/pre-commit/pre-commit-hooks
     rev: v4.6.0
