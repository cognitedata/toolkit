# File created using '.gitignore Generator' for Visual Studio Code: https://bit.ly/vscode-gig
# Created by https://www.toptal.com/developers/gitignore/api/visualstudiocode,python,macos,git,windows
# Edit at https://www.toptal.com/developers/gitignore?templates=visualstudiocode,python,macos,git,windows

### Git ###
# Created by git for backups. To disable backups in Git:
# $ git config --global mergetool.keepBackup false
*.orig

# Created by git when using merge tools for conflicts
*.BACKUP.*
*.BASE.*
*.LOCAL.*
*.REMOTE.*
*_BACKUP_*.txt
*_BASE_*.txt
*_LOCAL_*.txt
*_REMOTE_*.txt

### macOS ###
# General
.DS_Store
.AppleDouble
.LSOverride

# Icon must end with two \r
Icon


# Thumbnails
._*

# Files that might appear in the root of a volume
.DocumentRevisions-V100
.fseventsd
.Spotlight-V100
.TemporaryItems
.Trashes
.VolumeIcon.icns
.com.apple.timemachine.donotpresent

# Directories potentially created on remote AFP share
.AppleDB
.AppleDesktop
Network Trash Folder
Temporary Items
.apdisk

### macOS Patch ###
# iCloud generated files
*.icloud

### Python ###
# Byte-compiled / optimized / DLL files
__pycache__/
*.py[cod]
*$py.class

# C extensions
*.so

# Distribution / packaging
.Python
build/
develop-eggs/
dist/
downloads/
eggs/
.eggs/
lib/
lib64/
parts/
sdist/
var/
wheels/
share/python-wheels/
*.egg-info/
.installed.cfg
*.egg
MANIFEST

# PyInstaller
#  Usually these files are written by a python script from a template
#  before PyInstaller builds the exe, so as to inject date/other infos into it.
*.manifest
*.spec

# Installer logs
pip-log.txt
pip-delete-this-directory.txt

# Unit test / coverage reports
htmlcov/
.tox/
.nox/
.coverage
.coverage.*
.cache
nosetests.xml
coverage.xml
*.cover
*.py,cover
.hypothesis/
.pytest_cache/
cover/

# Translations
*.mo
*.pot

# Django stuff:
*.log
local_settings.py
db.sqlite3
db.sqlite3-journal

# Flask stuff:
instance/
.webassets-cache

# Scrapy stuff:
.scrapy

# Sphinx documentation
docs/_build/

# PyBuilder
.pybuilder/
target/

# Jupyter Notebook
.ipynb_checkpoints

# IPython
profile_default/
ipython_config.py

# pyenv
#   For a library or package, you might want to ignore these files since the code is
#   intended to run in multiple environments; otherwise, check them in:
.python-version

# pipenv
#   According to pypa/pipenv#598, it is recommended to include Pipfile.lock in version control.
#   However, in case of collaboration, if having platform-specific dependencies or dependencies
#   having no cross-platform support, pipenv may install dependencies that don't work, or not
#   install all needed dependencies.
#Pipfile.lock

# poetry
#   Similar to Pipfile.lock, it is generally recommended to include poetry.lock in version control.
#   This is especially recommended for binary packages to ensure reproducibility, and is more
#   commonly ignored for libraries.
#   https://python-poetry.org/docs/basic-usage/#commit-your-poetrylock-file-to-version-control
#poetry.lock

# pdm
#   Similar to Pipfile.lock, it is generally recommended to include pdm.lock in version control.
#pdm.lock
#   pdm stores project-wide configurations in .pdm.toml, but it is recommended to not include it
#   in version control.
#   https://pdm.fming.dev/#use-with-ide
.pdm.toml

# PEP 582; used by e.g. github.com/David-OConnor/pyflow and github.com/pdm-project/pdm
__pypackages__/

# Celery stuff
celerybeat-schedule
celerybeat.pid

# SageMath parsed files
*.sage.py

# Environments
*.env
.venv
.local/
env/
venv/
ENV/
env.bak/
venv.bak/

# Spyder project settings
.spyderproject
.spyproject

# Rope project settings
.ropeproject

# mkdocs documentation
/site

# mypy
.mypy_cache/
.dmypy.json
dmypy.json

# Pyre type checker
.pyre/

# pytype static type analyzer
.pytype/

# Cython debug symbols
cython_debug/

# PyCharm
#  JetBrains specific template is maintained in a separate JetBrains.gitignore that can
#  be found at https://github.com/github/gitignore/blob/main/Global/JetBrains.gitignore
#  and can be added to the global gitignore or merged into this file.  For a more nuclear
#  option (not recommended) you can uncomment the following to ignore the entire idea folder.
.idea/

### Python Patch ###
# Poetry local configuration file - https://python-poetry.org/docs/configuration/#local-configuration
poetry.toml

# ruff
.ruff_cache/

# LSP config files
pyrightconfig.json

### VisualStudioCode ###
.vscode/*
!.vscode/tasks.json
!.vscode/launch.json
!.vscode/extensions.json
!.vscode/*.code-snippets

# Local History for Visual Studio Code
.history/

# Built Visual Studio Code Extensions
*.vsix

### VisualStudioCode Patch ###
# Ignore all local history of files
.history
.ionide

### Windows ###
# Windows thumbnail cache files
Thumbs.db
Thumbs.db:encryptable
ehthumbs.db
ehthumbs_vista.db

# Dump file
*.stackdump

# Folder config file
[Dd]esktop.ini

# Recycle Bin used on file shares
$RECYCLE.BIN/

# Windows Installer files
*.cab
*.msi
*.msix
*.msm
*.msp

# Windows shortcuts
*.lnk

# End of https://www.toptal.com/developers/gitignore/api/visualstudiocode,python,macos,git,windows

# Custom rules (everything added below won't be overriden by 'Generate .gitignore File' if you use 'Update' option)

tmp/
playground/
new_project/
# If you need to update the cognite_toolkit template files for local.yaml and config.yaml, comment below
local.yaml
config.yaml
!demo/config.yaml
demo_project/
tests/tests_unit/pytest-project/
my_project/
my_organization/
*.bck

# Hide environments used for migration testing
**/.venv*
module_upgrade/tmp*

cognite_toolkit/config.local.yaml
**/.venv*
.venv.*
build.*
cognite_toolkit/.env.*
cognite_toolkit/modules/*
module_upgrade/project_inits
function_local_venvs/
tests/data/run_data/build_info.dev.yaml
orgdir*
module_upgrade/cdf.toml
# Org used by bootcamp
ice-cream-dataops
module_upgrade/*.log
needle/

tmp.py
tmp*.py
my_*/
!cognite_toolkit/_builtin_modules/custom/my_module/
function_local_venvs*/
qa_pending_id/
tests/**/cdf.toml

<<<<<<< HEAD
# Temporarily ignoring while experimenting
.cursor
=======
*.xlsx
>>>>>>> db11b8b5
<|MERGE_RESOLUTION|>--- conflicted
+++ resolved
@@ -311,10 +311,7 @@
 function_local_venvs*/
 qa_pending_id/
 tests/**/cdf.toml
-
-<<<<<<< HEAD
 # Temporarily ignoring while experimenting
 .cursor
-=======
-*.xlsx
->>>>>>> db11b8b5
+
+*.xlsx