--- conflicted
+++ resolved
@@ -304,10 +304,6 @@
 ice-cream-dataops
 module_upgrade/*.log
 needle/
-<<<<<<< HEAD
-my_*/
-=======
->>>>>>> 180eef58
 
 tmp.py
 
