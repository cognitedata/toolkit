--- conflicted
+++ resolved
@@ -284,10 +284,7 @@
 my_project/
 *.bck
 
-<<<<<<< HEAD
-=======
 # Hide environments used for migration testing
->>>>>>> 98de3cae
 **/.venv*
 tests_migrations/tmp*
 
