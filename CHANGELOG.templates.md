# Changelog

All notable changes to this project will be documented in this file.

The format is based on [Keep a Changelog](https://keepachangelog.com/en/1.0.0/),
and this project adheres to [Semantic Versioning](https://semver.org/spec/v2.0.0.html).

Changes are grouped as follows:

- `Added` for new features.
- `Changed` for changes in existing functionality.
- `Deprecated` for soon-to-be removed features.
- `Improved` for transparent changes, e.g. better performance.
- `Removed` for now removed features.
- `Fixed` for any bug fixes.
- `Security` in case of vulnerabilities.

<<<<<<< HEAD
## TBD

### Fixed

- Renamed non-toolkit Function config files for `bootcamp` module.
=======
## [0.3.23] - 2024-12-13

No changes to templates.
>>>>>>> e8c91e30

## [0.3.22] - 2024-12-12

No changes to templates.

## [0.3.21] - 2024-12-11

No changes to templates.

## [0.3.20] - 2024-12-10

No changes to templates.

## [0.3.19] - 2024-12-09

No changes to templates.

## [0.3.18] - 2024-12-03

No changes to templates.

## [0.3.17] - 2024-12-02

### Fixed

- The user group in the `QuickStart` package now has capabilities to inspect the RAW tables and
  extraction pipelines.
- Missing table `diagramParsing` in the `QuickStart` is now created.
- Bug in the SQL transformation of the `cdf_sharepoint` modules.

## [0.3.16] - 2024-11-28

### Fixed

- Bug in the `QuickStart` packages causing the P&ID contextualization to fail.

## [0.3.15] - 2024-11-28

No changes to templates.

## [0.3.14] - 2024-11-27

No changes to templates.

## [0.3.13] - 2024-11-26

## Changed

- The modules `cdf_idm_extension` and `cdf_idm_extension_full` are renamed to `cdf_process_industry_extension` and
  `cdf_process_industry_extension_full` respectively.
- The Source System data pipelines now requires `cdf_process_industry_extension` and writes to the extension model
  instead of the Core model.
- The modules in Source System, Contextualization, and Industrial Tool packages now use shared resources
  in `cdf_common`.

## [0.3.12] - 2024-11-21

### Added

- Added new modules `cdf_entity_matching` in the `contextualization` package. This contains a pipeline for
  doing entity matching based on the Cognite Core model.

### Fixed

- Bug in extension models in the `models` package. The `through` field was not correctly set. In addition,
  simplified the `CogniteCore` and `CogniteProcessIndustries` minimum extension models further. Finally, all
  containers were duplicated. This has been fixed.
- Bug in `cdf_sap_assets` causing the asset transformation to fail to a READ access error.

## [0.3.11] - 2024-11-19

No changes to templates.

## [0.3.10] - 2024-11-14

No changes to templates.

## [0.3.9] - 2024-11-12

No changes to templates.

## [0.3.8] - 2024-11-11

### Added

- The `sourcesystem` modules now has example data.

### Fixed

- Ensure uniqueness of joins in the transformations of the `cdf_connection_sql` module.

## [0.3.7] - 2024-11-06

No changes to templates.

## [0.3.6] - 2024-11-04

### Added

- The `modules init` wizard provides an option for an empty, custom module scaffolding.

### Changed

- Module Bootcamp removed schedules and file from ice_cream_api
- Module Bootcamp removed function definitions from ice_cream_api

### Fixed

- Removed unused variables from default InRobot configuration.
- Added missing transformation `asset to asset` in `cdf_sap_asset` module.
- Module Bootcamp OEE function now correctly calculates current OEE time series

## [0.3.5] - 2024-10-24

### Added

- Added new module `cdf_sharepoint` to the `sourcesystem` package.
- Added new package `industrial_tool` for data exploration and analytics with modules
  - `cdf_search` for setting up location filters
- Added new package `contextualization` with modules
  - `cdf_p_and_id_parser`
  - `cdf_timeseries_equipment_sql`

## [0.3.4] - 2024-10-18

- Added new package `sourcesystem` with modules
  - `sap_asset`
  - `sap_events`
  - `pi`
- Added new modules for extension of `CogniteProcessIndustries` model.
  Full and minimum extension templates in `quickstart` and `example` packages.

## [0.3.3] - 2024-10-15

### Changed

- The `cdf_location_filter_example` has been split into two separate modules: `cdf_location_asset_centric`,
  and `cdf_location_datamodel_based`. This is to better demonstrate the different ways to filter locations in CDF.

### Removed

- Module `bootcamp` data_sets and raw modules removed from `ice_cream_api` and `oee`
- Module `bootcamp` default config removed from `ice_cream_api`

### Fixed

- Added missing default variable `scheduleHourly` to `InField` module `cdf_infield_common`.
- The property `featureConfiguration` is in the `APM_Config` is now correctly a blob and not a list of blobs. This
  impacted the InRobot and InField options in `cdf modules init` and `cdf modules add`.
- Module `bootcamp` error in calculation of site names for `ooe_timeseries`
- Module `bootcamp` comment for `icapi_extractors_source_id` incorrect.
- Added missing dataset `ds_asset_oid` to `cdf_data_pipeline_3d_valhall` example.
- Added missing RAW table `asset_oid_workmate` to `cdf_data_pipeline_asset_valhall` example.
- Added missing RAW table `files_oid_fileshare` and dataset `ds_asset_oid` to `cdf_data_pipeline_files_valhall` example.
- Added missing dataset `ds_asset_oid` to `cdf_data_pipeline_timeseries_valhall` example.

## [0.3.2] - 2024-10-11

### Fixed

- Added missing views, containers, and spaces to the `cdf_apm_base` module.

## [0.3.1] - 2024-10-09

No changes to templates.

## [0.3.0] - 2024-10-08

## Added

- CogniteCore full and minimum extension templates in `quickstart` and `example` packages.

## [0.3.0b5] - 2024-10-03

No changes to templates.

## [0.3.0b4] - 2024-09-30

### Fixed

- Module `bootcamp` error in calculation of `quality` and `performance` in the `oee_timeseries` function.

## [0.3.0b3] - 2024-09-25

No changes to templates.

## [0.3.0b2] - 2024-09-24

No changes to templates.

## [0.3.0b1] - 2024-09-23

No changes to templates.

## [0.3.0a7] - 2024-09-23

No changes to templates.

## [0.3.0a6] - 2024-09-20

Added `bootcamp` modules `ice_cream_api` and `oee`.

## [0.3.0a5] - 2024-09-18

No changes to templates.

## [0.3.0a4] - 2024-09-13

No changes to templates.

## [0.3.0a3] - 2024-09-11

No changes to templates.

## [0.3.0a2] - 2024-09-10

No changes to templates.

## [0.3.0a1] - 2024-09-10

No changes to templates.

## [0.2.20] - 2024-08-31

## Fixed

- Added missing `common_function_code` to the `cognite_modules/inrobot/cdf_inrobot_common` module.

## [0.2.19] - 2024-08-26

No changes to templates.

## [0.2.18] - 2024-08-22

### Added

- New modules `cognite_modules/inrobot`.

### Fixed

- In the module `cdf_apm_simple_data_model`. The version of the view `6.WorkOrder.view` was incorrect.

## [0.2.17] - 2024-07-26

No changes to templates.

## [0.2.16] - 2024-07-23

No changes to templates.

## [0.2.15] - 2024-07-22

### Added

- Module `cognite_modules/example/cdf_data_pipeline_3d_valhall` 3D contextualization
  example pipeline. Reading 3D nodes and matching to asset hierarchy

## [0.2.14] - 2024-07-15

No changes to templates.

## [0.2.13] - 2024-07-10

No changes to templates.

## [0.2.12] - 2024-07-08

No changes to templates.

## [0.2.11] - 2024-07-05

No changes to templates.

## [0.2.10] - 2024-07-03

No changes to templates.

## [0.2.9] - 2024-07-02

No changes to templates.

## [0.2.8] - 2024-07-01

### Fixed

- Added missing dependency to `requirements.txt` in `cognite_modules/examples/cdf_functions_dummy`.

## [0.2.7] - 2024-06-28

No changes to templates.

## [0.2.6] - 2024-06-26

No changes to templates.

## [0.2.5] - 2024-06-25

No changes to templates.

## [0.2.4] - 2024-06-24

No changes to templates.

## [0.2.3] - 2024-06-20

No changes to templates.

## [0.2.2] - 2024-06-18

No changes to templates.

## [0.2.1] - 2024-06-17

No changes to templates.

## [0.2.0] - 2024-06-10

No changes to templates.

## [0.2.0b4] - 2024-06-06

### Added

- Extended `cognite_modules/examples/my_example_module` with a `TransformationNotification` case.

## [0.2.0b3] - 2024-06-04

### Added

- Extended `cognite_modules/examples/my_example_module` with a `Label` case.

## [0.2.0b2] - 2024-06-03

No changes to templates.

## [0.2.0b1] - 2024-05-20

### Fixed

- Removed illegal characters from `DatapointSubscriptoin` description in
  `cognite_modules/examples/my_example_module`.

## [0.2.0a5] - 2024-05-28

### Added

- Function used to schedule & trigger workflow
- Extended `cognite_modules/examples/my_example_module` with a `SecurityCategory` case.
- Extended `cognite_modules/examples/my_example_module` with a `DatapointSubscription` case.

### Removed

- The parameter `fileId` is removed from all `function` configurations
  (`cdf_functions_dummy`, `cdf_data_pipeline_files_valhall`, `cdf_data_pipeline_timeseries_valhall`,
  and `my_example_module`) as it is no longer required.
- In all modules with an `extraction_pipelines` resource, removed `dataSetExternalId` and `name` from all
  ExtractionPipelineConfigs as this is not used and thus only causes confusion.
- In all modules with a `function`, renamed `externalIdDataSet` to `dataSetExternalId` to be consistent with the
  naming convention used in the Cognite API.
- In module `my_example_module`, removed `interval` and `isPaused` from the Transformation as these are not used.
  These parameters should only be present in a TransformationSchedule.

### Changed

- Removed schedule from annotation function `context:files:oid:fileshare:annotation`
- Add use of `map_concat`in transformation `files_oid_fileshare_file_metadata` to keep existing files metadata.
- Switched to using `file.uploaded_time` instead of `file.last_updated_time` since update time
  potentially is updated every time the transformation runs, and don't require a reannotation.

## [0.2.0a4] - 2024-04-29

### Added

- Workflow with a Function and a Transformation to the cdf_data_pipeline_files_valhall example
  
### Changed

- The `cdf_functions_dummy` module now includes codes from the former `common_function_code` directory.

### Fixed

- In `example_pump_data_model`, in the `Pump.view.yaml` the property `source` used `external_id` instead of
  `externalId`.

## [0.2.0a3] - 2024-04-23

### Fixed

- Align tag name in asset hierarchy between the 2 example transformations
- Added default root asset ID to documents for initial annotation
- Aligned use of asset external ID across contextualization functions
- Annotation logic with local time stamp for when to reprocess P&ID files
- Input to P&ID annotation based on list of synonyms for tag
- Updated module `apm_simple_data_model` for `cognite-sdk>=7.37`, i.e., container properties
  of type `direct` have now `list: false` explicitly set.

### Added

- Added Transformation for WorkOrder and WorkItems to OID testdata template
- Added Workflow with a Function and a Transformation to the custom module example

## [0.2.0a2] - 2024-04-03

No changes to templates.

## [0.2.0a1] - 2024-03-20

- Added functionality for wildcard detection of tags in P&ID
- Added functionality for multiple overlapping annotation to same tag - related to wildcards

## [0.1.2] - 2024-03-18

No changes to templates.

## [0.1.1] - 2024-03-11

No changes to templates.

### Added

- Module `cognite_modules/example/cdf_data_pipeline_timeseries_valhall` opcua / time series
  extractor pipeline, CDF function running contextualization of time series to assets.

## [0.1.0] - 2024-02-29

### Changed

- In the `infield` section, the `infield_apm_app_config.node.yaml` was moved from `cdf_infield_location` to `cdf_infield_common`
  module. In addition, the module `cdf_infield_second_location` was added to the `infield` section. This is to demonstrate
  how multiple locations in Infield should be handled.
- In the `cdf_data_pipeline_files_valhall` example, the Cognite Function `fu_context_files_oid_fileshare_annotation`
  has been renamed to `fn_context_files_oid_fileshare_annotation`. It has also been split into several files, to be
  easier to understand. It has also been changed to using `print`s (over `logging`), as that is unfortunately a hard
  requirement from the API.

### Added

- In the `cdf_data_pipeline_files_valhall` example, the `README.md` file has been updated with instructions on how to
  run and test Cognite Functions locally.

## [0.1.0b9] - 2024-02-20

### Changed

- In cdf_oid_example_data, the filename prefixes have been removed from the filenames and instead the new name template
  functionality is used to prefix the filenames as part of the build step.

### Fixed

- Replaced `shared: True` to `isPublic: True` and `action: upsert` to `conflictMode: upsert` in all
  transformation configurations to match the CDF API specification.

## [0.1.0b8] - 2024-02-14

### Added

- Added a new module `cognite_modules/example/cdf_data_pipeline_files_valhall` file extractor pipeline, transformation
  and CDF function running annotation on P&ID documents.

### Fixed

- Added missing cognite-sdk dependency to the common_functions_code.

## [0.1.0b7] - 2024-02-07

- Added a new module `cognite_modules/example/cdf_functions_dummy` that shows how to create functions and deploy them.
- Added common function code examples in `common_function_code/` directory as well as an
  example of how to use the common code in the `cognite_modules/example/cdf_functions_dummy/fn_test2` and
  `fn_example_repeater` functions.

### Fixed

- In module `cognite_modules/example/example_pump_asset_hierarchy`, in the transformation
  `pump_asset_hierarchy_load-collections_pump.sql` the value `pump_assets` was hardcoded instead of using the variable
  `{{raw_db}}`. This has been fixed.

## [0.1.0b6] - 2024-01-26

No changes to templates.

## [0.1.0b5] - 2024-01-11

No changes to templates.

## [0.1.0b4] - 2024-01-08

No changes to templates.

## [0.1.0b3] - 2024-01-02

No changes to templates.

## [0.1.0b2] - 2023-12-17

### Fixed

- In the package `example_pump` ensure all transformations are prefixed with `tr_`.

## [0.1.0b1] - 2023-12-15

### Added

- Explicitly define model `space` in `experimental/cdf_asset_source_model/` and `experimental/example_pump_model/`.
- The module `my_example_module` has been added to the `custom_modules` folder.
- Added globally defined schedule variables that can be used across all modules.
- A complete example of an Asset data pipeline in `examples/cdf_asset_data_pipeline/` shows how to configure an
  Extractor, monitor the status of the Extraction Pipeline, and load the data into the asset hierarchy using Transformations.
- DataSet to all example modules: `cdf_apm_simple_data_model`, `cdf_asset_source_model`, `cdf_oid_example_data`,
  `example_pump_data_model`, `example_pump_asset_hierarchy`.

### Changed

- **BREAKING** All externalIds and names have been changed to follow the naming conventions for resources
  in `examples/cdf_oid_example_data`, `examples/cdf_apm_simple_data_model`, `modules/cdf_apm_base`,
  `modules/cdf_infield_common`, and `modules/cdf_infield_location`.
- **BREAKING** Transformation Schedules broken out into separate files, following naming convention `<transformation_name>.schedule.yaml`.
- All cognite templates have been moved into `cognite_templates` folder, while `local_templates` is renamed to `custom_templates`.
- Move cdf_apm_base into separate folder.
- The file `local.yaml` has been renamed `environments.yaml` to better reflect its purpose.
- Removed demo `sourceId` from `cdf_infield_location` module.
- Changed the isPaused flag to use a module-level variable instead of hardcoded in `cdf_apm_simple_data_model`.
- Combined the child and parent transformations `sync_assets_from_hierarchy_to_apm` in `cdf_infield_location`.
  This has the benefit of not having to wait for the parent transformation to finish before starting the child transformation,
  thus no longer a dependency between the two transformations.

### Fixed

- Removed transformation identity provider variables from modules and reused the global cicd_ prefixed ones.
- Ensure all transformations in `cognite_modules` are prefixed with `tr_` and all spaces are prefixed with `sp_`.

## [0.1.0a3] - 2023-11-29

### Changed

- Remove unused template_version variable from groups and use of group metadata.
- Split up cdf_oid_example_data into data sets and RAW databases per source system.

### Fixed

- Add space yaml files for existing data models when explicit space definition was introduced.
- Fix use of integer value in version for data models.
- Fix wrong reference to `apm_simple` in `examples/cdf_apm_simple_data_model` and `modules/cdf_infield_location`.
- Exemplify use of a single config yaml file for multiple file resources in `examples/cdf_oid_example_data/files/files.yaml`.

## [0.1.0a2] - 2023-11-23

### Changed

- Changed format of infield external_ids to be more readable, moving `_dataset` (ds) and `_space` to the beginning of
  the external_id.
- `examples/cdf_apm_simple/raw` and `examples/example_dump_asst_hierarchy/raw` now explicitly
  defines database and table name in `.yaml` files for each table.
- Added `data_set` to `examples/example_dump_asst_hierarchy/`, which was implicitly defined in
  before.

### Fixed

- cdf_infield_common module and the auth applications-configuration.yaml did not load group source id
   correctly due to source_id being used instead of sourceId. This is now fixed.

## [0.1.0a1] - 2023-11-21

Initial release<|MERGE_RESOLUTION|>--- conflicted
+++ resolved
@@ -15,17 +15,15 @@
 - `Fixed` for any bug fixes.
 - `Security` in case of vulnerabilities.
 
-<<<<<<< HEAD
 ## TBD
 
 ### Fixed
 
 - Renamed non-toolkit Function config files for `bootcamp` module.
-=======
+
 ## [0.3.23] - 2024-12-13
 
 No changes to templates.
->>>>>>> e8c91e30
 
 ## [0.3.22] - 2024-12-12
 
