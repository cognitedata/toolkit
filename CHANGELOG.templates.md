# Changelog

All notable changes to this project will be documented in this file.

The format is based on [Keep a Changelog](https://keepachangelog.com/en/1.0.0/),
and this project adheres to [Semantic Versioning](https://semver.org/spec/v2.0.0.html).

Changes are grouped as follows:

- `Added` for new features.
- `Changed` for changes in existing functionality.
- `Deprecated` for soon-to-be removed features.
- `Improved` for transparent changes, e.g. better performance.
- `Removed` for now removed features.
- `Fixed` for any bug fixes.
- `Security` in case of vulnerabilities.

<<<<<<< HEAD
## TBD

### Added

- Added new modules `cdf_entity_matching` in the `contextualization` package. This contains a pipeline for
  doing entity matching based on the Cognite Core model.
=======
## [0.3.11] - 2024-11-19

No changes to templates.
>>>>>>> ccb0db35

## [0.3.10] - 2024-11-14

No changes to templates.

## [0.3.9] - 2024-11-12

No changes to templates.

## [0.3.8] - 2024-11-11

### Added

- The `sourcesystem` modules now has example data.

### Fixed

- Ensure uniqueness of joins in the transformations of the `cdf_connection_sql` module.

## [0.3.7] - 2024-11-06

No changes to templates.

## [0.3.6] - 2024-11-04

### Added

- The `modules init` wizard provides an option for an empty, custom module scaffolding.

### Changed

- Module Bootcamp removed schedules and file from ice_cream_api
- Module Bootcamp removed function definitions from ice_cream_api

### Fixed

- Removed unused variables from default InRobot configuration.
- Added missing transformation `asset to asset` in `cdf_sap_asset` module.
- Module Bootcamp OEE function now correctly calculates current OEE time series

## [0.3.5] - 2024-10-24

### Added

- Added new module `cdf_sharepoint` to the `sourcesystem` package.
- Added new package `industrial_tool` for data exploration and analytics with modules
  - `cdf_search` for setting up location filters
- Added new package `contextualization` with modules
  - `cdf_p_and_id_parser`
  - `cdf_timeseries_equipment_sql`

## [0.3.4] - 2024-10-18

- Added new package `sourcesystem` with modules
  - `sap_asset`
  - `sap_events`
  - `pi`
- Added new modules for extension of `CogniteProcessIndustries` model.
  Full and minimum extension templates in `quickstart` and `example` packages.

## [0.3.3] - 2024-10-15

### Changed

- The `cdf_location_filter_example` has been split into two separate modules: `cdf_location_asset_centric`,
  and `cdf_location_datamodel_based`. This is to better demonstrate the different ways to filter locations in CDF.

### Removed

- Module `bootcamp` data_sets and raw modules removed from `ice_cream_api` and `oee`
- Module `bootcamp` default config removed from `ice_cream_api`

### Fixed

- Added missing default variable `scheduleHourly` to `InField` module `cdf_infield_common`.
- The property `featureConfiguration` is in the `APM_Config` is now correctly a blob and not a list of blobs. This
  impacted the InRobot and InField options in `cdf modules init` and `cdf modules add`.
- Module `bootcamp` error in calculation of site names for `ooe_timeseries`
- Module `bootcamp` comment for `icapi_extractors_source_id` incorrect.
- Added missing dataset `ds_asset_oid` to `cdf_data_pipeline_3d_valhall` example.
- Added missing RAW table `asset_oid_workmate` to `cdf_data_pipeline_asset_valhall` example.
- Added missing RAW table `files_oid_fileshare` and dataset `ds_asset_oid` to `cdf_data_pipeline_files_valhall` example.
- Added missing dataset `ds_asset_oid` to `cdf_data_pipeline_timeseries_valhall` example.

## [0.3.2] - 2024-10-11

### Fixed

- Added missing views, containers, and spaces to the `cdf_apm_base` module.

## [0.3.1] - 2024-10-09

No changes to templates.

## [0.3.0] - 2024-10-08

## Added

- CogniteCore full and minimum extension templates in `quickstart` and `example` packages.

## [0.3.0b5] - 2024-10-03

No changes to templates.

## [0.3.0b4] - 2024-09-30

### Fixed

- Module `bootcamp` error in calculation of `quality` and `performance` in the `oee_timeseries` function.

## [0.3.0b3] - 2024-09-25

No changes to templates.

## [0.3.0b2] - 2024-09-24

No changes to templates.

## [0.3.0b1] - 2024-09-23

No changes to templates.

## [0.3.0a7] - 2024-09-23

No changes to templates.

## [0.3.0a6] - 2024-09-20

Added `bootcamp` modules `ice_cream_api` and `oee`.

## [0.3.0a5] - 2024-09-18

No changes to templates.

## [0.3.0a4] - 2024-09-13

No changes to templates.

## [0.3.0a3] - 2024-09-11

No changes to templates.

## [0.3.0a2] - 2024-09-10

No changes to templates.

## [0.3.0a1] - 2024-09-10

No changes to templates.

## [0.2.20] - 2024-08-31

## Fixed

- Added missing `common_function_code` to the `cognite_modules/inrobot/cdf_inrobot_common` module.

## [0.2.19] - 2024-08-26

No changes to templates.

## [0.2.18] - 2024-08-22

### Added

- New modules `cognite_modules/inrobot`.

### Fixed

- In the module `cdf_apm_simple_data_model`. The version of the view `6.WorkOrder.view` was incorrect.

## [0.2.17] - 2024-07-26

No changes to templates.

## [0.2.16] - 2024-07-23

No changes to templates.

## [0.2.15] - 2024-07-22

### Added

- Module `cognite_modules/example/cdf_data_pipeline_3d_valhall` 3D contextualization
  example pipeline. Reading 3D nodes and matching to asset hierarchy

## [0.2.14] - 2024-07-15

No changes to templates.

## [0.2.13] - 2024-07-10

No changes to templates.

## [0.2.12] - 2024-07-08

No changes to templates.

## [0.2.11] - 2024-07-05

No changes to templates.

## [0.2.10] - 2024-07-03

No changes to templates.

## [0.2.9] - 2024-07-02

No changes to templates.

## [0.2.8] - 2024-07-01

### Fixed

- Added missing dependency to `requirements.txt` in `cognite_modules/examples/cdf_functions_dummy`.

## [0.2.7] - 2024-06-28

No changes to templates.

## [0.2.6] - 2024-06-26

No changes to templates.

## [0.2.5] - 2024-06-25

No changes to templates.

## [0.2.4] - 2024-06-24

No changes to templates.

## [0.2.3] - 2024-06-20

No changes to templates.

## [0.2.2] - 2024-06-18

No changes to templates.

## [0.2.1] - 2024-06-17

No changes to templates.

## [0.2.0] - 2024-06-10

No changes to templates.

## [0.2.0b4] - 2024-06-06

### Added

- Extended `cognite_modules/examples/my_example_module` with a `TransformationNotification` case.

## [0.2.0b3] - 2024-06-04

### Added

- Extended `cognite_modules/examples/my_example_module` with a `Label` case.

## [0.2.0b2] - 2024-06-03

No changes to templates.

## [0.2.0b1] - 2024-05-20

### Fixed

- Removed illegal characters from `DatapointSubscriptoin` description in
  `cognite_modules/examples/my_example_module`.

## [0.2.0a5] - 2024-05-28

### Added

- Function used to schedule & trigger workflow
- Extended `cognite_modules/examples/my_example_module` with a `SecurityCategory` case.
- Extended `cognite_modules/examples/my_example_module` with a `DatapointSubscription` case.

### Removed

- The parameter `fileId` is removed from all `function` configurations
  (`cdf_functions_dummy`, `cdf_data_pipeline_files_valhall`, `cdf_data_pipeline_timeseries_valhall`,
  and `my_example_module`) as it is no longer required.
- In all modules with an `extraction_pipelines` resource, removed `dataSetExternalId` and `name` from all
  ExtractionPipelineConfigs as this is not used and thus only causes confusion.
- In all modules with a `function`, renamed `externalIdDataSet` to `dataSetExternalId` to be consistent with the
  naming convention used in the Cognite API.
- In module `my_example_module`, removed `interval` and `isPaused` from the Transformation as these are not used.
  These parameters should only be present in a TransformationSchedule.

### Changed

- Removed schedule from annotation function `context:files:oid:fileshare:annotation`
- Add use of `map_concat`in transformation `files_oid_fileshare_file_metadata` to keep existing files metadata.
- Switched to using `file.uploaded_time` instead of `file.last_updated_time` since update time
  potentially is updated every time the transformation runs, and don't require a reannotation.

## [0.2.0a4] - 2024-04-29

### Added

- Workflow with a Function and a Transformation to the cdf_data_pipeline_files_valhall example
  
### Changed

- The `cdf_functions_dummy` module now includes codes from the former `common_function_code` directory.

### Fixed

- In `example_pump_data_model`, in the `Pump.view.yaml` the property `source` used `external_id` instead of
  `externalId`.

## [0.2.0a3] - 2024-04-23

### Fixed

- Align tag name in asset hierarchy between the 2 example transformations
- Added default root asset ID to documents for initial annotation
- Aligned use of asset external ID across contextualization functions
- Annotation logic with local time stamp for when to reprocess P&ID files
- Input to P&ID annotation based on list of synonyms for tag
- Updated module `apm_simple_data_model` for `cognite-sdk>=7.37`, i.e., container properties
  of type `direct` have now `list: false` explicitly set.

### Added

- Added Transformation for WorkOrder and WorkItems to OID testdata template
- Added Workflow with a Function and a Transformation to the custom module example

## [0.2.0a2] - 2024-04-03

No changes to templates.

## [0.2.0a1] - 2024-03-20

- Added functionality for wildcard detection of tags in P&ID
- Added functionality for multiple overlapping annotation to same tag - related to wildcards

## [0.1.2] - 2024-03-18

No changes to templates.

## [0.1.1] - 2024-03-11

No changes to templates.

### Added

- Module `cognite_modules/example/cdf_data_pipeline_timeseries_valhall` opcua / time series
  extractor pipeline, CDF function running contextualization of time series to assets.

## [0.1.0] - 2024-02-29

### Changed

- In the `infield` section, the `infield_apm_app_config.node.yaml` was moved from `cdf_infield_location` to `cdf_infield_common`
  module. In addition, the module `cdf_infield_second_location` was added to the `infield` section. This is to demonstrate
  how multiple locations in Infield should be handled.
- In the `cdf_data_pipeline_files_valhall` example, the Cognite Function `fu_context_files_oid_fileshare_annotation`
  has been renamed to `fn_context_files_oid_fileshare_annotation`. It has also been split into several files, to be
  easier to understand. It has also been changed to using `print`s (over `logging`), as that is unfortunately a hard
  requirement from the API.

### Added

- In the `cdf_data_pipeline_files_valhall` example, the `README.md` file has been updated with instructions on how to
  run and test Cognite Functions locally.

## [0.1.0b9] - 2024-02-20

### Changed

- In cdf_oid_example_data, the filename prefixes have been removed from the filenames and instead the new name template
  functionality is used to prefix the filenames as part of the build step.

### Fixed

- Replaced `shared: True` to `isPublic: True` and `action: upsert` to `conflictMode: upsert` in all
  transformation configurations to match the CDF API specification.

## [0.1.0b8] - 2024-02-14

### Added

- Added a new module `cognite_modules/example/cdf_data_pipeline_files_valhall` file extractor pipeline, transformation
  and CDF function running annotation on P&ID documents.

### Fixed

- Added missing cognite-sdk dependency to the common_functions_code.

## [0.1.0b7] - 2024-02-07

- Added a new module `cognite_modules/example/cdf_functions_dummy` that shows how to create functions and deploy them.
- Added common function code examples in `common_function_code/` directory as well as an
  example of how to use the common code in the `cognite_modules/example/cdf_functions_dummy/fn_test2` and
  `fn_example_repeater` functions.

### Fixed

- In module `cognite_modules/example/example_pump_asset_hierarchy`, in the transformation
  `pump_asset_hierarchy_load-collections_pump.sql` the value `pump_assets` was hardcoded instead of using the variable
  `{{raw_db}}`. This has been fixed.

## [0.1.0b6] - 2024-01-26

No changes to templates.

## [0.1.0b5] - 2024-01-11

No changes to templates.

## [0.1.0b4] - 2024-01-08

No changes to templates.

## [0.1.0b3] - 2024-01-02

No changes to templates.

## [0.1.0b2] - 2023-12-17

### Fixed

- In the package `example_pump` ensure all transformations are prefixed with `tr_`.

## [0.1.0b1] - 2023-12-15

### Added

- Explicitly define model `space` in `experimental/cdf_asset_source_model/` and `experimental/example_pump_model/`.
- The module `my_example_module` has been added to the `custom_modules` folder.
- Added globally defined schedule variables that can be used across all modules.
- A complete example of an Asset data pipeline in `examples/cdf_asset_data_pipeline/` shows how to configure an
  Extractor, monitor the status of the Extraction Pipeline, and load the data into the asset hierarchy using Transformations.
- DataSet to all example modules: `cdf_apm_simple_data_model`, `cdf_asset_source_model`, `cdf_oid_example_data`,
  `example_pump_data_model`, `example_pump_asset_hierarchy`.

### Changed

- **BREAKING** All externalIds and names have been changed to follow the naming conventions for resources
  in `examples/cdf_oid_example_data`, `examples/cdf_apm_simple_data_model`, `modules/cdf_apm_base`,
  `modules/cdf_infield_common`, and `modules/cdf_infield_location`.
- **BREAKING** Transformation Schedules broken out into separate files, following naming convention `<transformation_name>.schedule.yaml`.
- All cognite templates have been moved into `cognite_templates` folder, while `local_templates` is renamed to `custom_templates`.
- Move cdf_apm_base into separate folder.
- The file `local.yaml` has been renamed `environments.yaml` to better reflect its purpose.
- Removed demo `sourceId` from `cdf_infield_location` module.
- Changed the isPaused flag to use a module-level variable instead of hardcoded in `cdf_apm_simple_data_model`.
- Combined the child and parent transformations `sync_assets_from_hierarchy_to_apm` in `cdf_infield_location`.
  This has the benefit of not having to wait for the parent transformation to finish before starting the child transformation,
  thus no longer a dependency between the two transformations.

### Fixed

- Removed transformation identity provider variables from modules and reused the global cicd_ prefixed ones.
- Ensure all transformations in `cognite_modules` are prefixed with `tr_` and all spaces are prefixed with `sp_`.

## [0.1.0a3] - 2023-11-29

### Changed

- Remove unused template_version variable from groups and use of group metadata.
- Split up cdf_oid_example_data into data sets and RAW databases per source system.

### Fixed

- Add space yaml files for existing data models when explicit space definition was introduced.
- Fix use of integer value in version for data models.
- Fix wrong reference to `apm_simple` in `examples/cdf_apm_simple_data_model` and `modules/cdf_infield_location`.
- Exemplify use of a single config yaml file for multiple file resources in `examples/cdf_oid_example_data/files/files.yaml`.

## [0.1.0a2] - 2023-11-23

### Changed

- Changed format of infield external_ids to be more readable, moving `_dataset` (ds) and `_space` to the beginning of
  the external_id.
- `examples/cdf_apm_simple/raw` and `examples/example_dump_asst_hierarchy/raw` now explicitly
  defines database and table name in `.yaml` files for each table.
- Added `data_set` to `examples/example_dump_asst_hierarchy/`, which was implicitly defined in
  before.

### Fixed

- cdf_infield_common module and the auth applications-configuration.yaml did not load group source id
   correctly due to source_id being used instead of sourceId. This is now fixed.

## [0.1.0a1] - 2023-11-21

Initial release<|MERGE_RESOLUTION|>--- conflicted
+++ resolved
@@ -15,18 +15,16 @@
 - `Fixed` for any bug fixes.
 - `Security` in case of vulnerabilities.
 
-<<<<<<< HEAD
 ## TBD
 
 ### Added
 
 - Added new modules `cdf_entity_matching` in the `contextualization` package. This contains a pipeline for
   doing entity matching based on the Cognite Core model.
-=======
+
 ## [0.3.11] - 2024-11-19
 
 No changes to templates.
->>>>>>> ccb0db35
 
 ## [0.3.10] - 2024-11-14
 
