# Changelog

All notable changes to this project will be documented in this file.

The format is based on [Keep a Changelog](https://keepachangelog.com/en/1.0.0/),
and this project adheres to [Semantic Versioning](https://semver.org/spec/v2.0.0.html).

Changes are grouped as follows:

- `Added` for new features.
- `Changed` for changes in existing functionality.
- `Deprecated` for soon-to-be removed features.
- `Improved` for transparent changes, e.g. better performance.
- `Removed` for now removed features.
- `Fixed` for any bug fixes.
- `Security` in case of vulnerabilities.

<<<<<<< HEAD
## TBD

- Added new package `contextualization` with modules
  - `p_and_id_parser`
=======
## [O.3.5] - TBD

- Added new package `industrial_tool` for data exploration and analytics with modules
  - `search` for setting up location filters
>>>>>>> 613a6e92

## [0.3.4] - 2024-10-18

- Added new package `sourcesystem` with modules
  - `sap_asset`
  - `sap_events`
  - `pi`
- Added new modules for extension of `CogniteProcessIndustries` model.
  Full and minimum extension templates in `quickstart` and `example` packages.

## [0.3.3] - 2024-10-15

### Changed

- The `cdf_location_filter_example` has been split into two separate modules: `cdf_location_asset_centric`,
  and `cdf_location_datamodel_based`. This is to better demonstrate the different ways to filter locations in CDF.

### Removed

- Module `bootcamp` data_sets and raw modules removed from `ice_cream_api` and `oee`
- Module `bootcamp` default config removed from `ice_cream_api`

### Fixed

- Added missing default variable `scheduleHourly` to `InField` module `cdf_infield_common`.
- The property `featureConfiguration` is in the `APM_Config` is now correctly a blob and not a list of blobs. This
  impacted the InRobot and InField options in `cdf modules init` and `cdf modules add`.
- Module `bootcamp` error in calculation of site names for `ooe_timeseries`
- Module `bootcamp` comment for `icapi_extractors_source_id` incorrect.
- Added missing dataset `ds_asset_oid` to `cdf_data_pipeline_3d_valhall` example.
- Added missing RAW table `asset_oid_workmate` to `cdf_data_pipeline_asset_valhall` example.
- Added missing RAW table `files_oid_fileshare` and dataset `ds_asset_oid` to `cdf_data_pipeline_files_valhall` example.
- Added missing dataset `ds_asset_oid` to `cdf_data_pipeline_timeseries_valhall` example.

## [0.3.2] - 2024-10-11

### Fixed

- Added missing views, containers, and spaces to the `cdf_apm_base` module.

## [0.3.1] - 2024-10-09

No changes to templates.

## [0.3.0] - 2024-10-08

## Added

- CogniteCore full and minimum extension templates in `quickstart` and `example` packages.

## [0.3.0b5] - 2024-10-03

No changes to templates.

## [0.3.0b4] - 2024-09-30

### Fixed

- Module `bootcamp` error in calculation of `quality` and `performance` in the `oee_timeseries` function.

## [0.3.0b3] - 2024-09-25

No changes to templates.

## [0.3.0b2] - 2024-09-24

No changes to templates.

## [0.3.0b1] - 2024-09-23

No changes to templates.

## [0.3.0a7] - 2024-09-23

No changes to templates.

## [0.3.0a6] - 2024-09-20

Added `bootcamp` modules `ice_cream_api` and `oee`.

## [0.3.0a5] - 2024-09-18

No changes to templates.

## [0.3.0a4] - 2024-09-13

No changes to templates.

## [0.3.0a3] - 2024-09-11

No changes to templates.

## [0.3.0a2] - 2024-09-10

No changes to templates.

## [0.3.0a1] - 2024-09-10

No changes to templates.

## [0.2.20] - 2024-08-31

## Fixed

- Added missing `common_function_code` to the `cognite_modules/inrobot/cdf_inrobot_common` module.

## [0.2.19] - 2024-08-26

No changes to templates.

## [0.2.18] - 2024-08-22

### Added

- New modules `cognite_modules/inrobot`.

### Fixed

- In the module `cdf_apm_simple_data_model`. The version of the view `6.WorkOrder.view` was incorrect.

## [0.2.17] - 2024-07-26

No changes to templates.

## [0.2.16] - 2024-07-23

No changes to templates.

## [0.2.15] - 2024-07-22

### Added

- Module `cognite_modules/example/cdf_data_pipeline_3d_valhall` 3D contextualization
  example pipeline. Reading 3D nodes and matching to asset hierarchy

## [0.2.14] - 2024-07-15

No changes to templates.

## [0.2.13] - 2024-07-10

No changes to templates.

## [0.2.12] - 2024-07-08

No changes to templates.

## [0.2.11] - 2024-07-05

No changes to templates.

## [0.2.10] - 2024-07-03

No changes to templates.

## [0.2.9] - 2024-07-02

No changes to templates.

## [0.2.8] - 2024-07-01

### Fixed

- Added missing dependency to `requirements.txt` in `cognite_modules/examples/cdf_functions_dummy`.

## [0.2.7] - 2024-06-28

No changes to templates.

## [0.2.6] - 2024-06-26

No changes to templates.

## [0.2.5] - 2024-06-25

No changes to templates.

## [0.2.4] - 2024-06-24

No changes to templates.

## [0.2.3] - 2024-06-20

No changes to templates.

## [0.2.2] - 2024-06-18

No changes to templates.

## [0.2.1] - 2024-06-17

No changes to templates.

## [0.2.0] - 2024-06-10

No changes to templates.

## [0.2.0b4] - 2024-06-06

### Added

- Extended `cognite_modules/examples/my_example_module` with a `TransformationNotification` case.

## [0.2.0b3] - 2024-06-04

### Added

- Extended `cognite_modules/examples/my_example_module` with a `Label` case.

## [0.2.0b2] - 2024-06-03

No changes to templates.

## [0.2.0b1] - 2024-05-20

### Fixed

- Removed illegal characters from `DatapointSubscriptoin` description in
  `cognite_modules/examples/my_example_module`.

## [0.2.0a5] - 2024-05-28

### Added

- Function used to schedule & trigger workflow
- Extended `cognite_modules/examples/my_example_module` with a `SecurityCategory` case.
- Extended `cognite_modules/examples/my_example_module` with a `DatapointSubscription` case.

### Removed

- The parameter `fileId` is removed from all `function` configurations
  (`cdf_functions_dummy`, `cdf_data_pipeline_files_valhall`, `cdf_data_pipeline_timeseries_valhall`,
  and `my_example_module`) as it is no longer required.
- In all modules with an `extraction_pipelines` resource, removed `dataSetExternalId` and `name` from all
  ExtractionPipelineConfigs as this is not used and thus only causes confusion.
- In all modules with a `function`, renamed `externalIdDataSet` to `dataSetExternalId` to be consistent with the
  naming convention used in the Cognite API.
- In module `my_example_module`, removed `interval` and `isPaused` from the Transformation as these are not used.
  These parameters should only be present in a TransformationSchedule.

### Changed

- Removed schedule from annotation function `context:files:oid:fileshare:annotation`
- Add use of `map_concat`in transformation `files_oid_fileshare_file_metadata` to keep existing files metadata.
- Switched to using `file.uploaded_time` instead of `file.last_updated_time` since update time
  potentially is updated every time the transformation runs, and don't require a reannotation.

## [0.2.0a4] - 2024-04-29

### Added

- Workflow with a Function and a Transformation to the cdf_data_pipeline_files_valhall example
  
### Changed

- The `cdf_functions_dummy` module now includes codes from the former `common_function_code` directory.

### Fixed

- In `example_pump_data_model`, in the `Pump.view.yaml` the property `source` used `external_id` instead of
  `externalId`.

## [0.2.0a3] - 2024-04-23

### Fixed

- Align tag name in asset hierarchy between the 2 example transformations
- Added default root asset ID to documents for initial annotation
- Aligned use of asset external ID across contextualization functions
- Annotation logic with local time stamp for when to reprocess P&ID files
- Input to P&ID annotation based on list of synonyms for tag
- Updated module `apm_simple_data_model` for `cognite-sdk>=7.37`, i.e., container properties
  of type `direct` have now `list: false` explicitly set.

### Added

- Added Transformation for WorkOrder and WorkItems to OID testdata template
- Added Workflow with a Function and a Transformation to the custom module example

## [0.2.0a2] - 2024-04-03

No changes to templates.

## [0.2.0a1] - 2024-03-20

- Added functionality for wildcard detection of tags in P&ID
- Added functionality for multiple overlapping annotation to same tag - related to wildcards

## [0.1.2] - 2024-03-18

No changes to templates.

## [0.1.1] - 2024-03-11

No changes to templates.

### Added

- Module `cognite_modules/example/cdf_data_pipeline_timeseries_valhall` opcua / time series
  extractor pipeline, CDF function running contextualization of time series to assets.

## [0.1.0] - 2024-02-29

### Changed

- In the `infield` section, the `infield_apm_app_config.node.yaml` was moved from `cdf_infield_location` to `cdf_infield_common`
  module. In addition, the module `cdf_infield_second_location` was added to the `infield` section. This is to demonstrate
  how multiple locations in Infield should be handled.
- In the `cdf_data_pipeline_files_valhall` example, the Cognite Function `fu_context_files_oid_fileshare_annotation`
  has been renamed to `fn_context_files_oid_fileshare_annotation`. It has also been split into several files, to be
  easier to understand. It has also been changed to using `print`s (over `logging`), as that is unfortunately a hard
  requirement from the API.

### Added

- In the `cdf_data_pipeline_files_valhall` example, the `README.md` file has been updated with instructions on how to
  run and test Cognite Functions locally.

## [0.1.0b9] - 2024-02-20

### Changed

- In cdf_oid_example_data, the filename prefixes have been removed from the filenames and instead the new name template
  functionality is used to prefix the filenames as part of the build step.

### Fixed

- Replaced `shared: True` to `isPublic: True` and `action: upsert` to `conflictMode: upsert` in all
  transformation configurations to match the CDF API specification.

## [0.1.0b8] - 2024-02-14

### Added

- Added a new module `cognite_modules/example/cdf_data_pipeline_files_valhall` file extractor pipeline, transformation
  and CDF function running annotation on P&ID documents.

### Fixed

- Added missing cognite-sdk dependency to the common_functions_code.

## [0.1.0b7] - 2024-02-07

- Added a new module `cognite_modules/example/cdf_functions_dummy` that shows how to create functions and deploy them.
- Added common function code examples in `common_function_code/` directory as well as an
  example of how to use the common code in the `cognite_modules/example/cdf_functions_dummy/fn_test2` and
  `fn_example_repeater` functions.

### Fixed

- In module `cognite_modules/example/example_pump_asset_hierarchy`, in the transformation
  `pump_asset_hierarchy_load-collections_pump.sql` the value `pump_assets` was hardcoded instead of using the variable
  `{{raw_db}}`. This has been fixed.

## [0.1.0b6] - 2024-01-26

No changes to templates.

## [0.1.0b5] - 2024-01-11

No changes to templates.

## [0.1.0b4] - 2024-01-08

No changes to templates.

## [0.1.0b3] - 2024-01-02

No changes to templates.

## [0.1.0b2] - 2023-12-17

### Fixed

- In the package `example_pump` ensure all transformations are prefixed with `tr_`.

## [0.1.0b1] - 2023-12-15

### Added

- Explicitly define model `space` in `experimental/cdf_asset_source_model/` and `experimental/example_pump_model/`.
- The module `my_example_module` has been added to the `custom_modules` folder.
- Added globally defined schedule variables that can be used across all modules.
- A complete example of an Asset data pipeline in `examples/cdf_asset_data_pipeline/` shows how to configure an
  Extractor, monitor the status of the Extraction Pipeline, and load the data into the asset hierarchy using Transformations.
- DataSet to all example modules: `cdf_apm_simple_data_model`, `cdf_asset_source_model`, `cdf_oid_example_data`,
  `example_pump_data_model`, `example_pump_asset_hierarchy`.

### Changed

- **BREAKING** All externalIds and names have been changed to follow the naming conventions for resources
  in `examples/cdf_oid_example_data`, `examples/cdf_apm_simple_data_model`, `modules/cdf_apm_base`,
  `modules/cdf_infield_common`, and `modules/cdf_infield_location`.
- **BREAKING** Transformation Schedules broken out into separate files, following naming convention `<transformation_name>.schedule.yaml`.
- All cognite templates have been moved into `cognite_templates` folder, while `local_templates` is renamed to `custom_templates`.
- Move cdf_apm_base into separate folder.
- The file `local.yaml` has been renamed `environments.yaml` to better reflect its purpose.
- Removed demo `sourceId` from `cdf_infield_location` module.
- Changed the isPaused flag to use a module-level variable instead of hardcoded in `cdf_apm_simple_data_model`.
- Combined the child and parent transformations `sync_assets_from_hierarchy_to_apm` in `cdf_infield_location`.
  This has the benefit of not having to wait for the parent transformation to finish before starting the child transformation,
  thus no longer a dependency between the two transformations.

### Fixed

- Removed transformation identity provider variables from modules and reused the global cicd_ prefixed ones.
- Ensure all transformations in `cognite_modules` are prefixed with `tr_` and all spaces are prefixed with `sp_`.

## [0.1.0a3] - 2023-11-29

### Changed

- Remove unused template_version variable from groups and use of group metadata.
- Split up cdf_oid_example_data into data sets and RAW databases per source system.

### Fixed

- Add space yaml files for existing data models when explicit space definition was introduced.
- Fix use of integer value in version for data models.
- Fix wrong reference to `apm_simple` in `examples/cdf_apm_simple_data_model` and `modules/cdf_infield_location`.
- Exemplify use of a single config yaml file for multiple file resources in `examples/cdf_oid_example_data/files/files.yaml`.

## [0.1.0a2] - 2023-11-23

### Changed

- Changed format of infield external_ids to be more readable, moving `_dataset` (ds) and `_space` to the beginning of
  the external_id.
- `examples/cdf_apm_simple/raw` and `examples/example_dump_asst_hierarchy/raw` now explicitly
  defines database and table name in `.yaml` files for each table.
- Added `data_set` to `examples/example_dump_asst_hierarchy/`, which was implicitly defined in
  before.

### Fixed

- cdf_infield_common module and the auth applications-configuration.yaml did not load group source id
   correctly due to source_id being used instead of sourceId. This is now fixed.

## [0.1.0a1] - 2023-11-21

Initial release<|MERGE_RESOLUTION|>--- conflicted
+++ resolved
@@ -15,17 +15,14 @@
 - `Fixed` for any bug fixes.
 - `Security` in case of vulnerabilities.
 
-<<<<<<< HEAD
-## TBD
-
+## [O.3.5] - TBD
+
+### Added
+
+- Added new package `industrial_tool` for data exploration and analytics with modules
+  - `search` for setting up location filters
 - Added new package `contextualization` with modules
   - `p_and_id_parser`
-=======
-## [O.3.5] - TBD
-
-- Added new package `industrial_tool` for data exploration and analytics with modules
-  - `search` for setting up location filters
->>>>>>> 613a6e92
 
 ## [0.3.4] - 2024-10-18
 
