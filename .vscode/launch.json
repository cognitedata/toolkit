
  // Use IntelliSense to learn about possible attributes.
  // Hover to view descriptions of existing attributes.
  // For more information, visit: https://go.microsoft.com/fwlink/?linkid=830387
{
  "version": "0.2.0",
  "configurations": [
    {
      "name": "Python Debugger: Current File",
      "type": "debugpy",
      "request": "launch",
      "program": "${file}",
      "console": "integratedTerminal"
    },
    {
      "name": "cdf --version",
      "type": "debugpy",
      "request": "launch",
      "program": "./cdf-tk-dev.py",
      "args": [
        "--version",
      ],
      "console": "integratedTerminal",
      "justMyCode": false
    },
    {
      "name": "cdf run function local",
      "type": "debugpy",
      "request": "launch",
      "program": "./cdf-tk-dev.py",
      "args": [
        "--override-env",
        "run",
        "function",
        "local",
        "--env=local",
        "-o",
        "./cognite_toolkit/"
      ],
      "console": "integratedTerminal",
      "justMyCode": false
    },
    {
      "name": "cdf modules init",
      "type": "debugpy",
      "request": "launch",
      "program": "./cdf-tk-dev.py",
      "args": [
        "--override-env",
        "modules",
        "init",
        "my_org"
      ],
      "console": "integratedTerminal",
      "justMyCode": false
    },
    {
      "name": "cdf modules add",
      "type": "debugpy",
      "request": "launch",
      "program": "./cdf-tk-dev.py",
      "args": [
        "--override-env",
        "modules",
        "add",
        "-o", 
        "my_org"
      ],
      "console": "integratedTerminal",
      "justMyCode": false
    },
    {
      "name": "cdf repo init",
      "type": "debugpy",
      "request": "launch",
      "program": "./cdf-tk-dev.py",
      "args": [
        "repo",
        "init",
      ],
      "console": "integratedTerminal",
      "justMyCode": false
    },
    {
      "name": "cdf build",
      "type": "debugpy",
      "request": "launch",
      "program": "./cdf-tk-dev.py",
      "args": [
        "build",
        "--env=local",
        "--verbose",
        "-o",
        "./cognite_toolkit/"
      ],
      "console": "integratedTerminal",
      "justMyCode": false
    },
    {
      "name": "cdf deploy --dry-run",
      "type": "debugpy",
      "request": "launch",
      "program": "./cdf-tk-dev.py",
      "args": [
        "deploy",
        "--dry-run",
        "--verbose"
      ],
      "console": "integratedTerminal",
      "justMyCode": false
    },
    {
      "name": "cdf deploy",
      "type": "debugpy",
      "request": "launch",
      "program": "./cdf-tk-dev.py",
      "args": [
        "deploy",
      ],
      "console": "integratedTerminal",
      "justMyCode": false
    },
    {
      "name": "cdf modules pull interactive",
<<<<<<< HEAD
=======
      "type": "debugpy",
      "request": "launch",
      "program": "./cdf-tk-dev.py",
      "args": [
        "modules",
        "pull",
        "--env", 
        "local",
        "-o",
        "./cognite_toolkits/"
      ],
      "console": "integratedTerminal",
      "justMyCode": false
    },
    {
      "name": "cdf modules pull",
      "type": "debugpy",
      "request": "launch",
      "program": "./cdf-tk-dev.py",
      "args": [
        "modules",
        "pull",
        "--env", 
        "local",
        "-o",
        "./cognite_toolkit/",
        "hextractors"
      ],
      "console": "integratedTerminal",
      "justMyCode": false
    },
    {
      "name": "Python: clean",
>>>>>>> 71b0d13f
      "type": "debugpy",
      "request": "launch",
      "program": "./cdf-tk-dev.py",
      "args": [
        "modules",
        "pull",
        "--env", 
        "local",
        "-o",
        "./cognite_toolkits/"
      ],
      "console": "integratedTerminal",
      "justMyCode": false
    },
    {
      "name": "cdf modules pull",
      "type": "debugpy",
      "request": "launch",
      "program": "./cdf-tk-dev.py",
      "args": [
        "modules",
        "pull",
        "--env", 
        "local",
        "-o",
        "./cognite_toolkit/",
        "hextractors"
      ],
      "console": "integratedTerminal",
      "justMyCode": false
    },
    {
      "name": "cdf run function local",
      "type": "debugpy",
      "request": "launch",
      "program": "./cdf-tk-dev.py",
      "args": [
        "run",
        "function",
        "--env", 
        "local",
        "-o",
        "./cognite_toolkit/"
      ],
      "console": "integratedTerminal",
      "justMyCode": false
    },
    {
      "name": "Python: init",
      "type": "debugpy",
      "request": "launch",
      "program": "./cdf-tk-dev.py",
      "args": [
        "init"
        //"--dry-run",
        //"--env=local",
        //"--include=transformations"
        //"--init-dir=foo",
        //"--help",
        //"--package=quickstart"
        //"--package=empty",
      ],
      "console": "integratedTerminal",
      "justMyCode": false
    },
    {
      "name": "Python: modules init",
      "type": "debugpy",
      "request": "launch",
      "program": "./cdf-tk-dev.py",
      "args": ["modules", "init"],
      "console": "integratedTerminal",
      "justMyCode": false
    },
    {
      "name": "Python: modules init --all",
      "type": "debugpy",
      "request": "launch",
      "program": "./cdf-tk-dev.py",
      "args": [
        "modules", 
      "init", 
      "--all",
      "--clean"],
      "console": "integratedTerminal",
      "justMyCode": false
    },
    {
      "name": "Python: modules list",
      "type": "debugpy",
      "request": "launch",
      "program": "./cdf-tk-dev.py",
      "args": [
        "modules", 
        "list",
        "--env", "local", "-o",
        "./cognite_toolkit/"
      ],
      "console": "integratedTerminal",
      "justMyCode": false
    },
    {
      "name": "Python: modules upgrade",
      "type": "debugpy",
      "request": "launch",
      "program": "./cdf-tk-dev.py",
      "args": ["modules", "upgrade", "./cognite_toolkit"],
      "console": "integratedTerminal",
      "justMyCode": false
    }
  ]
}<|MERGE_RESOLUTION|>--- conflicted
+++ resolved
@@ -122,8 +122,6 @@
     },
     {
       "name": "cdf modules pull interactive",
-<<<<<<< HEAD
-=======
       "type": "debugpy",
       "request": "launch",
       "program": "./cdf-tk-dev.py",
@@ -157,7 +155,6 @@
     },
     {
       "name": "Python: clean",
->>>>>>> 71b0d13f
       "type": "debugpy",
       "request": "launch",
       "program": "./cdf-tk-dev.py",
@@ -168,23 +165,6 @@
         "local",
         "-o",
         "./cognite_toolkits/"
-      ],
-      "console": "integratedTerminal",
-      "justMyCode": false
-    },
-    {
-      "name": "cdf modules pull",
-      "type": "debugpy",
-      "request": "launch",
-      "program": "./cdf-tk-dev.py",
-      "args": [
-        "modules",
-        "pull",
-        "--env", 
-        "local",
-        "-o",
-        "./cognite_toolkit/",
-        "hextractors"
       ],
       "console": "integratedTerminal",
       "justMyCode": false
