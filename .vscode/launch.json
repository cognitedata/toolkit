
  // Use IntelliSense to learn about possible attributes.
  // Hover to view descriptions of existing attributes.
  // For more information, visit: https://go.microsoft.com/fwlink/?linkid=830387
{
  "version": "0.2.0",
  "configurations": [
    {
      "name": "Python Debugger: Current File",
      "type": "debugpy",
      "request": "launch",
      "program": "${file}",
      "console": "integratedTerminal"
    },
    {
      "name": "cdf --version",
      "type": "debugpy",
      "request": "launch",
      "program": "./cdf-tk-dev.py",
      "args": [
        "--version",
      ],
      "console": "integratedTerminal",
      "justMyCode": false
    },
    {
      "name": "cdf run function local",
      "type": "debugpy",
      "request": "launch",
      "program": "./cdf-tk-dev.py",
      "args": [
        "--verbose",
        "--override-env",
        "run",
        "function",
        "live",
        "--env=local",
        "-o",
        "./cognite_toolkit/"
      ],
      "console": "integratedTerminal",
      "justMyCode": false
    },
    {
<<<<<<< HEAD
      "name": "cdf build",
=======
      "name": "cdf modules init",
>>>>>>> 69dcbdec
      "type": "debugpy",
      "request": "launch",
      "program": "./cdf-tk-dev.py",
      "args": [
        "--verbose",
        "--override-env",
<<<<<<< HEAD
        "build",
        "--build-dir=build",
        "--env=local",
=======
        "modules",
        "init",
>>>>>>> 69dcbdec
        "./cognite_toolkit/"
      ],
      "console": "integratedTerminal",
      "justMyCode": false
    },
    {
      "name": "Python: deploy --dry-run",
      "type": "debugpy",
      "request": "launch",
      "program": "./cdf-tk-dev.py",
      "args": [
        "deploy",
        "--dry-run",
        //"--drop",
        //"--drop-data",
        "--env=local",
        //"--include=transformations",
        "./build"
      ],
      "console": "integratedTerminal",
      "justMyCode": false
    },
    {
      "name": "Python: deploy",
      "type": "debugpy",
      "request": "launch",
      "program": "./cdf-tk-dev.py",
      "args": [
        "deploy",
        //"--dry-run",
        //"--drop",
        //"--drop-data",
        "--env=local",
        //"--include=transformations",
        "./build"
      ],
      "console": "integratedTerminal",
      "justMyCode": false
    },
    {
      "name": "Python: clean",
      "type": "debugpy",
      "request": "launch",
      "program": "./cdf-tk-dev.py",
      "args": [
        "clean",
        //"--dry-run",
        "--env=local"
        //"--include=transformations"
      ],
      "console": "integratedTerminal",
      "justMyCode": false
    },
    {
      "name": "Python: auth verify",
      "type": "debugpy",
      "request": "launch",
      "program": "./cdf-tk-dev.py",
      "args": ["--override-env", "auth", "verify"],
      "console": "integratedTerminal",
      "justMyCode": false
    },
    {
      "name": "Python: cdf.py",
      "type": "debugpy",
      "request": "launch",
      "program": "./cdf-tk-dev.py",
      "args": [
        //"--project=TEST",
        "run",
        "function",
        "--external_id=fn_test2",
        "--local",
        "--env=local",
        "./cognite_toolkit/"
      ],
      "console": "integratedTerminal",
      "justMyCode": false
    },
    {
      "name": "Python: P&ID annotation function test",
      "type": "debugpy",
      "request": "launch",
      "program": "./cognite_toolkit/cognite_modules/examples/cdf_data_pipeline_files_valhall/functions/fn_context_files_oid_fileshare_annotation/handler.py",
      "console": "integratedTerminal",
      "justMyCode": false
    },
    {
      "name": "Python: TS - Asset Contextualization function test",
      "type": "debugpy",
      "request": "launch",
      "program": "./cognite_toolkit/cognite_modules/examples/cdf_data_pipeline_timeseries_valhall/functions/fn_context_timeseries_oid_opcua_asset/handler.py",
      "console": "integratedTerminal",
      "justMyCode": false
    },
    {
      "name": "Python: TS - Star of workflow test",
      "type": "debugpy",
      "request": "launch",
      "program": "./cognite_toolkit/cognite_modules/examples/cdf_data_pipeline_files_valhall/functions/fn_workflow_files_oid_fileshare_annotation/handler.py",
      "console": "integratedTerminal",
      "justMyCode": false
    },
    {
        "name": "Python: TS - 3D annotation function test",
        "type": "debugpy",
        "request": "launch",
        "program": "./cognite_toolkit/cognite_modules/examples/cdf_data_pipeline_3d_valhall/functions/fn_context_3d_oid_fileshare_asset/handler.py",
        "console": "integratedTerminal",
        "justMyCode": false
    },
    {
      "name": "Python: init",
      "type": "debugpy",
      "request": "launch",
      "program": "./cdf-tk-dev.py",
      "args": [
        "init"
        //"--dry-run",
        //"--env=local",
        //"--include=transformations"
        //"--init-dir=foo",
        //"--help",
        //"--package=quickstart"
        //"--package=empty",
      ],
      "console": "integratedTerminal",
      "justMyCode": false
    },
    {
      "name": "Python: build local",
      "type": "debugpy",
      "request": "launch",
      "program": "./cdf-tk-dev.py",
      "args": ["build", "--env", "local", "./my_organization"],
      "console": "integratedTerminal",
      "justMyCode": false
    },
    {
      "name": "Python: modules init",
      "type": "debugpy",
      "request": "launch",
      "program": "./cdf-tk-dev.py",
      "args": ["modules", "init"],
      "console": "integratedTerminal",
      "justMyCode": false
    },
    {
      "name": "Python: modules init --all",
      "type": "debugpy",
      "request": "launch",
      "program": "./cdf-tk-dev.py",
      "args": [
        "modules", 
      "init", 
      "--all",
      "--clean"],
      "console": "integratedTerminal",
      "justMyCode": false
    },
    {
      "name": "Python: modules list",
      "type": "debugpy",
      "request": "launch",
      "program": "./cdf-tk-dev.py",
      "args": [
        "modules", 
        "list",
        "--env", "local"],
      "console": "integratedTerminal",
      "justMyCode": false
    },
    {
      "name": "Python: modules upgrade",
      "type": "debugpy",
      "request": "launch",
      "program": "./cdf-tk-dev.py",
      "args": ["modules", "upgrade", "./cognite_toolkit"],
      "console": "integratedTerminal",
      "justMyCode": false
    }
  ]
}<|MERGE_RESOLUTION|>--- conflicted
+++ resolved
@@ -36,31 +36,6 @@
         "live",
         "--env=local",
         "-o",
-        "./cognite_toolkit/"
-      ],
-      "console": "integratedTerminal",
-      "justMyCode": false
-    },
-    {
-<<<<<<< HEAD
-      "name": "cdf build",
-=======
-      "name": "cdf modules init",
->>>>>>> 69dcbdec
-      "type": "debugpy",
-      "request": "launch",
-      "program": "./cdf-tk-dev.py",
-      "args": [
-        "--verbose",
-        "--override-env",
-<<<<<<< HEAD
-        "build",
-        "--build-dir=build",
-        "--env=local",
-=======
-        "modules",
-        "init",
->>>>>>> 69dcbdec
         "./cognite_toolkit/"
       ],
       "console": "integratedTerminal",
