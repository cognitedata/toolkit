--- conflicted
+++ resolved
@@ -1,5 +1,4 @@
-{
-<<<<<<< HEAD
+
   // Use IntelliSense to learn about possible attributes.
   // Hover to view descriptions of existing attributes.
   // For more information, visit: https://go.microsoft.com/fwlink/?linkid=830387
@@ -173,181 +172,4 @@
       "justMyCode": false
     }
   ]
-=======
-    // Use IntelliSense to learn about possible attributes.
-    // Hover to view descriptions of existing attributes.
-    // For more information, visit: https://go.microsoft.com/fwlink/?linkid=830387
-    "version": "0.2.0",
-    "configurations": [
-        {
-            "name": "Python: build",
-            "type": "debugpy",
-            "request": "launch",
-            "program": "./cdf-tk-dev.py",
-            "args": [
-                "--verbose",
-                "--override-env",
-                "build",
-                "--build-dir=build",
-                "--env=local",
-                "./cognite_toolkit/"
-            ],
-            "console": "integratedTerminal",
-            "justMyCode": false
-        },
-        {
-            "name": "Python: deploy",
-            "type": "debugpy",
-            "request": "launch",
-            "program": "./cdf-tk-dev.py",
-            "args": [
-                "deploy",
-                "--dry-run",
-                //"--drop",
-                //"--drop-data",
-                "--env=local",
-                //"--include=transformations",
-                "./build"
-            ],
-            "console": "integratedTerminal",
-            "justMyCode": false
-        },
-        {
-            "name": "Python: clean",
-            "type": "debugpy",
-            "request": "launch",
-            "program": "./cdf-tk-dev.py",
-            "args": [
-                "clean",
-                //"--dry-run",
-                "--env=local",
-                //"--include=transformations"
-            ],
-            "console": "integratedTerminal",
-            "justMyCode": false
-        },
-        {
-            "name": "Python: auth verify",
-            "type": "debugpy",
-            "request": "launch",
-            "program": "./cdf-tk-dev.py",
-            "args": [
-                "--override-env",
-                "auth",
-                "verify",
-            ],
-            "console": "integratedTerminal",
-            "justMyCode": false
-        },
-        {
-            "name": "Python: cdf.py",
-            "type": "debugpy",
-            "request": "launch",
-            "program": "./cdf-tk-dev.py",
-            "args": [
-                //"--project=TEST",
-                "run",
-                "function",
-                "--external_id=fn_test2",
-                "--local",
-                "--env=local",
-                "./cognite_toolkit/"
-            ],
-            "console": "integratedTerminal",
-            "justMyCode": false
-        },
-        {
-            "name": "Python: P&ID annotation function test",
-            "type": "debugpy",
-            "request": "launch",
-            "program": "./cognite_toolkit/cognite_modules/examples/cdf_data_pipeline_files_valhall/functions/fn_context_files_oid_fileshare_annotation/handler.py",
-            "console": "integratedTerminal",
-            "justMyCode": false
-        },
-        {
-            "name": "Python: TS - Asset Contextualization function test",
-            "type": "debugpy",
-            "request": "launch",
-            "program": "./cognite_toolkit/cognite_modules/examples/cdf_data_pipeline_timeseries_valhall/functions/fn_context_timeseries_oid_opcua_asset/handler.py",
-            "console": "integratedTerminal",
-            "justMyCode": false
-        },
-        {
-            "name": "Python: TS - Star of workflow test",
-            "type": "debugpy",
-            "request": "launch",
-            "program": "./cognite_toolkit/cognite_modules/examples/cdf_data_pipeline_files_valhall/functions/fn_workflow_files_oid_fileshare_annotation/handler.py",
-            "console": "integratedTerminal",
-            "justMyCode": false
-        },
-        {
-            "name": "Python: init",
-            "type": "debugpy",
-            "request": "launch",
-            "program": "./cdf-tk-dev.py",
-            "args": [
-                "init",
-                //"--dry-run",
-                //"--env=local",
-                //"--include=transformations"
-                //"--init-dir=foo",
-                //"--help",
-                //"--package=quickstart"
-                //"--package=empty",
-            ],
-            "console": "integratedTerminal",
-            "justMyCode": false
-        },
-        {
-            "name": "Python: feature flags",
-            "type": "debugpy",
-            "request": "launch",
-            "program": "./cdf-tk-dev.py",
-            "args": [
-                "features",
-                "list",
-            ],
-            "console": "integratedTerminal",
-            "justMyCode": false
-        },
-        {
-            "name": "Python: feature flag set",
-            "type": "debugpy",
-            "request": "launch",
-            "program": "./cdf-tk-dev.py",
-            "args": [
-                "features",
-                "set",
-                "--flag=interactive_init",
-                "--enabled=true",
-
-            ],
-            "console": "integratedTerminal",
-            "justMyCode": false
-        },
-        {
-            "name": "Python: feature flags reset",
-            "type": "debugpy",
-            "request": "launch",
-            "program": "./cdf-tk-dev.py",
-            "args": [
-                "features",
-                "reset",
-            ],
-            "console": "integratedTerminal",
-            "justMyCode": false
-        },
-        {
-            "name": "Python: modules init",
-            "type": "debugpy",
-            "request": "launch",
-            "program": "./cdf-tk-dev.py",
-            "args": [
-                "modules",
-                "init"            ],
-            "console": "integratedTerminal",
-            "justMyCode": false
-        },
-    ]
->>>>>>> 3587bd92
 }