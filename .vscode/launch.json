--- conflicted
+++ resolved
@@ -32,11 +32,8 @@
                 //"--drop",
                 //"--drop-data",
                 "--env=local",
-<<<<<<< HEAD
                 "--include=auth",
-=======
                 //"--include=transformations",
->>>>>>> 3b7e68ff
                 "./build"
             ],
             "console": "integratedTerminal",
