#!/usr/bin/env python
import difflib
from dataclasses import dataclass
from enum import Enum
from pathlib import Path
from typing import List, Optional

import typer
from dotenv import load_dotenv
from rich import print
from rich.panel import Panel
from typing_extensions import Annotated

from scripts import bootstrap
from scripts.delete import (
    delete_groups,
    delete_raw,
    delete_timeseries,
    delete_transformations,
)

# from scripts.delete import clean_out_datamodels
from scripts.load import (
    load_datamodel,
    load_groups,
    load_nodes,
    load_raw,
    load_timeseries_metadata,
    load_transformations,
)
from scripts.templates import build_config, read_environ_config
from scripts.utils import CDFToolConfig

app = typer.Typer()
auth_app = typer.Typer()
app.add_typer(auth_app, name="auth")


# These are the supported data types for deploying to a CDF project.
# The enum matches the directory names that are expected in each module directory.
class CDFDataTypes(str, Enum):
    raw = "raw"
    timeseries = "timeseries"
    transformations = "transformations"
    data_models = "data_models"
    instances = "instances"
    groups = "groups"


# Common parameters handled in common callback
@dataclass
class Common:
    override_env: bool
    verbose: bool
    cluster: str
    project: str
    ToolGlobals: CDFToolConfig


@app.callback(invoke_without_command=True)
def common(
    ctx: typer.Context,
    verbose: Annotated[
        bool,
        typer.Option(
            help="Turn on to get more verbose output",
        ),
    ] = False,
    override_env: Annotated[
        bool,
        typer.Option(
            help="Use .env file to override current environment variables",
        ),
    ] = False,
    cluster: Annotated[
        Optional[str],
        typer.Option(
            envvar="CDF_CLUSTER",
            help="Cognite Data Fusion cluster to use",
        ),
    ] = None,
    project: Annotated[
        Optional[str],
        typer.Option(
            envvar="CDF_PROJECT",
            help="Cognite Data Fusion project to use",
        ),
    ] = None,
):
    if ctx.invoked_subcommand is None:
        print(
            "[bold]A tool to manage and deploy Cognite Data Fusion project configurations from the command line or through CI/CD pipelines.[/]"
        )
        print("[bold yellow]Usage:[/] cdf.py [OPTIONS] COMMAND [ARGS]...")
        print("       Use --help for more information.")
        return
    if override_env:
        print("  [bold red]WARNING:[/] Overriding environment variables with values from .env file...")
    load_dotenv(".env", override=override_env)
    # Override cluster and project from the options/env variables
    ToolGlobals = CDFToolConfig(
        client_name="cdf-project-templates",
        cluster=cluster,
        project=project,
    )
    ctx.obj = Common(
        verbose=verbose,
        override_env=override_env,
        cluster=cluster,
        project=project,
        ToolGlobals=ToolGlobals,
    )


@app.command("build")
def build(
    ctx: typer.Context,
    build_dir: Annotated[
        Optional[str],
        typer.Argument(
            help="Where to write the built module files to deploy",
            allow_dash=True,
        ),
    ] = "build",
    build_env: Annotated[
        Optional[str],
        typer.Option(
            "--env",
            "-e",
            help="Build environment to build for",
        ),
    ] = "dev",
    clean: Annotated[
        Optional[bool],
        typer.Option(
            "--clean",
            "-c",
            help="Delete the build directory before building the configurations",
        ),
    ] = True,
) -> None:
    """Build configuration files from the module templates to a local build directory."""
    print(Panel(f"[bold]Building config files from templates into {build_dir} for environment {build_env}...[/bold]"))

    build_config(dir=build_dir, build_env=build_env, clean=clean)


@app.command("deploy")
def deploy(
    ctx: typer.Context,
    build_dir: Annotated[
        Optional[str],
        typer.Argument(
            help="Where to write the built module files to deploy",
            allow_dash=True,
        ),
    ] = "build",
    build_env: Annotated[
        Optional[str],
        typer.Option(
            "--env",
            "-e",
            help="Build environment to build for",
        ),
    ] = "dev",
    interactive: Annotated[
        Optional[bool],
        typer.Option(
            "--interactive",
            "-i",
            help="Whether to use interactive mode when deciding which modules to deploy",
        ),
    ] = False,
    drop: Annotated[
        Optional[bool],
        typer.Option(
            "--drop",
            "-d",
            help="Whether to drop existing configurations, drop per resource if present",
        ),
    ] = True,
    drop_data: Annotated[
        Optional[bool],
        typer.Option(
            "--drop-data",
            "-D",
            help="Whether to drop existing data, drop data if present (WARNING!! includes data from pipelines)",
        ),
    ] = False,
    dry_run: Annotated[
        Optional[bool],
        typer.Option(
            "--dry-run",
            "-r",
            help="Whether to do a dry-run, do dry-run if present",
        ),
    ] = False,
    include: Annotated[
        Optional[List[CDFDataTypes]],
        typer.Option(
            "--include",
            "-i",
            help="Specify which resources to deploy",
        ),
    ] = None,
) -> None:
    """Deploy one or more configuration types from the built configrations to a CDF environment of your choice (as set in local.yaml)."""
    # Set environment variables from local.yaml
    read_environ_config(build_env=build_env)
    if interactive:
        include: CDFDataTypes = []
        mapping = {}
        for i, datatype in enumerate(CDFDataTypes):
            print(f"[bold]{i})[/] {datatype.name}")
            mapping[i] = datatype
        print("\na) All")
        print("q) Quit")
        answer = input("Select data types to deploy: ")
        if answer.casefold() == "a":
            build_dir = "./build"
        elif answer.casefold() == "q":
            exit(0)
        else:
            try:
                include = mapping[int(answer)]
            except ValueError:
                print(f"Invalid selection: {answer}")
                exit(1)
    else:
        if len(include) == 0:
            include = [datatype for datatype in CDFDataTypes]
    print(Panel(f"[bold]Deploying config files from {build_dir} to environment {build_env}...[/]"))
    # Configure a client and load credentials from environment
    build_path = Path(__file__).parent / build_dir
    if not build_path.is_dir():
        alternatives = {
            folder.name: f"{folder.parent.name}/{folder.name}"
            for folder in build_path.parent.iterdir()
            if folder.is_dir()
        }
        matches = difflib.get_close_matches(build_path.name, list(alternatives.keys()), n=3, cutoff=0.3)
        print(
            f"  [bold red]WARNING:[/] {build_dir} does not exists. Did you mean one of these? {[alternatives[m] for m in matches]}"
        )
        exit(1)
    ToolGlobals = ctx.obj.ToolGlobals
    print(ToolGlobals.as_string())
    if CDFDataTypes.raw in include and Path(f"{build_dir}/raw").is_dir():
        # load_raw() will assume that the RAW database name is set like this in the filename:
        # <index>.<raw_db>.<tablename>.csv
        load_raw(
            ToolGlobals,
            raw_db="default",
            drop=drop,
            file=None,
            dry_run=dry_run,
            directory=f"{build_dir}/raw",
        )
        if ToolGlobals.failed:
            print("[bold red]ERROR: [/] Failure to load RAW as expected.")
            exit(1)
    if CDFDataTypes.timeseries in include and Path(f"{build_dir}/timeseries").is_dir():
        load_timeseries_metadata(
            ToolGlobals,
            drop=drop,
            file=None,
            dry_run=dry_run,
            directory=f"{build_dir}/timeseries",
        )
        if ToolGlobals.failed:
            print("[bold red]ERROR: [/] Failure to load timeseries as expected.")
            exit(1)
    if CDFDataTypes.transformations in include and Path(f"{build_dir}/transformations").is_dir():
        load_transformations(
            ToolGlobals,
            file=None,
            drop=drop,
            dry_run=dry_run,
            directory=f"{build_dir}/transformations",
        )
        if ToolGlobals.failed:
            print("[bold red]ERROR: [/] Failure to load transformations as expected.")
            exit(1)
    if CDFDataTypes.data_models in include and (models_dir := Path(f"{build_dir}/data_models")).is_dir():
        load_datamodel(
            ToolGlobals,
            drop=drop,
            directory=models_dir,
            delete_containers=drop_data,  # Also delete properties that have been ingested (leaving empty instances)
            delete_spaces=drop_data,  # Also delete spaces if there are no empty instances (needs to be deleted separately)
            dry_run=dry_run,
        )
        if ToolGlobals.failed:
            print("[bold red]ERROR: [/] Failure to load data models as expected.")
            exit(1)
    if CDFDataTypes.instances in include and (models_dir := Path(f"{build_dir}/data_models")).is_dir():
        load_nodes(
            ToolGlobals,
            directory=models_dir,
            dry_run=dry_run,
        )
        if ToolGlobals.failed:
            print("[bold red]ERROR: [/] Failure to load instances as expected.")
            exit(1)
    if CDFDataTypes.groups in include and Path(f"{build_dir}/auth").is_dir():
        load_groups(
            ToolGlobals,
            directory=f"{build_dir}/auth",
            dry_run=dry_run,
            verbose=ctx.obj.verbose,
        )
    if ToolGlobals.failed:
        print("[bold red]ERROR: [/] Failure to load as expected.")
        exit(1)


@app.command("clean")
def clean(
    ctx: typer.Context,
    build_dir: Annotated[
        Optional[str],
        typer.Argument(
            help="Where to write the built module files to deploy",
            allow_dash=True,
        ),
    ] = "build",
    build_env: Annotated[
        Optional[str],
        typer.Option(
            "--env",
            "-e",
            help="Build environment to build for",
        ),
    ] = "dev",
    dry_run: Annotated[
        Optional[bool],
        typer.Option(
            "--dry-run",
            "-r",
            help="Whether to do a dry-run, do dry-run if present",
        ),
    ] = False,
    include: Annotated[
        Optional[List[CDFDataTypes]],
        typer.Option(
            "--include",
            "-i",
            help="Specify which resources to deploy",
        ),
    ] = None,
) -> None:
    """Clean up a CDF environment as set in local.yaml based on the configuration files in the build directory."""
    if len(include) == 0:
        include = [datatype for datatype in CDFDataTypes]
    print(
        Panel(
            f"[bold]Cleaning configuration in project based on config files from {build_dir} to environment {build_env}...[/]"
        )
    )
    # Set environment variables from local.yaml
    read_environ_config(build_env=build_env)
    # Configure a client and load credentials from environment
    build_path = Path(__file__).parent / build_dir
    if not build_path.is_dir():
        print(f"{build_dir} does not exists.")
        exit(1)
    ToolGlobals = ctx.obj.ToolGlobals
    print("Using following configurations: ")
    print(ToolGlobals)
    if CDFDataTypes.raw in include and Path(f"{build_dir}/raw").is_dir():
        # load_raw() will assume that the RAW database name is set like this in the filename:
        # <index>.<raw_db>.<tablename>.csv
        delete_raw(
            ToolGlobals,
            raw_db="default",
            dry_run=dry_run,
            directory=f"{build_dir}/raw",
        )
    if ToolGlobals.failed:
        print("[bold red]ERROR: [/] Failure to clean raw as expected.")
        exit(1)
    if CDFDataTypes.timeseries in include and Path(f"{build_dir}/timeseries").is_dir():
        delete_timeseries(
            ToolGlobals,
            dry_run=dry_run,
            directory=f"{build_dir}/timeseries",
        )
    if ToolGlobals.failed:
        print("[bold red]ERROR: [/] Failure to clean timeseries as expected.")
        exit(1)
    if CDFDataTypes.transformations in include and Path(f"{build_dir}/transformations").is_dir():
        delete_transformations(
            ToolGlobals,
            dry_run=dry_run,
            directory=f"{build_dir}/transformations",
        )
    if ToolGlobals.failed:
        print("[bold red]ERROR: [/] Failure to clean transformations as expected.")
        exit(1)
    if CDFDataTypes.data_models in include and (models_dir := Path(f"{build_dir}/data_models")).is_dir():
        # We use the load_datamodel with only_drop=True to ensure that we get a clean
        # deletion of the data model entities and instances.
        load_datamodel(
            ToolGlobals,
            drop=True,
            only_drop=True,
            directory=models_dir,
            delete_removed=True,
            delete_spaces=True,  # Also delete properties that have been ingested (leaving empty instances)
            delete_containers=True,  # Also delete spaces if there are no empty instances (needs to be deleted separately)
            dry_run=dry_run,
        )
    if ToolGlobals.failed:
        print("[bold red]ERROR: [/] Failure to delete data models as expected.")
        exit(1)
    if CDFDataTypes.groups in include and Path(f"{build_dir}/auth").is_dir():
        # NOTE! If you want to force deletion of groups that the current running user/service principal
        # is a member of, set my_own=True. This may result in locking out the CI/CD service principal
        # and is thus default not set to True.
        delete_groups(
            ToolGlobals,
            directory=f"{build_dir}/auth",
            my_own=False,
            dry_run=dry_run,
        )
    if ToolGlobals.failed:
        print("[bold red]ERROR: [/] Failure to clean groups as expected.")
        exit(1)


@auth_app.callback(invoke_without_command=True)
def auth_main(ctx: typer.Context):
    """Test, validate, and configure authentication and authorization for CDF projects."""
    if ctx.invoked_subcommand is None:
        print("Use [bold yellow]cdf.py auth --help[/] for more information.")


@auth_app.command("verify")
def auth_verify(
    ctx: typer.Context,
    dry_run: Annotated[
        Optional[bool],
        typer.Option(
            "--dry-run",
            "-r",
            help="Whether to do a dry-run, do dry-run if present",
        ),
    ] = False,
    group_file: Annotated[
        Optional[str],
        typer.Option(
            "--group-file",
            "-f",
            help="Group yaml configuration file to use for group verification",
        ),
    ] = "/common/cdf_auth_readwrite_all/auth/readwrite.all.group.yaml",
<<<<<<< HEAD
    group_id: Annotated[
        Optional[int],
        typer.Option(
            "--group-id",
            "-g",
            help="CDF group id to update with the group configuration specified with --group-file",
        ),
    ] = 0,
    update_group: Annotated[
        Optional[bool],
        typer.Option(
            "--update-group",
            "-u",
            help="Whether to update the group with the group configuration. Can be used instead of --group-id if only one group",
        ),
    ] = False,
=======
    update_group: Annotated[
        Optional[int],
        typer.Option(
            "--update-group",
            "-u",
            help="Used to update an existing group with the configurations from the configuration file. Set to the group id to update or 1 to update the only available group",
        ),
    ] = 0,
    create_group: Annotated[
        Optional[str],
        typer.Option(
            "--create-group",
            "-c",
            help="Used to create a new group with the configurations from the configuration file. Set to the source id that the new group should be configured with",
        ),
    ] = None,
>>>>>>> c0287c1a
):
    """Verify auth capabilities against a group config and
    interactively bootstrap a CDF project with a service account and a user account.

    Needed capabilites for bootstrapping:
    "projectsAcl": ["LIST", "READ"],
    "groupsAcl": ["LIST", "READ", "CREATE", "UPDATE", "DELETE"]

    The default bootstrap group configuration is readwrite.all.group.yaml from the cdf_auth_readwrite_all common module.
    """
<<<<<<< HEAD
    ToolGlobals = ctx.obj.ToolGlobals
    bootstrap.check_auth(
        ToolGlobals,
        group_id=group_id,
        group_file=group_file,
        update_group=update_group,
=======
    if create_group is not None and update_group != 0:
        print("[bold red]ERROR: [/] --create-group and --update-group are mutually exclusive.")
        exit(1)
    ToolGlobals = ctx.obj.ToolGlobals
    bootstrap.check_auth(
        ToolGlobals,
        group_file=group_file,
        update_group=update_group,
        create_group=create_group,
>>>>>>> c0287c1a
        dry_run=dry_run,
        verbose=ctx.obj.verbose,
    )
    if ToolGlobals.failed:
        print("[bold red]ERROR: [/] Failure to verify access rights.")
        exit(1)


if __name__ == "__main__":
    app()<|MERGE_RESOLUTION|>--- conflicted
+++ resolved
@@ -454,24 +454,6 @@
             help="Group yaml configuration file to use for group verification",
         ),
     ] = "/common/cdf_auth_readwrite_all/auth/readwrite.all.group.yaml",
-<<<<<<< HEAD
-    group_id: Annotated[
-        Optional[int],
-        typer.Option(
-            "--group-id",
-            "-g",
-            help="CDF group id to update with the group configuration specified with --group-file",
-        ),
-    ] = 0,
-    update_group: Annotated[
-        Optional[bool],
-        typer.Option(
-            "--update-group",
-            "-u",
-            help="Whether to update the group with the group configuration. Can be used instead of --group-id if only one group",
-        ),
-    ] = False,
-=======
     update_group: Annotated[
         Optional[int],
         typer.Option(
@@ -488,7 +470,6 @@
             help="Used to create a new group with the configurations from the configuration file. Set to the source id that the new group should be configured with",
         ),
     ] = None,
->>>>>>> c0287c1a
 ):
     """Verify auth capabilities against a group config and
     interactively bootstrap a CDF project with a service account and a user account.
@@ -499,14 +480,6 @@
 
     The default bootstrap group configuration is readwrite.all.group.yaml from the cdf_auth_readwrite_all common module.
     """
-<<<<<<< HEAD
-    ToolGlobals = ctx.obj.ToolGlobals
-    bootstrap.check_auth(
-        ToolGlobals,
-        group_id=group_id,
-        group_file=group_file,
-        update_group=update_group,
-=======
     if create_group is not None and update_group != 0:
         print("[bold red]ERROR: [/] --create-group and --update-group are mutually exclusive.")
         exit(1)
@@ -516,7 +489,6 @@
         group_file=group_file,
         update_group=update_group,
         create_group=create_group,
->>>>>>> c0287c1a
         dry_run=dry_run,
         verbose=ctx.obj.verbose,
     )
